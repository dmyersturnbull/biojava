/*
 *                    BioJava development code
 *
 * This code may be freely distributed and modified under the
 * terms of the GNU Lesser General Public Licence.  This should
 * be distributed with the code.  If you do not have a copy,
 * see:
 *
 *      http://www.gnu.org/copyleft/lesser.html
 *
 * Copyright for this code is held jointly by the individual
 * authors.  These should be listed in @author doc comments.
 *
 * For more information on the BioJava project and its aims,
 * or to join the biojava-l mailing list, visit the home page
 * at:
 *
 *      http://www.biojava.org/
 *
 * Created on 12.03.2004
 * @author Andreas Prlic
 *
 */
package org.biojava.bio.structure;


import java.io.Serializable;
import java.util.ArrayList;
import java.util.HashMap;
import java.util.Iterator;
import java.util.List;
import java.util.Map;

import org.biojava.bio.structure.io.FileConvert;
import org.biojava.bio.structure.io.PDBFileReader;
import org.biojava.bio.structure.io.SeqRes2AtomAligner;
import org.biojava.bio.structure.io.mmcif.ChemCompGroupFactory;
import org.biojava.bio.structure.io.mmcif.chem.PolymerType;
import org.biojava.bio.structure.io.mmcif.model.ChemComp;
import org.biojava3.core.exceptions.CompoundNotFoundException;
import org.biojava3.core.sequence.ProteinSequence;
import org.biojava3.core.sequence.compound.AminoAcidCompound;
import org.biojava3.core.sequence.template.Sequence;
import org.slf4j.Logger;
import org.slf4j.LoggerFactory;


/**
 * A Chain in a PDB file. It contains several groups which can be of
 * one of the types defined in the {@link GroupType} constants.
 *
 * @author Andreas Prlic
 * @author Jules Jacobsen
 * @since 1.4
 */
public class ChainImpl implements Chain, Serializable {

	private final static Logger logger = LoggerFactory.getLogger(ChainImpl.class);

	private static final long serialVersionUID = 1990171805277911840L;

	/**
 * The default chain identifier used to be an empty space
 */
public static String DEFAULT_CHAIN_ID = "A";

private String swissprot_id ;
private String chainID ; // the chain identifier as in PDB files

private List <Group> groups;
private List<Group> seqResGroups;

private Long id;
private Compound mol;
private Structure parent;

private Map<String, Integer> pdbResnumMap;
private String internalChainID; // the chain identifier used in mmCIF files

/**
 *  Constructs a ChainImpl object.
 */
public ChainImpl() {
	super();

	chainID = DEFAULT_CHAIN_ID;
	groups = new ArrayList<Group>() ;

	seqResGroups = new ArrayList<Group>();
	pdbResnumMap = new HashMap<String,Integer>();
	internalChainID = null;

}

/** {@inheritDoc}
 *
 */
@Override
public Long getId() {
	return id;
}

/** {@inheritDoc}
 *
 */
@Override
public void setId(Long id) {
	this.id = id;
}

/** {@inheritDoc}
 *
 */
@Override
public void setParent(Structure parent) {
	this.parent = parent;
}

/** Returns the parent Structure of this chain.
 *
 * @return the parent Structure object
 */
@Override
public Structure getParent() {


	return parent;
}

<<<<<<< HEAD

/** Returns an identical copy of this Chain .
 * @return an identical copy of this Chain
 */
@Override
public Object clone() {
	// go through all groups and add to new Chain.
	ChainImpl n = new ChainImpl();
	// copy chain data:
=======
		n.setChainID( getChainID());
		n.setSwissprotId ( getSwissprotId());
		
		// NOTE the Compound will be reset at the parent level (Structure) if cloning is happening from parent level
		// here we don't deep-copy it and just keep the same reference, in case the cloning is happening at the Chain level only
		n.setCompound(this.mol);
		
		n.setInternalChainID(internalChainID);

		for (int i=0;i<groups.size();i++){
			Group g = (Group)groups.get(i).clone();
			n.addGroup(g);
			g.setChain(n);
		}
		
		if (seqResGroups.size() > 0 ){
>>>>>>> 40d97e94

	n.setChainID( getChainID());
	n.setSwissprotId ( getSwissprotId());
	n.setCompound(this.getCompound());
	n.setInternalChainID(internalChainID);

<<<<<<< HEAD
	for (int i=0;i<groups.size();i++){
		Group g = (Group)groups.get(i);
		n.addGroup((Group)g.clone());
	}
	
	if (seqResGroups.size() > 0 ){

		// cloning seqres and atom groups is ugly, due to their
		// nested relationship (some of the atoms can be in the seqres, but not all)

		List<Group> tmpSeqRes = new ArrayList<Group>();
		for (int i=0;i<seqResGroups.size();i++){
			Group g = (Group)seqResGroups.get(i);
=======
			List<Group> tmpSeqRes = new ArrayList<Group>();
			for (int i=0;i<seqResGroups.size();i++){
				Group g = (Group)seqResGroups.get(i).clone();
				g.setChain(n);
				tmpSeqRes.add(g);
			}
			
			Chain tmp = new ChainImpl();
			// that's a bit confusing, but that's how to set the seqres so that SeqRes2AtomAligner can use them 
			tmp.setAtomGroups(tmpSeqRes);
			
			// now match them up..
			SeqRes2AtomAligner seqresaligner = new SeqRes2AtomAligner();
			
			seqresaligner.mapSeqresRecords(n, tmp);
			
>>>>>>> 40d97e94

			tmpSeqRes.add(g);
		}
		
		Chain tmp = new ChainImpl();
		// that's a bit confusing, but that's how to set the seqres so the seqresaligner can use them 
		tmp.setAtomGroups(tmpSeqRes);
		
		// now match them up..
		SeqRes2AtomAligner seqresaligner = new SeqRes2AtomAligner();

		try {
			seqresaligner.mapSeqresRecords(n, tmp);
		} catch (StructureException e){
			logger.error("Exception: ", e);
		}

	} 
	

	return n ;
}



/** {@inheritDoc}
 *
 */
@Override
public void setCompound(Compound mol) {
	this.mol = mol;
}

/** {@inheritDoc}
 *
 */
@Override
public Compound getCompound() {
	return this.mol;
}

/** set the Swissprot id of this chains .
 * @param sp_id  a String specifying the swissprot id value
 * @see #getSwissprotId
 */
@Override
public void setSwissprotId(String sp_id){
	swissprot_id = sp_id ;
}

/** get the Swissprot id of this chains .
 * @return a String representing the swissprot id value
 * @see #setSwissprotId
 */
@Override
public String getSwissprotId() {
	return swissprot_id ;
}

/** {@inheritDoc}
 *
 */
@Override
public void addGroup(Group group) {

	group.setChain(this);

	groups.add(group);

	// store the position internally for quick access of this group

	String pdbResnum = null ;
	ResidueNumber resNum = group.getResidueNumber();
	if ( resNum != null)
		pdbResnum = resNum.toString();
	if ( pdbResnum != null) {
		Integer pos = new Integer(groups.size()-1);
		// ARGH sometimes numbering in PDB files is confusing.
		// e.g. PDB: 1sfe
		/*
		 * ATOM    620  N   GLY    93     -24.320  -6.591   4.210  1.00 46.82           N
		 * ATOM    621  CA  GLY    93     -24.960  -6.849   5.497  1.00 47.35           C
		 * ATOM    622  C   GLY    93     -26.076  -5.873   5.804  1.00 47.24           C
		 * ATOM    623  O   GLY    93     -26.382  -4.986   5.006  1.00 47.56           O
         and ...
		 * HETATM 1348  O   HOH    92     -21.853 -16.886  19.138  1.00 66.92           O
		 * HETATM 1349  O   HOH    93     -26.126   1.226  29.069  1.00 71.69           O
		 * HETATM 1350  O   HOH    94     -22.250 -18.060  -6.401  1.00 61.97           O
		 */

		// this check is to give in this case the entry priority that is an AminoAcid / comes first...
		if (  pdbResnumMap.containsKey(pdbResnum)) {
			if ( group instanceof AminoAcid)
				pdbResnumMap.put(pdbResnum,pos);
		} else
			pdbResnumMap.put(pdbResnum,pos);
	}

<<<<<<< HEAD
}

/** return the group at position .
 *
 *
 * @param position  an int
 * @return a Group object
 * @deprecated use getAtomGroup or getSeqResGroup instead
 */
@Override @Deprecated
public Group getGroup(int position) {

	return (Group)groups.get(position);
}

=======
>>>>>>> 40d97e94


<<<<<<< HEAD
/** 
 * {@inheritDoc}
 */
@Override
public Group getAtomGroup(int position) {

	return (Group)groups.get(position);
}

/** Return a list of all groups of one of the types defined in hte {@link GroupType} constants.
 *
 *
 * @param type  a String
 * @return an List object containing the groups of type...
 * @deprecated use getAtomGroups instead
 */
@Override @Deprecated
public List<Group> getGroups( GroupType type) {
	return getAtomGroups(type);
}
=======
		return groups.get(position);
	}

	/**  
	 * {@inheritDoc}
	 */
	public List<Group> getAtomGroups(String type){
		List<Group> tmp = new ArrayList<Group>() ;
		for (int i=0;i<groups.size();i++){
			Group g = groups.get(i);
			if (g.getType().equals(type)){
				tmp.add(g);
			}
		}
>>>>>>> 40d97e94

/**  
 * {@inheritDoc}
 */
@Override
public List<Group> getAtomGroups(GroupType type){

	List<Group> tmp = new ArrayList<Group>() ;
	for (int i=0;i<groups.size();i++){
		Group g = (Group)groups.get(i);
		if (g.getType().equals(type)){
			tmp.add(g);
		}
	}

<<<<<<< HEAD
	return tmp ;
}

/** return all groups of this chain .
 * @return a List object representing the Groups of this Chain.
 * @deprecated use getAtomGroups instead
 */
@Override @Deprecated
public List<Group> getGroups(){
	return groups ;
}
=======
>>>>>>> 40d97e94


/** {@inheritDoc}
 *
 */
@Override
public List<Group> getAtomGroups(){
	return groups ;
}

/** {@inheritDoc}
 *
 */
@Override
public void setAtomGroups(List<Group> groups){
	for (Group g:groups){
		g.setChain(this);
	}
	this.groups = groups;
}

/** {@inheritDoc}
 *
 */
@Override
public Group[] getGroupsByPDB(String pdbresnumStart, String pdbresnumEnd, boolean ignoreMissing)
		throws StructureException {

	ResidueNumber start = ResidueNumber.fromString(pdbresnumStart);
	ResidueNumber end = ResidueNumber.fromString(pdbresnumEnd);

	if (! ignoreMissing )
		return getGroupsByPDB(start, end);

	return getGroupsByPDB(start, end, ignoreMissing);

}

@Override
public Group[] getGroupsByPDB(ResidueNumber start, ResidueNumber end, boolean ignoreMissing)
		throws StructureException {

	if (! ignoreMissing )
		return getGroupsByPDB(start, end);


	List<Group> retlst = new ArrayList<Group>();

	String pdbresnumStart = start.toString();
	String pdbresnumEnd   = end.toString();


	int startPos = Integer.MIN_VALUE;
	int endPos   = Integer.MAX_VALUE;


	startPos = start.getSeqNum();
	endPos   = end.getSeqNum();



	boolean adding = false;
	boolean foundStart = false;

	for (Group g: groups){

		if ( g.getResidueNumber().toString().equals(pdbresnumStart)) {
			adding = true;
			foundStart = true;
		}

		if ( ! (foundStart && adding) ) {


			int pos = g.getResidueNumber().getSeqNum();

			if ( pos >= startPos) {
				foundStart = true;
				adding = true;
			}


		}

		if ( adding)
			retlst.add(g);

		if ( g.getResidueNumber().toString().equals(pdbresnumEnd)) {
			if ( ! adding)
				throw new StructureException("did not find start PDB residue number " + pdbresnumStart + " in chain " + chainID);
			adding = false;
			break;
		}
		if (adding){

			int pos = g.getResidueNumber().getSeqNum();
			if (pos >= endPos) {
				adding = false;
				break;
			}

		}
	}

	if ( ! foundStart){
		throw new StructureException("did not find start PDB residue number " + pdbresnumStart + " in chain " + chainID);
	}


	//not checking if the end has been found in this case...

	return (Group[]) retlst.toArray(new Group[retlst.size()] );
}


/**
 * {@inheritDoc}
 *
 */
@Override
public Group getGroupByPDB(String pdbresnum) throws StructureException {
	ResidueNumber resNum = ResidueNumber.fromString(pdbresnum);
	return getGroupByPDB(resNum);

<<<<<<< HEAD
}
=======
	/**
	 * {@inheritDoc}
	 *
	 */
	public Group getGroupByPDB(ResidueNumber resNum) throws StructureException {
		String pdbresnum = resNum.toString();
		if ( pdbResnumMap.containsKey(pdbresnum)) {
			Integer pos = pdbResnumMap.get(pdbresnum);
			return groups.get(pos.intValue());
		} else {
			throw new StructureException("unknown PDB residue number " + pdbresnum + " in chain " + chainID);
		}
	}
>>>>>>> 40d97e94

/**
 * {@inheritDoc}
 *
 */
@Override
public Group getGroupByPDB(ResidueNumber resNum) throws StructureException {
	String pdbresnum = resNum.toString();
	if ( pdbResnumMap.containsKey(pdbresnum)) {
		Integer pos = (Integer) pdbResnumMap.get(pdbresnum);
		return (Group) groups.get(pos.intValue());
	} else {
		throw new StructureException("unknown PDB residue number " + pdbresnum + " in chain " + chainID);
	}
}

/**
 * {@inheritDoc}
 *
 */
@Override
public Group[] getGroupsByPDB(String pdbresnumStart, String pdbresnumEnd)
		throws StructureException {
	ResidueNumber start = ResidueNumber.fromString(pdbresnumStart);
	ResidueNumber end = ResidueNumber.fromString(pdbresnumEnd);

	return getGroupsByPDB(start,end);
}


/**
 * {@inheritDoc}
 *
 */
@Override
public Group[] getGroupsByPDB(ResidueNumber start, ResidueNumber end)
		throws StructureException {

	String pdbresnumStart = start.toString();
	String pdbresnumEnd   = end.toString();

	List<Group> retlst = new ArrayList<Group>();

	Iterator<Group> iter = groups.iterator();
	boolean adding = false;
	boolean foundStart = false;

	while ( iter.hasNext()){
		Group g = (Group) iter.next();
		if ( g.getResidueNumber().toString().equals(pdbresnumStart)) {
			adding = true;
			foundStart = true;
		}

		if ( adding)
			retlst.add(g);

		if ( g.getResidueNumber().toString().equals(pdbresnumEnd)) {
			if ( ! adding)
				throw new StructureException("did not find start PDB residue number " + pdbresnumStart + " in chain " + chainID);
			adding = false;
			break;
		}
	}

	if ( ! foundStart){
		throw new StructureException("did not find start PDB residue number " + pdbresnumStart + " in chain " + chainID);
	}
	if ( adding) {
		throw new StructureException("did not find end PDB residue number " + pdbresnumEnd + " in chain " + chainID);
	}

	return (Group[]) retlst.toArray(new Group[retlst.size()] );
}

<<<<<<< HEAD


/**
 * @deprecated use getAtomLength instead
 */
@Override @Deprecated
public int getLength() {
	return getAtomLength();
}

/** {@inheritDoc}
 *
 */
@Override
public int getLengthAminos() {
=======
	/**
	 * {@inheritDoc}
	 */
	public int getSeqResLength() {
		//new method returns the length of the sequence defined in the SEQRES records
		return seqResGroups.size();
	}
>>>>>>> 40d97e94

	List<Group> g = getAtomGroups(GroupType.AMINOACID);
	return g.size() ;
}

/**
 * {@inheritDoc}
 */
@Override
public int getSeqResLength() {
	//new method returns the length of the sequence defined in the SEQRES records
	return seqResGroups.size();
}

/**
 * {@inheritDoc}
 */
@Override
public void   setChainID(String nam) { chainID = nam;   }


/**
 * {@inheritDoc}
 */
@Override
public String getChainID()           {	return chainID;  }

<<<<<<< HEAD


/** String representation.
 * @return String representation of the Chain
 */
@Override
public String toString(){
	String newline = System.getProperty("line.separator");
	StringBuffer str = new StringBuffer();
	str.append("Chain >"+getChainID()+"<"+newline) ;
	if ( mol != null ){
		if ( mol.getMolName() != null){
			str.append(mol.getMolName()).append(newline);
		}
=======
	/** String representation.
	 * @return String representation of the Chain
	 *  */
	public String toString(){
		String newline = System.getProperty("line.separator");
		StringBuilder str = new StringBuilder();
		str.append("Chain >"+getChainID()+"<"+newline) ;
		if ( mol != null ){
			if ( mol.getMolName() != null){
				str.append(mol.getMolName()).append(newline);
			}
		}
		str.append("total SEQRES length: " + getSeqResGroups().size() +
				" total ATOM length:" + getAtomLength() + " residues " + newline);

		// commented out the looping over residues, I thought it didn't help much, especially in debugging - JD 2014-12-10
		// loop over the residues
		//for ( int i = 0 ; i < seqResGroups.size();i++){
		//	Group gr = (Group) seqResGroups.get(i);
		//	str.append(gr.toString()).append(newline);
		//}
		return str.toString() ;

>>>>>>> 40d97e94
	}
	str.append("total SEQRES length: " + getSeqResGroups().size() +
			" total ATOM length:" + getAtomLength() + " residues " + newline);

	// loop over the residues

	for ( int i = 0 ; i < seqResGroups.size();i++){
		Group gr = (Group) seqResGroups.get(i);
		str.append(gr.toString()).append(newline);
	}
	return str.toString() ;

}

/** Convert the SEQRES groups of a Chain to a Biojava Sequence object.
 *
 * @return the SEQRES groups of the Chain as a Sequence object.
 */
@Override
public Sequence<?> getBJSequence()  {

	//List<Group> groups = c.getSeqResGroups();
	String seq = getSeqResSequence();

	//		String name = "";
	//		if ( this.getParent() != null )
	//			name = getParent().getPDBCode();
	//		name += "." + getName();

	Sequence<AminoAcidCompound> s = null;

	try {
		s = new ProteinSequence(seq);
	} catch (CompoundNotFoundException e) {
		logger.error("Could not create sequence object from seqres sequence. Some unknown compound: {}",e.getMessage());
	}

	//TODO: return a DNA sequence if the content is DNA...
	return s;

}

/** {@inheritDoc}
 *
 */
@Override
public String getAtomSequence(){

	String prop = System.getProperty(PDBFileReader.LOAD_CHEM_COMP_PROPERTY);

	if ( prop != null && prop.equalsIgnoreCase("true")){


		List<Group> groups = getAtomGroups();
		StringBuffer sequence = new StringBuffer() ;

		for ( Group g: groups){
			ChemComp cc = g.getChemComp();

			if ( PolymerType.PROTEIN_ONLY.contains(cc.getPolymerType()) ||
					PolymerType.POLYNUCLEOTIDE_ONLY.contains(cc.getPolymerType())){
				// an amino acid residue.. use for alignment
				String oneLetter= ChemCompGroupFactory.getOneLetterCode(cc);
				if ( oneLetter == null)
					oneLetter = "X";
				sequence.append(oneLetter);
			}

		}
		return sequence.toString();
	}

	// not using ChemCOmp records...		
	List<Group> aminos = getAtomGroups(GroupType.AMINOACID);
	StringBuffer sequence = new StringBuffer() ;
	for ( int i=0 ; i< aminos.size(); i++){
		AminoAcid a = (AminoAcid)aminos.get(i);
		sequence.append( a.getAminoType());
	}

	return sequence.toString();

}

/**
 * {@inheritDoc}	 
 */
@Override
public String getSeqResSequence(){

	String prop = System.getProperty(PDBFileReader.LOAD_CHEM_COMP_PROPERTY);

	if ( prop != null && prop.equalsIgnoreCase("true")){
		StringBuffer str = new StringBuffer();
		for (Group g : seqResGroups) {
			ChemComp cc = g.getChemComp();
			if ( cc == null) {
				logger.warn("Could not load ChemComp for group: ", g);
				str.append("X");
			} else if ( PolymerType.PROTEIN_ONLY.contains(cc.getPolymerType()) ||
					PolymerType.POLYNUCLEOTIDE_ONLY.contains(cc.getPolymerType())){
				// an amino acid residue.. use for alignment
				String oneLetter= ChemCompGroupFactory.getOneLetterCode(cc);
				if ( oneLetter == null ||  oneLetter.length()==0  || oneLetter.equals("?"))
					oneLetter = "X";
				str.append(oneLetter);
			} else {
				str.append("X");
			}
		}
		return str.toString();
	}

	StringBuffer str = new StringBuffer();
	for (Group group : seqResGroups) {
		if (group instanceof AminoAcid) {
			AminoAcid aa = (AminoAcid)group;
			str.append(aa.getAminoType()) ;
		} else {
			str.append("X");
		}
	}
	return str.toString();

}


/** {@inheritDoc}
 *
 */
@Override
public Group getSeqResGroup(int position) {

	return seqResGroups.get(position);
}

/** {@inheritDoc}
 *
 */
@Override
public List<Group> getSeqResGroups(GroupType type) {
	List<Group> tmp = new ArrayList<Group>() ;
	for (int i=0;i<seqResGroups.size();i++){
		Group g = (Group)seqResGroups.get(i);
		if (g.getType().equals(type)){
			tmp.add(g);
		}
	}

	return tmp ;
}

/** {@inheritDoc}
 *
 */
@Override
public List<Group> getSeqResGroups() {
	return seqResGroups;
}

/** {@inheritDoc}
 *
 */
@Override
public void setSeqResGroups(List<Group> groups){
	for (Group g: groups){
		g.setChain(this);
	}
	this.seqResGroups = groups;
}

protected void addSeqResGroup(Group g){
	seqResGroups.add(g);
}


/** {@inheritDoc}
 *
 */
@Override
public int getAtomLength() {

	return groups.size();
}

/** {@inheritDoc}
 *
 */
	@Override
	public List<Group> getAtomLigands(){
		List<Group> ligands = new ArrayList<Group>();
		
		for (Group g : groups)
			if (!seqResGroups.contains(g) && !g.isWater())
				ligands.add(g);
		
		return ligands;
	}

	@Override
	public String getInternalChainID() {
		return internalChainID;
	}

	@Override
	public void setInternalChainID(String internalChainID) {
		this.internalChainID = internalChainID;

	}
	
	@Override
	public String toPDB() {
		return FileConvert.toPDB(this);
	}
}
<|MERGE_RESOLUTION|>--- conflicted
+++ resolved
@@ -127,7 +127,6 @@
 	return parent;
 }
 
-<<<<<<< HEAD
 
 /** Returns an identical copy of this Chain .
  * @return an identical copy of this Chain
@@ -137,34 +136,20 @@
 	// go through all groups and add to new Chain.
 	ChainImpl n = new ChainImpl();
 	// copy chain data:
-=======
-		n.setChainID( getChainID());
-		n.setSwissprotId ( getSwissprotId());
+
+	n.setChainID( getChainID());
+	n.setSwissprotId ( getSwissprotId());
 		
 		// NOTE the Compound will be reset at the parent level (Structure) if cloning is happening from parent level
 		// here we don't deep-copy it and just keep the same reference, in case the cloning is happening at the Chain level only
 		n.setCompound(this.mol);
 		
-		n.setInternalChainID(internalChainID);
-
-		for (int i=0;i<groups.size();i++){
+	n.setInternalChainID(internalChainID);
+
+	for (int i=0;i<groups.size();i++){
 			Group g = (Group)groups.get(i).clone();
 			n.addGroup(g);
 			g.setChain(n);
-		}
-		
-		if (seqResGroups.size() > 0 ){
->>>>>>> 40d97e94
-
-	n.setChainID( getChainID());
-	n.setSwissprotId ( getSwissprotId());
-	n.setCompound(this.getCompound());
-	n.setInternalChainID(internalChainID);
-
-<<<<<<< HEAD
-	for (int i=0;i<groups.size();i++){
-		Group g = (Group)groups.get(i);
-		n.addGroup((Group)g.clone());
 	}
 	
 	if (seqResGroups.size() > 0 ){
@@ -174,41 +159,20 @@
 
 		List<Group> tmpSeqRes = new ArrayList<Group>();
 		for (int i=0;i<seqResGroups.size();i++){
-			Group g = (Group)seqResGroups.get(i);
-=======
-			List<Group> tmpSeqRes = new ArrayList<Group>();
-			for (int i=0;i<seqResGroups.size();i++){
 				Group g = (Group)seqResGroups.get(i).clone();
 				g.setChain(n);
-				tmpSeqRes.add(g);
-			}
-			
-			Chain tmp = new ChainImpl();
-			// that's a bit confusing, but that's how to set the seqres so that SeqRes2AtomAligner can use them 
-			tmp.setAtomGroups(tmpSeqRes);
-			
-			// now match them up..
-			SeqRes2AtomAligner seqresaligner = new SeqRes2AtomAligner();
-			
-			seqresaligner.mapSeqresRecords(n, tmp);
-			
->>>>>>> 40d97e94
-
 			tmpSeqRes.add(g);
 		}
 		
 		Chain tmp = new ChainImpl();
-		// that's a bit confusing, but that's how to set the seqres so the seqresaligner can use them 
+			// that's a bit confusing, but that's how to set the seqres so that SeqRes2AtomAligner can use them 
 		tmp.setAtomGroups(tmpSeqRes);
 		
 		// now match them up..
 		SeqRes2AtomAligner seqresaligner = new SeqRes2AtomAligner();
 
-		try {
 			seqresaligner.mapSeqresRecords(n, tmp);
-		} catch (StructureException e){
-			logger.error("Exception: ", e);
-		}
+			
 
 	} 
 	
@@ -291,63 +255,17 @@
 			pdbResnumMap.put(pdbResnum,pos);
 	}
 
-<<<<<<< HEAD
-}
-
-/** return the group at position .
- *
- *
- * @param position  an int
- * @return a Group object
- * @deprecated use getAtomGroup or getSeqResGroup instead
- */
-@Override @Deprecated
-public Group getGroup(int position) {
-
-	return (Group)groups.get(position);
-}
-
-=======
->>>>>>> 40d97e94
-
-
-<<<<<<< HEAD
+}
+
+
 /** 
  * {@inheritDoc}
  */
 @Override
 public Group getAtomGroup(int position) {
 
-	return (Group)groups.get(position);
-}
-
-/** Return a list of all groups of one of the types defined in hte {@link GroupType} constants.
- *
- *
- * @param type  a String
- * @return an List object containing the groups of type...
- * @deprecated use getAtomGroups instead
- */
-@Override @Deprecated
-public List<Group> getGroups( GroupType type) {
-	return getAtomGroups(type);
-}
-=======
 		return groups.get(position);
 	}
-
-	/**  
-	 * {@inheritDoc}
-	 */
-	public List<Group> getAtomGroups(String type){
-		List<Group> tmp = new ArrayList<Group>() ;
-		for (int i=0;i<groups.size();i++){
-			Group g = groups.get(i);
-			if (g.getType().equals(type)){
-				tmp.add(g);
-			}
-		}
->>>>>>> 40d97e94
 
 /**  
  * {@inheritDoc}
@@ -357,26 +275,14 @@
 
 	List<Group> tmp = new ArrayList<Group>() ;
 	for (int i=0;i<groups.size();i++){
-		Group g = (Group)groups.get(i);
+			Group g = groups.get(i);
 		if (g.getType().equals(type)){
 			tmp.add(g);
 		}
 	}
 
-<<<<<<< HEAD
 	return tmp ;
 }
-
-/** return all groups of this chain .
- * @return a List object representing the Groups of this Chain.
- * @deprecated use getAtomGroups instead
- */
-@Override @Deprecated
-public List<Group> getGroups(){
-	return groups ;
-}
-=======
->>>>>>> 40d97e94
 
 
 /** {@inheritDoc}
@@ -501,23 +407,7 @@
 	ResidueNumber resNum = ResidueNumber.fromString(pdbresnum);
 	return getGroupByPDB(resNum);
 
-<<<<<<< HEAD
-}
-=======
-	/**
-	 * {@inheritDoc}
-	 *
-	 */
-	public Group getGroupByPDB(ResidueNumber resNum) throws StructureException {
-		String pdbresnum = resNum.toString();
-		if ( pdbResnumMap.containsKey(pdbresnum)) {
-			Integer pos = pdbResnumMap.get(pdbresnum);
-			return groups.get(pos.intValue());
-		} else {
-			throw new StructureException("unknown PDB residue number " + pdbresnum + " in chain " + chainID);
-		}
-	}
->>>>>>> 40d97e94
+}
 
 /**
  * {@inheritDoc}
@@ -527,8 +417,8 @@
 public Group getGroupByPDB(ResidueNumber resNum) throws StructureException {
 	String pdbresnum = resNum.toString();
 	if ( pdbResnumMap.containsKey(pdbresnum)) {
-		Integer pos = (Integer) pdbResnumMap.get(pdbresnum);
-		return (Group) groups.get(pos.intValue());
+			Integer pos = pdbResnumMap.get(pdbresnum);
+			return groups.get(pos.intValue());
 	} else {
 		throw new StructureException("unknown PDB residue number " + pdbresnum + " in chain " + chainID);
 	}
@@ -593,35 +483,7 @@
 	return (Group[]) retlst.toArray(new Group[retlst.size()] );
 }
 
-<<<<<<< HEAD
-
-
-/**
- * @deprecated use getAtomLength instead
- */
-@Override @Deprecated
-public int getLength() {
-	return getAtomLength();
-}
-
-/** {@inheritDoc}
- *
- */
-@Override
-public int getLengthAminos() {
-=======
-	/**
-	 * {@inheritDoc}
-	 */
-	public int getSeqResLength() {
-		//new method returns the length of the sequence defined in the SEQRES records
-		return seqResGroups.size();
-	}
->>>>>>> 40d97e94
-
-	List<Group> g = getAtomGroups(GroupType.AMINOACID);
-	return g.size() ;
-}
+
 
 /**
  * {@inheritDoc}
@@ -645,7 +507,6 @@
 @Override
 public String getChainID()           {	return chainID;  }
 
-<<<<<<< HEAD
 
 
 /** String representation.
@@ -654,47 +515,22 @@
 @Override
 public String toString(){
 	String newline = System.getProperty("line.separator");
-	StringBuffer str = new StringBuffer();
+		StringBuilder str = new StringBuilder();
 	str.append("Chain >"+getChainID()+"<"+newline) ;
 	if ( mol != null ){
 		if ( mol.getMolName() != null){
 			str.append(mol.getMolName()).append(newline);
 		}
-=======
-	/** String representation.
-	 * @return String representation of the Chain
-	 *  */
-	public String toString(){
-		String newline = System.getProperty("line.separator");
-		StringBuilder str = new StringBuilder();
-		str.append("Chain >"+getChainID()+"<"+newline) ;
-		if ( mol != null ){
-			if ( mol.getMolName() != null){
-				str.append(mol.getMolName()).append(newline);
-			}
-		}
-		str.append("total SEQRES length: " + getSeqResGroups().size() +
-				" total ATOM length:" + getAtomLength() + " residues " + newline);
+	}
+	str.append("total SEQRES length: " + getSeqResGroups().size() +
+			" total ATOM length:" + getAtomLength() + " residues " + newline);
 
 		// commented out the looping over residues, I thought it didn't help much, especially in debugging - JD 2014-12-10
-		// loop over the residues
+	// loop over the residues
 		//for ( int i = 0 ; i < seqResGroups.size();i++){
 		//	Group gr = (Group) seqResGroups.get(i);
 		//	str.append(gr.toString()).append(newline);
 		//}
-		return str.toString() ;
-
->>>>>>> 40d97e94
-	}
-	str.append("total SEQRES length: " + getSeqResGroups().size() +
-			" total ATOM length:" + getAtomLength() + " residues " + newline);
-
-	// loop over the residues
-
-	for ( int i = 0 ; i < seqResGroups.size();i++){
-		Group gr = (Group) seqResGroups.get(i);
-		str.append(gr.toString()).append(newline);
-	}
 	return str.toString() ;
 
 }
