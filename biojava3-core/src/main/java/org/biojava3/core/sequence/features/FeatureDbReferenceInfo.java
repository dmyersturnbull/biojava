/*
 *                    BioJava development code
 *
 * This code may be freely distributed and modified under the
 * terms of the GNU Lesser General Public Licence.  This should
 * be distributed with the code.  If you do not have a copy,
 * see:
 *
 *      http://www.gnu.org/copyleft/lesser.html
 *
 * Copyright for this code is held jointly by the individual
 * authors.  These should be listed in @author doc comments.
 * 
 * @author Jacek Grzebyta <github:jgrzebyta>
 *
 * For more information on the BioJava project and its aims,
 * or to join the biojava-l mailing list, visit the home page
 * at:
 *
 *      http://www.biojava.org/
 *
 * Created on 25-07-2014
 *
 */

package org.biojava3.core.sequence.features;

import java.util.ArrayList;
import java.util.HashMap;
import java.util.List;

import org.biojava3.core.sequence.location.SequenceLocation;
import org.biojava3.core.sequence.location.template.AbstractLocation;
import org.biojava3.core.sequence.template.AbstractSequence;
import org.biojava3.core.sequence.template.Compound;

/**
 * It is {@link DBReferenceInfo} which implements {@link FeatureInterface}. It allows to keep a dbReferenceInfo as a feature.
 * 
 * @author Jacek Grzebyta
 * @author Paolo Pavan
 * @param <S>
 * @param <C>
 */
public class FeatureDbReferenceInfo<S extends AbstractSequence<C>, C extends Compound> extends DBReferenceInfo implements FeatureInterface<S,C> {
    
    private AbstractLocation location;
    private FeatureInterface<S,C> parentFeature;
    private List<FeatureInterface<S, C>> childrenFeatures = new ArrayList<FeatureInterface<S, C>>();
    private String description = "";
    private String shortDescription = "";
    private Object userObject;
    private HashMap<String,Qualifier> qualifiers = new HashMap<String,Qualifier>();
    
    
    public FeatureDbReferenceInfo(String database, String id) {
        super(database, id);
    }
    
    @Override
    public String getShortDescription() {
        return shortDescription;
    }

    @Override
    public void setShortDescription(String shortDescription) {
        this.shortDescription = shortDescription;
    }

    @Override
    public String getDescription() {
        return description;
    }

    @Override
    public void setDescription(String description) {
        this.description = description;
    }

<<<<<<< HEAD
    @Override
    public AbstractLocation getLocations() {
=======
	@Override
    public SequenceLocation<S, C> getLocations() {
>>>>>>> 69f87015
        return location;
    }

    @Override
<<<<<<< HEAD
    public void setLocation(AbstractLocation loc) {
=======
    public void setLocation(SequenceLocation<S, C> loc) {
>>>>>>> 69f87015
        location = loc;
    }

    @Override
    public String getType() {
        return super.getDatabase();
    }

    @Override
    public void setType(String type) {
       super.setDatabase(type);
    }

    @Override
    public String getSource() {
        return super.getId();
    }

    @Override
    public void setSource(String source) {
        super.setId(source);
    }

    @Override
    public void setParentFeature(FeatureInterface<S,C> feature) {
        this.parentFeature = feature;
    }

    @Override
    public FeatureInterface<S,C> getParentFeature() {
        return this.parentFeature;
    }

    @Override
    public List<FeatureInterface<S, C>> getChildrenFeatures() {
        return this.childrenFeatures;
    }

    @Override
    public void setChildrenFeatures(List<FeatureInterface<S, C>> features) {
        this.childrenFeatures = features;
    }

    @Override
    public Object getUserObject() {
        return this.userObject;
    }

    @Override
    public void setUserObject(Object userObject) {
        this.userObject = userObject;
    }

    @Override
    public HashMap<String, Qualifier> getQualifiers() {
        return qualifiers;
    }

    @Override
    public void setQualifiers(HashMap<String, Qualifier> qualifiers) {
        this.qualifiers = qualifiers;
    }

    @Override
    public void addQualifier(String key, Qualifier qualifier) {
        if (qualifiers == null) {
            qualifiers = new HashMap<String, Qualifier>();
        }
        
        qualifiers.put(key, qualifier);
    }
    
}<|MERGE_RESOLUTION|>--- conflicted
+++ resolved
@@ -77,22 +77,13 @@
         this.description = description;
     }
 
-<<<<<<< HEAD
     @Override
     public AbstractLocation getLocations() {
-=======
-	@Override
-    public SequenceLocation<S, C> getLocations() {
->>>>>>> 69f87015
         return location;
     }
 
     @Override
-<<<<<<< HEAD
     public void setLocation(AbstractLocation loc) {
-=======
-    public void setLocation(SequenceLocation<S, C> loc) {
->>>>>>> 69f87015
         location = loc;
     }
 
