<?xml version="1.0" encoding="UTF-8"?>
<ProteinModifications>

    <Revisions>
<<<<<<< HEAD
=======
    <Revision>
			<Date>2016-06-13</Date>
			<Change>Added new chromophore definitions</Change>
		</Revision>
>>>>>>> 62926e66
		<Revision>
			<Date>2016-06-10</Date>
			<Change>Updated legacy chemical component and atom names to current naming conventions. Removed two obsolete entires (CLE and CGL)</Change>
		</Revision>
    	<Revision>
			<Date>2016-05-10</Date>
				<Change>Added definition for PLP</Change>
    		<Date>2011-08-12</Date>
    			<Change>Added glycosylation entries 386-429</Change>
   		</Revision>
    	<Revision>
    		<Date>2011-07-26</Date>
    		<Change>Added PDBCC cross-references</Change>
   		</Revision>
    </Revisions>
	<Entry>
		<Id>0001</Id>
		<Description>a protein modification that effectively forms a O3-xylosylserine.</Description>
		<SystematicName>(S)-2-amino-3-(alpha-D-xylopyranosyloxy)propanoic acid</SystematicName>
		<CrossReference>
			<Source>RESID</Source>
			<Id>AA0406</Id>
			<Name>O-xylosyl-L-serine</Name>
			<Status>deprecated</Status>
		</CrossReference>
		<CrossReference>
			<Source>PSI-MOD</Source>
			<Id>MOD:00814</Id>
			<Name>O-xylosyl-L-serine</Name>
		</CrossReference>
		<CrossReference>
			<Source>PDBCC</Source>
			<Id>XYS</Id>
			<Name>xylopyranose</Name>
		</CrossReference>
		<Condition>
			<Component component="1">
				<Id source="PDBCC">SER</Id>
			</Component>
			<Component component="2">
				<Id source="PDBCC">XYS</Id>
			</Component>
			<Bond>
				<Atom component="1">OG</Atom>
				<Atom component="2">C1</Atom>
			</Bond>
		</Condition>
		<Occurrence>natural</Occurrence>
		<Category>attachment</Category>
		<Keyword>glycoprotein</Keyword>
	</Entry>
	<Entry>
		<Id>0002</Id>
		<Description>A protein modification that effectively converts an L-asparagine residue to an N4-glycosyl-L-asparagine.</Description>
		<SystematicName>(S)-2-amino-4-(2-acetamido-2-deoxy-beta-D-glucopyranosyl)amino-4-oxobutanoic acid</SystematicName>
		<CrossReference>
			<Source>RESID</Source>
			<Id>AA0151</Id>
			<Name>N4-(N-acetylamino)glucosyl-L-asparagine</Name>
		</CrossReference>
		<CrossReference>
			<Source>PSI-MOD</Source>
			<Id>MOD:00831</Id>
			<Name>N4-(N-acetylamino)glucosyl-L-asparagine</Name>
		</CrossReference>
		<CrossReference>
			<Source>PDBCC</Source>
			<Id>NAG</Id>
			<Name>N-acetyl-D-glucosamine</Name>
		</CrossReference>
		<Condition>
			<Component component="1">
				<Id source="PDBCC">ASN</Id>
			</Component>
			<Component component="2">
				<Id source="PDBCC">NAG</Id>
			</Component>
			<Bond>
				<Atom component="1">ND2</Atom>
				<Atom component="2">C1</Atom>
			</Bond>
		</Condition>
		<Occurrence>natural</Occurrence>
		<Category>attachment</Category>
		<Keyword>glycoprotein</Keyword>
	</Entry>
	<Entry>
		<Id>0003</Id>
		<Description>A protein modification that effectively converts an L-cysteine residue to S-phospho-L-cysteine.</Description>
		<SystematicName>(R)-2-amino-3-(phosphonosulfanyl)propanoic acid</SystematicName>
		<CrossReference>
			<Source>PDBCC</Source>
			<Id>CSP</Id>
			<Name>S-phosphocysteine</Name>
		</CrossReference>
		<CrossReference>
			<Source>RESID</Source>
			<Id>AA0034</Id>
			<Name>S-phospho-L-cysteine</Name>
		</CrossReference>
		<CrossReference>
			<Source>PSI-MOD</Source>
			<Id>MOD:00043</Id>
			<Name>S-phospho-L-cysteine</Name>
		</CrossReference>
		<Condition>
			<Component component="1">
				<Id source="PDBCC">CSP</Id>
			</Component>
		</Condition>
		<Occurrence>natural</Occurrence>
		<Category>modified residue</Category>
		<Keyword>phosphoprotein</Keyword>
	</Entry>
	<Entry>
		<Id>0004</Id>
		<Description>A protein modification that effectively converts an L-histidine residue to tele-phospho-L-histidine (Ntau-phospho-L-histidine, 1'-phospho-L-histidine).</Description>
		<SystematicName>(S)-2-amino-3-(1-phosphono-1H-imidazol-4-yl)propanoic acid</SystematicName>
		<CrossReference>
			<Source>PDBCC</Source>
			<Id>NEP</Id>
			<Name>N1-phosphonohistidine</Name>
		</CrossReference>
		<CrossReference>
			<Source>RESID</Source>
			<Id>AA0035</Id>
			<Name>1'-phospho-L-histidine</Name>
		</CrossReference>
		<CrossReference>
			<Source>PSI-MOD</Source>
			<Id>MOD:00044</Id>
			<Name>1'-phospho-L-histidine</Name>
		</CrossReference>
		<Condition>
			<Component component="1">
				<Id source="PDBCC">NEP</Id>
			</Component>
		</Condition>
		<Occurrence>natural</Occurrence>
		<Category>modified residue</Category>
		<Keyword>phosphoprotein</Keyword>
	</Entry>
	<Entry>
		<Id>0005</Id>
		<Description>A protein modification that effectively converts an L-histidine residue to pros-phospho-L-histidine (Npi-phospho-L-histidine, 3'-phospho-L-histidine).</Description>
		<SystematicName>(S)-2-amino-3-(3-phosphono-3H-imidazol-4-yl)propanoic acid</SystematicName>
		<CrossReference>
			<Source>PDBCC</Source>
			<Id>HIP</Id>
			<Name>ND1-phosphonohistidine</Name>
		</CrossReference>
		<CrossReference>
			<Source>RESID</Source>
			<Id>AA0036</Id>
			<Name>3'-phospho-L-histidine</Name>
		</CrossReference>
		<CrossReference>
			<Source>PSI-MOD</Source>
			<Id>MOD:00045</Id>
			<Name>3'-phospho-L-histidine</Name>
		</CrossReference>
		<Condition>
			<Component component="1">
				<Id source="PDBCC">HIP</Id>
			</Component>
		</Condition>
		<Occurrence>natural</Occurrence>
		<Category>modified residue</Category>
		<Keyword>phosphohistidine</Keyword>
		<Keyword>phosphoprotein</Keyword>
	</Entry>
	<Entry>
		<Id>0006</Id>
		<Description>A protein modification that effectively converts an L-serine residue to O-phospho-L-serine.</Description>
		<SystematicName>(S)-2-amino-3-(phosphonooxy)propanoic acid</SystematicName>
		<CrossReference>
			<Source>PDBCC</Source>
			<Id>SEP</Id>
			<Name>phosphoserine</Name>
		</CrossReference>
		<CrossReference>
			<Source>RESID</Source>
			<Id>AA0037</Id>
			<Name>O-phospho-L-serine</Name>
		</CrossReference>
		<CrossReference>
			<Source>PSI-MOD</Source>
			<Id>MOD:00046</Id>
			<Name>O-phospho-L-serine</Name>
		</CrossReference>
		<Condition>
			<Component component="1">
				<Id source="PDBCC">SEP</Id>
			</Component>
		</Condition>
		<Occurrence>natural</Occurrence>
		<Category>modified residue</Category>
		<Keyword>phosphoprotein</Keyword>
	</Entry>
	<Entry>
		<Id>0007</Id>
		<Description>A protein modification that effectively converts an L-threonine residue to O-phospho-L-threonine.</Description>
		<SystematicName>(2S,3R)-2-amino-3-phosphonooxybutanoic acid</SystematicName>
		<CrossReference>
			<Source>PDBCC</Source>
			<Id>TPO</Id>
			<Name>phosphothreonine</Name>
		</CrossReference>
		<CrossReference>
			<Source>RESID</Source>
			<Id>AA0038</Id>
			<Name>O-phospho-L-threonine</Name>
		</CrossReference>
		<CrossReference>
			<Source>PSI-MOD</Source>
			<Id>MOD:00047</Id>
			<Name>O-phospho-L-threonine</Name>
		</CrossReference>
		<Condition>
			<Component component="1">
				<Id source="PDBCC">TPO</Id>
			</Component>
		</Condition>
		<Occurrence>natural</Occurrence>
		<Category>modified residue</Category>
		<Keyword>phosphoprotein</Keyword>
	</Entry>
	<Entry>
		<Id>0008</Id>
		<Description>A protein modification that effectively converts an L-tyrosine residue to O4'-phospho-L-tyrosine.</Description>
		<SystematicName>(2S)-2-amino-3-(4-phosphonooxyphenyl)propanoic acid</SystematicName>
		<CrossReference>
			<Source>PDBCC</Source>
			<Id>PTR</Id>
			<Name>O-phosphotyrosine</Name>
		</CrossReference>
		<CrossReference>
			<Source>RESID</Source>
			<Id>AA0039</Id>
			<Name>O4'-phospho-L-tyrosine</Name>
		</CrossReference>
		<CrossReference>
			<Source>PSI-MOD</Source>
			<Id>MOD:00048</Id>
			<Name>O4'-phospho-L-tyrosine</Name>
		</CrossReference>
		<Condition>
			<Component component="1">
				<Id source="PDBCC">PTR</Id>
			</Component>
		</Condition>
		<Occurrence>natural</Occurrence>
		<Category>modified residue</Category>
		<Keyword>phosphoprotein</Keyword>
	</Entry>
	<Entry>
		<Id>0009</Id>
		<Description>A protein modification that effectively converts an L-glutamine residue to N-acetyl-L-glutamine.</Description>
		<SystematicName>(S)-2-acetamido-5-pentanediamic acid</SystematicName>
		<CrossReference>
			<Source>PDBCC</Source>
			<Id>ACE</Id>
			<Name>acetyl group</Name>
		</CrossReference>
		<CrossReference>
			<Source>RESID</Source>
			<Id>AA0045</Id>
			<Name>N-acetyl-L-glutamine</Name>
			<Status>deprecated</Status>
		</CrossReference>
		<CrossReference>
			<Source>PSI-MOD</Source>
			<Id>MOD:00054</Id>
			<Name>N-acetyl-L-glutamine</Name>
		</CrossReference>
		<Condition>
			<Component component="1">
				<Id source="PDBCC">GLN</Id>
				<Terminal>N</Terminal>
			</Component>
			<Component component="2">
				<Id source="PDBCC">ACE</Id>
			</Component>
			<Bond>
				<Atom component="1">N</Atom>
				<Atom component="2">C</Atom>
			</Bond>
		</Condition>
		<Occurrence>natural</Occurrence>
		<Category>attachment</Category>
		<Keyword>acetylated amino end</Keyword>
	</Entry>
	<Entry>
		<Id>0010</Id>
		<Description>A protein modification that effectively converts an L-methionine to N-acetyl-L-methionine.</Description>
		<SystematicName>(2S)-2-acetamido-4-(methylsulfanyl)butanoic acid</SystematicName>
		<CrossReference>
			<Source>RESID</Source>
			<Id>AA0049</Id>
			<Name>N-acetyl-L-methionine</Name>
		</CrossReference>
		<CrossReference>
			<Source>PSI-MOD</Source>
			<Id>MOD:00058</Id>
			<Name>N-acetyl-L-methionine</Name>
		</CrossReference>
		<CrossReference>
			<Source>PDBCC</Source>
			<Id>ACE</Id>
			<Name>acetyl group</Name>
		</CrossReference>
		<Condition>
			<Component component="1">
				<Id source="PDBCC">MET</Id>
				<Terminal>N</Terminal>
			</Component>
			<Component component="2">
				<Id source="PDBCC">ACE</Id>
			</Component>
			<Bond>
				<Atom component="1">N</Atom>
				<Atom component="2">C</Atom>
			</Bond>
		</Condition>
		<Occurrence>natural</Occurrence>
		<Category>attachment</Category>
		<Keyword>thioether bond</Keyword>
		<Keyword>acetylated amino end</Keyword>
	</Entry>
	<Entry>
		<Id>0011</Id>
		<Description>A protein modification that effectively converts an L-lysine residue to N6-acetyl-L-lysine.</Description>
		<SystematicName>(2S)-2-amino-6-acetamidohexanoic acid</SystematicName>
		<CrossReference>
			<Source>PDBCC</Source>
			<Id>ALY</Id>
			<Name>N(6)-acetyllysine</Name>
		</CrossReference>
		<CrossReference>
			<Source>RESID</Source>
			<Id>AA0055</Id>
			<Name>N6-acetyl-L-lysine</Name>
		</CrossReference>
		<CrossReference>
			<Source>PSI-MOD</Source>
			<Id>MOD:00064</Id>
			<Name>N6-acetyl-L-lysine</Name>
		</CrossReference>
		<Condition>
			<Component component="1">
				<Id source="PDBCC">ALY</Id>
			</Component>
		</Condition>
		<Occurrence>natural</Occurrence>
		<Category>modified residue</Category>
		<Keyword>acetyllysine</Keyword>
	</Entry>
	<Entry>
		<Id>0012</Id>
		<Description>A protein modification that effectively converts an L-tyrosine residue to O4'-sulfo-L-tyrosine.</Description>
		<SystematicName>(S)-2-amino-3-(4-sulfooxyphenyl)propanoic acid</SystematicName>
		<CrossReference>
			<Source>PDBCC</Source>
			<Id>TYS</Id>
			<Name>O-sulfo-L-tyrosine</Name>
		</CrossReference>
		<CrossReference>
			<Source>RESID</Source>
			<Id>AA0172</Id>
			<Name>O4'-sulfo-L-tyrosine</Name>
		</CrossReference>
		<CrossReference>
			<Source>PSI-MOD</Source>
			<Id>MOD:00181</Id>
			<Name>O4'-sulfo-L-tyrosine</Name>
		</CrossReference>
		<Condition>
			<Component component="1">
				<Id source="PDBCC">TYS</Id>
			</Component>
		</Condition>
		<Occurrence>natural</Occurrence>
		<Category>modified residue</Category>
		<Keyword>sulfoprotein</Keyword>
	</Entry>
	<Entry>
		<Id>0013</Id>
		<Description>A protein modification that effectively converts an L-lysine residue to N6-methyl-L-lysine.</Description>
		<SystematicName>(S)-2-amino-6-methylaminohexanoic acid</SystematicName>
		<CrossReference>
			<Source>PDBCC</Source>
			<Id>MLZ</Id>
			<Name>N-methyl-lysine</Name>
		</CrossReference>
		<CrossReference>
			<Source>RESID</Source>
			<Id>AA0076</Id>
			<Name>N6-methyl-L-lysine</Name>
		</CrossReference>
		<CrossReference>
			<Source>PSI-MOD</Source>
			<Id>MOD:00085</Id>
			<Name>N6-methyl-L-lysine</Name>
		</CrossReference>
		<Condition>
			<Component component="1">
				<Id source="PDBCC">MLZ</Id>
			</Component>
		</Condition>
		<Occurrence>natural</Occurrence>
		<Category>modified residue</Category>
		<Keyword>methylated amino acid</Keyword>
	</Entry>
	<Entry>
		<Id>0014</Id>
		<Description>A protein modification that effectively converts an L-arginine residue to 5-methyl-L-arginine.</Description>
		<SystematicName>(2S,5S)-2-amino-5-carbamimidamidohexanoic acid</SystematicName>
		<CrossReference>
			<Source>PDBCC</Source>
			<Id>AGM</Id>
			<Name>5-methyl-arginine</Name>
		</CrossReference>
		<CrossReference>
			<Source>RESID</Source>
			<Id>AA0272</Id>
			<Name>5-methyl-L-arginine</Name>
		</CrossReference>
		<CrossReference>
			<Source>PSI-MOD</Source>
			<Id>MOD:00277</Id>
			<Name>5-methyl-L-arginine</Name>
		</CrossReference>
		<Condition>
			<Component component="1">
				<Id source="PDBCC">AGM</Id>
			</Component>
		</Condition>
		<Occurrence>natural</Occurrence>
		<Category>modified residue</Category>
		<Keyword>methylated amino acid</Keyword>
	</Entry>
	<Entry>
		<Id>0015</Id>
		<Description>A protein modification that effectively converts an L-lysine residue to N6,N6,N6-trimethyl-L-lysine.</Description>
		<SystematicName>(5S)-5-amino-5-carboxy-N,N,N-trimethylpentan-1-aminium</SystematicName>
		<CrossReference>
			<Source>PDBCC</Source>
			<Id>M3L</Id>
			<Name>N-trimethyllysine</Name>
		</CrossReference>
		<CrossReference>
			<Source>RESID</Source>
			<Id>AA0074</Id>
			<Name>N6,N6,N6-trimethyl-L-lysine</Name>
		</CrossReference>
		<CrossReference>
			<Source>PSI-MOD</Source>
			<Id>MOD:00083</Id>
			<Name>N6,N6,N6-trimethyl-L-lysine</Name>
		</CrossReference>
		<Condition>
			<Component component="1">
				<Id source="PDBCC">M3L</Id>
			</Component>
		</Condition>
		<Occurrence>natural</Occurrence>
		<Category>modified residue</Category>
		<Keyword>methylated amino acid</Keyword>
	</Entry>
	<Entry>
		<Id>0016</Id>
		<Description>A protein modification that effectively converts an L-methionine residue to N-methyl-L-methionine.</Description>
		<SystematicName>(S)-2-methylamino-4-(methylsulfanyl)butanoic acid</SystematicName>
		<CrossReference>
			<Source>PDBCC</Source>
			<Id>MME</Id>
			<Name>N-methyl methionine</Name>
		</CrossReference>
		<CrossReference>
			<Source>RESID</Source>
			<Id>AA0064</Id>
			<Name>N-methyl-L-methionine</Name>
		</CrossReference>
		<CrossReference>
			<Source>PSI-MOD</Source>
			<Id>MOD:00073</Id>
			<Name>N-methyl-L-methionine</Name>
		</CrossReference>
		<Condition>
			<Component component="1">
				<Id source="PDBCC">MME</Id>
				<Terminal>N</Terminal>
			</Component>
		</Condition>
		<Occurrence>natural</Occurrence>
		<Category>modified residue</Category>
		<Keyword>thioether bond</Keyword>
		<Keyword>methylated amino acid</Keyword>
	</Entry>
	<Entry>
		<Id>0017</Id>
		<Description>A protein modification that effectively converts an L-proline residue to 4-hydroxy-L-proline.</Description>
		<SystematicName>(2S,4R)-4-hydroxypyrrolidine-2-carboxylic acid</SystematicName>
		<CrossReference>
			<Source>PDBCC</Source>
			<Id>HYP</Id>
			<Name>4-hydroxyproline</Name>
		</CrossReference>
		<CrossReference>
			<Source>RESID</Source>
			<Id>AA0030</Id>
			<Name>4-hydroxy-L-proline</Name>
		</CrossReference>
		<CrossReference>
			<Source>PSI-MOD</Source>
			<Id>MOD:00039</Id>
			<Name>4-hydroxy-L-proline</Name>
		</CrossReference>
		<Condition>
			<Component component="1">
				<Id source="PDBCC">HYP</Id>
			</Component>
		</Condition>
		<Occurrence>natural</Occurrence>
		<Category>modified residue</Category>
		<Keyword>hydroxylation</Keyword>
	</Entry>
	<Entry>
		<Id>0018</Id>
		<Description>A protein modification that effectively cross-links two L-cysteine residues to form L-cystine.</Description>
		<SystematicName>(R,R)-3,3'-disulfane-1,2-diylbis(2-aminopropanoic acid)</SystematicName>
		<CrossReference>
			<Source>RESID</Source>
			<Id>AA0025</Id>
			<Name>L-cystine</Name>
		</CrossReference>
		<CrossReference>
			<Source>PSI-MOD</Source>
			<Id>MOD:00034</Id>
			<Name>L-cystine (cross-link)</Name>
		</CrossReference>
		<Condition>
			<Component component="1">
				<Id source="PDBCC">CYS</Id>
			</Component>
			<Component component="2">
				<Id source="PDBCC">CYS</Id>
			</Component>
			<Bond>
				<Atom component="1">SG</Atom>
				<Atom component="2">SG</Atom>
			</Bond>
		</Condition>
		<Occurrence>natural</Occurrence>
		<Category>crosslink2</Category>
		<Keyword>redox-active center</Keyword>
		<Keyword>disulfide bond</Keyword>
	</Entry>
	<Entry>
		<Id>0019</Id>
		<Description>A protein modification that effectively converts an L-cysteine residue to L-cysteine methyl disulfide.</Description>
		<SystematicName>(R)-2-amino-3-(methyldisulfanediyl)propanoic acid</SystematicName>
		<CrossReference>
			<Source>PDBCC</Source>
			<Id>SCH</Id>
			<Name>S-Methyl-thio-cysteine</Name>
		</CrossReference>
		<CrossReference>
			<Source>RESID</Source>
			<Id>AA0101</Id>
			<Name>L-cysteine methyl disulfide</Name>
		</CrossReference>
		<CrossReference>
			<Source>PSI-MOD</Source>
			<Id>MOD:00110</Id>
			<Name>L-cysteine methyl disulfide</Name>
		</CrossReference>
		<Condition>
			<Component component="1">
				<Id source="PDBCC">SCH</Id>
			</Component>
		</Condition>
		<Occurrence>hypothetical</Occurrence>
		<Category>modified residue</Category>
		<Keyword>disulfide bond</Keyword>
	</Entry>
	<Entry>
		<Id>0020</Id>
		<Description>A protein modification that effectively converts three L-cysteine residues and a three-iron four-sulfur cluster to tris-L-cysteinyl triiron tetrasulfide.</Description>
		<SystematicName>mu3-sulfido-tri-mu-sulfidotris(cysteinato-kappaS-iron)</SystematicName>
		<CrossReference>
			<Source>RESID</Source>
			<Id>AA0139</Id>
			<Name>tris-L-cysteinyl triiron tetrasulfide</Name>
		</CrossReference>
		<CrossReference>
			<Source>PSI-MOD</Source>
			<Id>MOD:00148</Id>
			<Name>tris-L-cysteinyl triiron tetrasulfide</Name>
		</CrossReference>
		<CrossReference>
			<Source>PDBCC</Source>
			<Id>F3S</Id>
			<Name>Fe3-S4 cluster</Name>
		</CrossReference>
		<Condition>
			<Component component="1">
				<Id source="PDBCC">CYS</Id>
			</Component>
			<Component component="2">
				<Id source="PDBCC">CYS</Id>
			</Component>
			<Component component="3">
				<Id source="PDBCC">CYS</Id>
			</Component>
			<Component component="4">
				<Id source="PDBCC">F3S</Id>
			</Component>
			<Bond>
				<Atom component="1">SG</Atom>
				<Atom component="4">FE1</Atom>
			</Bond>
			<Bond>
				<Atom component="2">SG</Atom>
				<Atom component="4">FE3</Atom>
			</Bond>
			<Bond>
				<Atom component="3">SG</Atom>
				<Atom component="4">FE4</Atom>
			</Bond>
		</Condition>
		<Occurrence>natural</Occurrence>
		<Category>crosslink3</Category>
		<Keyword>3Fe-4S</Keyword>
		<Keyword>iron-sulfur protein</Keyword>
		<Keyword>metalloprotein</Keyword>
	</Entry>
	<Entry>
		<Id>0021</Id>
		<Description>A protein modification that effectively converts four L-cysteine residues and a two-iron two-sulfur cluster to tetrakis-L-cysteinyl diiron disulfide.</Description>
		<SystematicName>tetrakis(cysteinato)-1kappaS,1kappaS,2kappaS,2kappaS-di-mu-sulfidodiiron</SystematicName>
		<CrossReference>
			<Source>RESID</Source>
			<Id>AA0137</Id>
			<Name>tetrakis-L-cysteinyl diiron disulfide</Name>
		</CrossReference>
		<CrossReference>
			<Source>PSI-MOD</Source>
			<Id>MOD:00146</Id>
			<Name>tetrakis-L-cysteinyl diiron disulfide</Name>
		</CrossReference>
		<CrossReference>
			<Source>PDBCC</Source>
			<Id>FES</Id>
			<Name>Fe2/S2 (inorganic) cluster</Name>
		</CrossReference>
		<Condition>
			<Component component="1">
				<Id source="PDBCC">CYS</Id>
			</Component>
			<Component component="2">
				<Id source="PDBCC">CYS</Id>
			</Component>
			<Component component="3">
				<Id source="PDBCC">CYS</Id>
			</Component>
			<Component component="4">
				<Id source="PDBCC">CYS</Id>
			</Component>
			<Component component="5">
				<Id source="PDBCC">FES</Id>
			</Component>
			<Bond>
				<Atom component="1">SG</Atom>
				<Atom component="5" atom="1">FE1</Atom>
			</Bond>
			<Bond>
				<Atom component="2">SG</Atom>
				<Atom component="5" atom="1">FE1</Atom>
			</Bond>
			<Bond>
				<Atom component="3">SG</Atom>
				<Atom component="5" atom="2">FE2</Atom>
			</Bond>
			<Bond>
				<Atom component="4">SG</Atom>
				<Atom component="5" atom="2">FE2</Atom>
			</Bond>
		</Condition>
		<Occurrence>natural</Occurrence>
		<Category>crosslink4</Category>
		<Keyword>2Fe-2S</Keyword>
		<Keyword>iron-sulfur protein</Keyword>
		<Keyword>metalloprotein</Keyword>
	</Entry>
	<Entry>
		<Id>0022</Id>
		<Description>A protein modification that effectively converts a source amino acid residue to an N-formyl-L-methionine, a natural pretranslational modification.</Description>
		<SystematicName>(S)-2-formylamino-4-(methylsulfanyl)butanoic acid</SystematicName>
		<CrossReference>
			<Source>PDBCC</Source>
			<Id>FME</Id>
			<Name>N-formylmethionine</Name>
		</CrossReference>
		<CrossReference>
			<Source>RESID</Source>
			<Id>AA0021</Id>
			<Name>N-formyl-L-methionine</Name>
		</CrossReference>
		<CrossReference>
			<Source>PSI-MOD</Source>
			<Id>MOD:00030</Id>
			<Name>N-formyl-L-methionine</Name>
		</CrossReference>
		<Condition>
			<Component component="1">
				<Id source="PDBCC">FME</Id>
				<Terminal>N</Terminal>
			</Component>
		</Condition>
		<Occurrence>natural</Occurrence>
		<Category>modified residue</Category>
		<Keyword>thioether bond</Keyword>
		<Keyword>blocked amino end</Keyword>
		<Keyword>formylation</Keyword>
		<Keyword>pretranslational modification</Keyword>
	</Entry>
	<Entry>
		<Id>0023</Id>
		<Description>A protein modification that effectively converts a source amino acid residue to an L-selenocysteine, a natural pretranslational modification.</Description>
		<SystematicName>(R)-2-amino-3-selanylpropanoic acid</SystematicName>
		<CrossReference>
			<Source>PDBCC</Source>
			<Id>SEC</Id>
			<Name>selenocysteine</Name>
		</CrossReference>
		<CrossReference>
			<Source>RESID</Source>
			<Id>AA0022</Id>
			<Name>L-selenocysteine</Name>
		</CrossReference>
		<CrossReference>
			<Source>PSI-MOD</Source>
			<Id>MOD:00031</Id>
			<Name>L-selenocysteine residue</Name>
		</CrossReference>
		<Condition>
			<Component component="1">
				<Id source="PDBCC">SEC</Id>
			</Component>
		</Condition>
		<Occurrence>natural</Occurrence>
		<Category>modified residue</Category>
		<Keyword>pretranslational modification</Keyword>
		<Keyword>selenium</Keyword>
		<Keyword>selenocysteine</Keyword>
	</Entry>
	<Entry>
		<Id>0024</Id>
		<Description>A protein modification that effectively converts an L-asparagine residue to (2S,3R)-3-hydroxyasparagine.</Description>
		<SystematicName>(2S,3R)-2-amino-3-hydroxy-4-butanediamic acid</SystematicName>
		<CrossReference>
			<Source>PDBCC</Source>
			<Id>AHB</Id>
			<Name>beta-hydroxyasparagine</Name>
		</CrossReference>
		<CrossReference>
			<Source>RESID</Source>
			<Id>AA0026</Id>
			<Name>(2S,3R)-3-hydroxyasparagine</Name>
		</CrossReference>
		<CrossReference>
			<Source>PSI-MOD</Source>
			<Id>MOD:00035</Id>
			<Name>(2S,3R)-3-hydroxyasparagine</Name>
		</CrossReference>
		<Condition>
			<Component component="1">
				<Id source="PDBCC">AHB</Id>
			</Component>
		</Condition>
		<Occurrence>natural</Occurrence>
		<Category>modified residue</Category>
		<Keyword>hydroxylation</Keyword>
	</Entry>
	<Entry>
		<Id>0025</Id>
		<Description>A protein modification that effectively converts an L-aspartic acid residue to (2S,3R)-3-hydroxyaspartic acid.</Description>
		<SystematicName>(2S,3R)-2-amino-3-hydroxybutanedioic acid</SystematicName>
		<CrossReference>
			<Source>PDBCC</Source>
			<Id>BHD</Id>
			<Name>beta-hydroxyaspartic acid</Name>
		</CrossReference>
		<CrossReference>
			<Source>RESID</Source>
			<Id>AA0027</Id>
			<Name>(2S,3R)-3-hydroxyaspartic acid</Name>
		</CrossReference>
		<CrossReference>
			<Source>PSI-MOD</Source>
			<Id>MOD:00036</Id>
			<Name>(2S,3R)-3-hydroxyaspartic acid</Name>
		</CrossReference>
		<Condition>
			<Component component="1">
				<Id source="PDBCC">BHD</Id>
			</Component>
		</Condition>
		<Occurrence>natural</Occurrence>
		<Category>modified residue</Category>
		<Keyword>hydroxylation</Keyword>
	</Entry>
	<Entry>
		<Id>0026</Id>
		<Description>A protein modification that effectively converts an L-lysine residue to 5-hydroxy-L-lysine.</Description>
		<SystematicName>(2S,5R)-2,6-diamino-5-hydroxyhexanoic acid</SystematicName>
		<CrossReference>
			<Source>PDBCC</Source>
			<Id>LYZ</Id>
			<Name>5-hydroxylysine</Name>
		</CrossReference>
		<CrossReference>
			<Source>RESID</Source>
			<Id>AA0028</Id>
			<Name>5-hydroxy-L-lysine</Name>
		</CrossReference>
		<CrossReference>
			<Source>PSI-MOD</Source>
			<Id>MOD:00037</Id>
			<Name>5-hydroxy-L-lysine</Name>
		</CrossReference>
		<Condition>
			<Component component="1">
				<Id source="PDBCC">LYZ</Id>
			</Component>
		</Condition>
		<Occurrence>natural</Occurrence>
		<Category>modified residue</Category>
		<Keyword>hydroxylation</Keyword>
	</Entry>
	<Entry>
		<Id>0027</Id>
		<Description>A protein modification that effectively converts an L-proline residue to 3-hydroxy-L-proline.</Description>
		<SystematicName>(2S,3S)-3-hydroxypyrrolidine-2-carboxylic acid</SystematicName>
		<CrossReference>
			<Source>PDBCC</Source>
			<Id>HY3</Id>
			<Name>3-hydroxyproline</Name>
		</CrossReference>
		<CrossReference>
			<Source>RESID</Source>
			<Id>AA0029</Id>
			<Name>3-hydroxy-L-proline</Name>
		</CrossReference>
		<CrossReference>
			<Source>PSI-MOD</Source>
			<Id>MOD:00038</Id>
			<Name>3-hydroxy-L-proline</Name>
		</CrossReference>
		<Condition>
			<Component component="1">
				<Id source="PDBCC">HY3</Id>
			</Component>
		</Condition>
		<Occurrence>natural</Occurrence>
		<Category>modified residue</Category>
		<Keyword>hydroxylation</Keyword>
	</Entry>
	<Entry>
		<Id>0028</Id>
		<Description>A protein modification that effectively converts an L-glutamine residue to 2-pyrrolidone-5-carboxylic acid.</Description>
		<SystematicName>(S)-5-oxo-2-pyrrolidinecarboxylic acid</SystematicName>
		<CrossReference>
			<Source>PDBCC</Source>
			<Id>PCA</Id>
			<Name>pyroglutamic acid</Name>
		</CrossReference>
		<CrossReference>
			<Source>RESID</Source>
			<Id>AA0031</Id>
			<Name>2-pyrrolidone-5-carboxylic acid</Name>
		</CrossReference>
		<CrossReference>
			<Source>PSI-MOD</Source>
			<Id>MOD:00040</Id>
			<Name>2-pyrrolidone-5-carboxylic acid (Gln)</Name>
		</CrossReference>
		<Condition>
			<Component component="1">
				<Id source="PDBCC">PCA</Id>
			</Component>
		</Condition>
		<Occurrence>natural</Occurrence>
		<Category>modified residue</Category>
		<Keyword>blocked amino end</Keyword>
		<Keyword>pyroglutamic acid</Keyword>
	</Entry>
	<Entry>
		<Id>0029</Id>
		<Description>A protein modification that effectively converts an L-glutamic acid residue to L-gamma-carboxyglutamic acid.</Description>
		<SystematicName>(S)-3-amino-1,1,3-propanetricarboxylic acid</SystematicName>
		<CrossReference>
			<Source>PDBCC</Source>
			<Id>CGU</Id>
			<Name>gamma-carboxy-glutamic acid</Name>
		</CrossReference>
		<CrossReference>
			<Source>RESID</Source>
			<Id>AA0032</Id>
			<Name>L-gamma-carboxyglutamic acid</Name>
		</CrossReference>
		<CrossReference>
			<Source>PSI-MOD</Source>
			<Id>MOD:00041</Id>
			<Name>L-gamma-carboxyglutamic acid</Name>
		</CrossReference>
		<Condition>
			<Component component="1">
				<Id source="PDBCC">CGU</Id>
			</Component>
		</Condition>
		<Occurrence>natural</Occurrence>
		<Category>modified residue</Category>
		<Keyword>carboxyglutamic acid</Keyword>
	</Entry>
	<Entry>
		<Id>0030</Id>
		<Description>A protein modification that effectively converts an L-aspartic acid residue to L-aspartic 4-phosphoric anhydride.</Description>
		<SystematicName>(2S)-2-amino-4-oxo-4-(phosphonooxy)butanoic acid</SystematicName>
		<CrossReference>
			<Source>PDBCC</Source>
			<Id>PHD</Id>
			<Name>aspartyl phosphate</Name>
		</CrossReference>
		<CrossReference>
			<Source>RESID</Source>
			<Id>AA0033</Id>
			<Name>L-aspartic 4-phosphoric anhydride</Name>
		</CrossReference>
		<CrossReference>
			<Source>PSI-MOD</Source>
			<Id>MOD:00042</Id>
			<Name>L-aspartic 4-phosphoric anhydride</Name>
		</CrossReference>
		<Condition>
			<Component component="1">
				<Id source="PDBCC">PHD</Id>
			</Component>
		</Condition>
		<Occurrence>natural</Occurrence>
		<Category>modified residue</Category>
		<Keyword>phosphoprotein</Keyword>
	</Entry>
	<Entry>
		<Id>0031</Id>
		<Description>A protein modification that effectively converts an L-histidine residue to diphthamide.</Description>
		<SystematicName>(2R)-1-amino-4-(4-[(2S)-2-amino-2-carboxyethyl]-1H-imidazol-2-yl)-N,N,N-trimethyl-1-oxobutan-2-aminium</SystematicName>
		<CrossReference>
			<Source>PDBCC</Source>
			<Id>DDE</Id>
			<Name>{3-[4-(2-amino-2-carboxy-ethyl)-1H-imidazol-2-yl]-1-carbamoyl-propyl}-trimethyl-ammonium</Name>
		</CrossReference>
		<CrossReference>
			<Source>RESID</Source>
			<Id>AA0040</Id>
			<Name>2'-[3-carboxamido-3-(trimethylammonio)propyl]-L-histidine</Name>
		</CrossReference>
		<CrossReference>
			<Source>PSI-MOD</Source>
			<Id>MOD:00049</Id>
			<Name>2'-[3-carboxamido-3-(trimethylammonio)propyl]-L-histidine</Name>
		</CrossReference>
		<Condition>
			<Component component="1">
				<Id source="PDBCC">DDE</Id>
			</Component>
		</Condition>
		<Occurrence>natural</Occurrence>
		<Category>modified residue</Category>
		<Keyword>diphthamide</Keyword>
	</Entry>
	<Entry>
		<Id>0032</Id>
		<Description>A protein modification that effectively converts an L-cysteine residue to S-acetyl-L-cysteine.</Description>
		<SystematicName>(R)-2-amino-3-(acetylsulfanyl)propanoic acid</SystematicName>
		<CrossReference>
			<Source>PDBCC</Source>
			<Id>SCY</Id>
			<Name>S-acetyl-cysteine</Name>
		</CrossReference>
		<CrossReference>
			<Source>RESID</Source>
			<Id>AA0056</Id>
			<Name>S-acetyl-L-cysteine</Name>
		</CrossReference>
		<CrossReference>
			<Source>PSI-MOD</Source>
			<Id>MOD:00065</Id>
			<Name>S-acetyl-L-cysteine</Name>
		</CrossReference>
		<Condition>
			<Component component="1">
				<Id source="PDBCC">SCY</Id>
			</Component>
		</Condition>
		<Occurrence>natural</Occurrence>
		<Category>modified residue</Category>
		<Keyword>thioester bond</Keyword>
	</Entry>
	<Entry>
		<Id>0033</Id>
		<Description>A protein modification that effectively converts a glycine residue to N-myristoylglycine.</Description>
		<SystematicName>(tetradecanoylamino)ethanoic acid</SystematicName>
		<CrossReference>
			<Source>RESID</Source>
			<Id>AA0059</Id>
			<Name>N-myristoyl-glycine</Name>
		</CrossReference>
		<CrossReference>
			<Source>PSI-MOD</Source>
			<Id>MOD:00068</Id>
			<Name>N-myristoylglycine</Name>
		</CrossReference>
		<CrossReference>
			<Source>PDBCC</Source>
			<Id>MYR</Id>
			<Name>myristic acid</Name>
		</CrossReference>
		<Condition>
			<Component component="1">
				<Id source="PDBCC">GLY</Id>
			</Component>
			<Component component="2">
				<Id source="PDBCC">MYR</Id>
			</Component>
			<Bond>
				<Atom component="1">N</Atom>
				<Atom component="2">C1</Atom>
			</Bond>
		</Condition>
		<Occurrence>natural</Occurrence>
		<Category>attachment</Category>
		<Keyword>blocked amino end</Keyword>
		<Keyword>lipoprotein</Keyword>
		<Keyword>myristoylation</Keyword>
	</Entry>
	<Entry>
		<Id>0034</Id>
		<Description>A protein modification that effectively converts an L-alanine residue to N-methyl-L-alanine.</Description>
		<SystematicName>(S)-2-methylaminopropanoic acid</SystematicName>
		<CrossReference>
			<Source>PDBCC</Source>
			<Id>MAA</Id>
			<Name>N-methyl-L-alanine</Name>
		</CrossReference>
		<CrossReference>
			<Source>RESID</Source>
			<Id>AA0061</Id>
			<Name>N-methyl-L-alanine</Name>
		</CrossReference>
		<CrossReference>
			<Source>PSI-MOD</Source>
			<Id>MOD:00070</Id>
			<Name>N-methyl-L-alanine</Name>
		</CrossReference>
		<Condition>
			<Component component="1">
				<Id source="PDBCC">MAA</Id>
			</Component>
		</Condition>
		<Occurrence>natural</Occurrence>
		<Category>modified residue</Category>
		<Keyword>methylated amino end</Keyword>
	</Entry>
	<Entry>
		<Id>0035</Id>
		<Description>A protein modification that effectively converts an L-phenylalanine residue to N-methyl-L-phenylalanine.</Description>
		<SystematicName>(S)-2-methylamino-3-phenylpropanoic acid</SystematicName>
		<CrossReference>
			<Source>PDBCC</Source>
			<Id>MEA</Id>
			<Name>N-methylphenylalanine</Name>
		</CrossReference>
		<CrossReference>
			<Source>RESID</Source>
			<Id>AA0065</Id>
			<Name>N-methyl-L-phenylalanine</Name>
		</CrossReference>
		<CrossReference>
			<Source>PSI-MOD</Source>
			<Id>MOD:00074</Id>
			<Name>N-methyl-L-phenylalanine</Name>
		</CrossReference>
		<Condition>
			<Component component="1">
				<Id source="PDBCC">MEA</Id>
			</Component>
		</Condition>
		<Occurrence>natural</Occurrence>
		<Category>modified residue</Category>
		<Keyword>methylated amino end</Keyword>
	</Entry>
	<Entry>
		<Id>0036</Id>
		<Description>A protein modification that effectively converts an L-proline residue to N,N-dimethyl-L-proline.</Description>
		<SystematicName>(S)-2-carboxy-1,1-dimethylpyrrolidinium</SystematicName>
		<CrossReference>
			<Source>RESID</Source>
			<Id>AA0066</Id>
			<Name>N,N-dimethyl-L-proline</Name>
		</CrossReference>
		<CrossReference>
			<Source>PSI-MOD</Source>
			<Id>MOD:00075</Id>
			<Name>N,N-dimethyl-L-proline</Name>
		</CrossReference>
		<CrossReference>
			<Source>PDBCC</Source>
			<Id>PBE</Id>
			<Name>1,1-dimethyl-prolinium</Name>
		</CrossReference>
		<Condition>
			<Component component="1">
				<Id source="PDBCC">PBE</Id>
			</Component>
		</Condition>
		<Occurrence>natural</Occurrence>
		<Category>modified residue</Category>
		<Keyword>blocked amino end</Keyword>
		<Keyword>methylated amino end</Keyword>
	</Entry>
	<Entry>
		<Id>0037</Id>
		<Description>A protein modification that effectively converts an L-arginine residue to N(omega),N'(omega)-dimethyl-L-arginine.</Description>
		<SystematicName>(S)-2-amino-5-[((methylamino)(methylimino)methyl)amino]pentanoic acid</SystematicName>
		<CrossReference>
			<Source>PDBCC</Source>
			<Id>2MR</Id>
			<Name>N3,N4-dimethylarginine</Name>
		</CrossReference>
		<CrossReference>
			<Source>RESID</Source>
			<Id>AA0067</Id>
			<Name>omega-N,omega-N'-dimethyl-L-arginine</Name>
		</CrossReference>
		<CrossReference>
			<Source>PSI-MOD</Source>
			<Id>MOD:00076</Id>
			<Name>omega-N,omega-N'-dimethyl-L-arginine</Name>
		</CrossReference>
		<Condition>
			<Component component="1">
				<Id source="PDBCC">2MR</Id>
			</Component>
		</Condition>
		<Occurrence>natural</Occurrence>
		<Category>modified residue</Category>
		<Keyword>methylated amino acid</Keyword>
	</Entry>
	<Entry>
		<Id>0038</Id>
		<Description>A protein modification that effectively converts an L-arginine residue to N(omega),N(omega)-dimethyl-L-arginine.</Description>
		<SystematicName>(S)-2-amino-5-([(dimethylamino)(imino)methyl]amino)pentanoic acid</SystematicName>
		<CrossReference>
			<Source>PDBCC</Source>
			<Id>DA2</Id>
			<Name>NG,NG-dimethyl-L-arginine</Name>
		</CrossReference>
		<CrossReference>
			<Source>RESID</Source>
			<Id>AA0068</Id>
			<Name>omega-N,omega-N-dimethyl-L-arginine</Name>
		</CrossReference>
		<CrossReference>
			<Source>PSI-MOD</Source>
			<Id>MOD:00077</Id>
			<Name>omega-N,omega-N-dimethyl-L-arginine</Name>
		</CrossReference>
		<Condition>
			<Component component="1">
				<Id source="PDBCC">DA2</Id>
			</Component>
		</Condition>
		<Occurrence>natural</Occurrence>
		<Category>modified residue</Category>
		<Keyword>methylated amino acid</Keyword>
	</Entry>
	<Entry>
		<Id>0039</Id>
		<Description>A protein modification that effectively converts an L-asparagine residue to N4-methyl-L-asparagine.</Description>
		<SystematicName>(S)-2-amino-N4-methylbutanediamic acid</SystematicName>
		<CrossReference>
			<Source>PDBCC</Source>
			<Id>MEN</Id>
			<Name>N-methyl asparagine</Name>
		</CrossReference>
		<CrossReference>
			<Source>RESID</Source>
			<Id>AA0070</Id>
			<Name>N4-methyl-L-asparagine</Name>
		</CrossReference>
		<CrossReference>
			<Source>PSI-MOD</Source>
			<Id>MOD:00079</Id>
			<Name>N4-methyl-L-asparagine</Name>
		</CrossReference>
		<Condition>
			<Component component="1">
				<Id source="PDBCC">MEN</Id>
			</Component>
		</Condition>
		<Occurrence>natural</Occurrence>
		<Category>modified residue</Category>
		<Keyword>methylated amino acid</Keyword>
	</Entry>
	<Entry>
		<Id>0040</Id>
		<Description>A protein modification that effectively converts an L-glutamine residue to N5-methyl-L-glutamine.</Description>
		<SystematicName>(2S)-2-amino-5-methylamino-5-oxopentanoic acid</SystematicName>
		<CrossReference>
			<Source>PDBCC</Source>
			<Id>MEQ</Id>
			<Name>N5-methylglutamine</Name>
		</CrossReference>
		<CrossReference>
			<Source>RESID</Source>
			<Id>AA0071</Id>
			<Name>N5-methyl-L-glutamine</Name>
		</CrossReference>
		<CrossReference>
			<Source>PSI-MOD</Source>
			<Id>MOD:00080</Id>
			<Name>N5-methyl-L-glutamine</Name>
		</CrossReference>
		<Condition>
			<Component component="1">
				<Id source="PDBCC">MEQ</Id>
			</Component>
		</Condition>
		<Occurrence>natural</Occurrence>
		<Category>modified residue</Category>
		<Keyword>methylated amino acid</Keyword>
	</Entry>
	<Entry>
		<Id>0041</Id>
		<Description>A protein modification that effectively converts an L-histidine residue to pros-methyl-L-histidine (N-pi-methyl-L-histidine, 3'-methyl-L-histidine).</Description>
		<SystematicName>(S)-2-amino-3-(3-methyl-3H-imidazol-4-yl)propanoic acid</SystematicName>
		<CrossReference>
			<Source>PDBCC</Source>
			<Id>MHS</Id>
			<Name>N1-methylated histidine</Name>
		</CrossReference>
		<CrossReference>
			<Source>RESID</Source>
			<Id>AA0073</Id>
			<Name>3'-methyl-L-histidine</Name>
		</CrossReference>
		<CrossReference>
			<Source>PSI-MOD</Source>
			<Id>MOD:00082</Id>
			<Name>3'-methyl-L-histidine</Name>
		</CrossReference>
		<Condition>
			<Component component="1">
				<Id source="PDBCC">MHS</Id>
			</Component>
		</Condition>
		<Occurrence>natural</Occurrence>
		<Category>modified residue</Category>
		<Keyword>methylated amino acid</Keyword>
	</Entry>
	<Entry>
		<Id>0042</Id>
		<Description>A protein modification that effectively converts an L-lysine residue to N6,N6-dimethyl-L-lysine.</Description>
		<SystematicName>(S)-2-amino-6-dimethylaminohexanoic acid</SystematicName>
		<CrossReference>
			<Source>PDBCC</Source>
			<Id>MLY</Id>
			<Name>N-dimethyl-lysine</Name>
		</CrossReference>
		<CrossReference>
			<Source>RESID</Source>
			<Id>AA0075</Id>
			<Name>N6,N6-dimethyl-L-lysine</Name>
		</CrossReference>
		<CrossReference>
			<Source>PSI-MOD</Source>
			<Id>MOD:00084</Id>
			<Name>N6,N6-dimethyl-L-lysine</Name>
		</CrossReference>
		<Condition>
			<Component component="1">
				<Id source="PDBCC">MLY</Id>
			</Component>
		</Condition>
		<Occurrence>natural</Occurrence>
		<Category>modified residue</Category>
		<Keyword>methylated amino acid</Keyword>
	</Entry>
	<Entry>
		<Id>0043</Id>
		<Description>A protein modification that effectively converts an L-arginine residue to L-arginine amide.</Description>
		<SystematicName>(S)-2-amino-5-carbamimidamidopentanamide</SystematicName>
		<CrossReference>
			<Source>PDBCC</Source>
			<Id>AAR</Id>
			<Name>arginineamide</Name>
		</CrossReference>
		<CrossReference>
			<Source>RESID</Source>
			<Id>AA0082</Id>
			<Name>L-arginine amide</Name>
		</CrossReference>
		<CrossReference>
			<Source>PSI-MOD</Source>
			<Id>MOD:00091</Id>
			<Name>L-arginine amide</Name>
		</CrossReference>
		<Condition>
			<Component component="1">
				<Id source="PDBCC">AAR</Id>
			</Component>
		</Condition>
		<Occurrence>natural</Occurrence>
		<Category>modified residue</Category>
		<Keyword>amidated carboxyl end</Keyword>
	</Entry>
	<Entry>
		<Id>0044</Id>
		<Description>A protein modification that effectively converts an L-cysteine residue to L-cysteine amide.</Description>
		<SystematicName>(R)-2-amino-3-sulfanylpropanamide</SystematicName>
		<CrossReference>
			<Source>PDBCC</Source>
			<Id>CY3</Id>
			<Name>2-amino-3-mercapto-propionamide</Name>
		</CrossReference>
		<CrossReference>
			<Source>RESID</Source>
			<Id>AA0085</Id>
			<Name>L-cysteine amide</Name>
		</CrossReference>
		<CrossReference>
			<Source>PSI-MOD</Source>
			<Id>MOD:00094</Id>
			<Name>L-cysteine amide</Name>
		</CrossReference>
		<Condition>
			<Component component="1">
				<Id source="PDBCC">CY3</Id>
			</Component>
		</Condition>
		<Occurrence>natural</Occurrence>
		<Category>modified residue</Category>
		<Keyword>amidated carboxyl end</Keyword>
	</Entry>
	<Entry>
		<Id>0046</Id>
		<Description>A protein modification that effectively converts an L-phenylalanine residue to L-phenylalanine amide.</Description>
		<SystematicName>(S)-2-amino-3-phenylpropanamide</SystematicName>
		<CrossReference>
			<Source>PDBCC</Source>
			<Id>NFA</Id>
			<Name>phenylalanine amide</Name>
		</CrossReference>
		<CrossReference>
			<Source>RESID</Source>
			<Id>AA0094</Id>
			<Name>L-phenylalanine amide</Name>
		</CrossReference>
		<CrossReference>
			<Source>PSI-MOD</Source>
			<Id>MOD:00103</Id>
			<Name>L-phenylalanine amide</Name>
		</CrossReference>
		<Condition>
			<Component component="1">
				<Id source="PDBCC">NFA</Id>
				<Terminal>C</Terminal>
			</Component>
		</Condition>
		<Occurrence>natural</Occurrence>
		<Category>modified residue</Category>
		<Keyword>amidated carboxyl end</Keyword>
	</Entry>
	<Entry>
		<Id>0047</Id>
		<Description>A protein modification that effectively converts an L-proline residue to L-proline amide.</Description>
		<SystematicName>(S)-pyrrolidine-2-carboxamide</SystematicName>
		<CrossReference>
			<Source>PDBCC</Source>
			<Id>LPD</Id>
			<Name>L-prolinamide</Name>
		</CrossReference>
		<CrossReference>
			<Source>RESID</Source>
			<Id>AA0095</Id>
			<Name>L-proline amide</Name>
		</CrossReference>
		<CrossReference>
			<Source>PSI-MOD</Source>
			<Id>MOD:00104</Id>
			<Name>L-proline amide</Name>
		</CrossReference>
		<Condition>
			<Component component="1">
				<Id source="PDBCC">LPD</Id>
				<Terminal>C</Terminal>
			</Component>
		</Condition>
		<Occurrence>natural</Occurrence>
		<Category>modified residue</Category>
		<Keyword>amidated carboxyl end</Keyword>
	</Entry>
	<Entry>
		<Id>0048</Id>
		<Description>A protein modification that effectively converts an L-tyrosine residue to L-tyrosine amide.</Description>
		<SystematicName>(S)-2-amino-3-(4-hydoxyphenyl)propanamide</SystematicName>
		<CrossReference>
			<Source>PDBCC</Source>
			<Id>TYC</Id>
			<Name>L-tyrosineamide</Name>
		</CrossReference>
		<CrossReference>
			<Source>RESID</Source>
			<Id>AA0099</Id>
			<Name>L-tyrosine amide</Name>
		</CrossReference>
		<CrossReference>
			<Source>PSI-MOD</Source>
			<Id>MOD:00108</Id>
			<Name>L-tyrosine amide</Name>
		</CrossReference>
		<Condition>
			<Component component="1">
				<Id source="PDBCC">TYC</Id>
				<Terminal>C</Terminal>
			</Component>
		</Condition>
		<Occurrence>natural</Occurrence>
		<Category>modified residue</Category>
		<Keyword>amidated carboxyl end</Keyword>
	</Entry>
	<Entry>
		<Id>0049</Id>
		<Description>A protein modification that effectively converts an L-valine residue to L-valine amide.</Description>
		<SystematicName>(S)-2-amino-3-methylbutanamide</SystematicName>
		<CrossReference>
			<Source>PDBCC</Source>
			<Id>VLM</Id>
			<Name>valinylamine</Name>
		</CrossReference>
		<CrossReference>
			<Source>RESID</Source>
			<Id>AA0100</Id>
			<Name>L-valine amide</Name>
		</CrossReference>
		<CrossReference>
			<Source>PSI-MOD</Source>
			<Id>MOD:00109</Id>
			<Name>L-valine amide</Name>
		</CrossReference>
		<Condition>
			<Component component="1">
				<Id source="PDBCC">VLM</Id>
				<Terminal>C</Terminal>
			</Component>
		</Condition>
		<Occurrence>natural</Occurrence>
		<Category>modified residue</Category>
		<Keyword>amidated carboxyl end</Keyword>
	</Entry>
	<Entry>
		<Id>0050</Id>
		<Description>A protein modification that effectively converts an L-cysteine residue to L-cysteine methyl ester.</Description>
		<SystematicName>methyl (2R)-2-amino-3-sulfanylpropanoate</SystematicName>
		<CrossReference>
			<Source>PDBCC</Source>
			<Id>CMT</Id>
			<Name>O-methylcysteine</Name>
		</CrossReference>
		<CrossReference>
			<Source>RESID</Source>
			<Id>AA0105</Id>
			<Name>L-cysteine methyl ester</Name>
		</CrossReference>
		<CrossReference>
			<Source>PSI-MOD</Source>
			<Id>MOD:00114</Id>
			<Name>L-cysteine methyl ester</Name>
		</CrossReference>
		<Condition>
			<Component component="1">
				<Id source="PDBCC">CMT</Id>
				<Terminal>C</Terminal>
			</Component>
		</Condition>
		<Occurrence>natural</Occurrence>
		<Category>modified residue</Category>
		<Keyword>methylated carboxyl end</Keyword>
	</Entry>
	<Entry>
		<Id>0051</Id>
		<Description>A protein modification that effectively converts an L-cysteine residue to S-palmitoyl-L-cysteine.</Description>
		<SystematicName>(R)-2-amino-3-(hexadecanoylsulfanyl)propanoic acid</SystematicName>
		<CrossReference>
			<Source>PDBCC</Source>
			<Id>P1L</Id>
			<Name>S-palmitoyl-L-cysteine</Name>
		</CrossReference>
		<CrossReference>
			<Source>RESID</Source>
			<Id>AA0106</Id>
			<Name>S-palmitoyl-L-cysteine</Name>
		</CrossReference>
		<CrossReference>
			<Source>PSI-MOD</Source>
			<Id>MOD:00115</Id>
			<Name>S-palmitoyl-L-cysteine</Name>
		</CrossReference>
		<Condition>
			<Component component="1">
				<Id source="PDBCC">P1L</Id>
			</Component>
		</Condition>
		<Occurrence>natural</Occurrence>
		<Category>modified residue</Category>
		<Keyword>lipoprotein</Keyword>
		<Keyword>palmitoylation</Keyword>
		<Keyword>thioester bond</Keyword>
	</Entry>
	<Entry>
		<Id>0052</Id>
		<Description>A protein modification that effectively converts an L-cysteine residue to S-palmitoyl-L-cysteine.</Description>
		<SystematicName>(R)-2-amino-3-(hexadecanoylsulfanyl)propanoic acid</SystematicName>
		<CrossReference>
			<Source>RESID</Source>
			<Id>AA0106</Id>
			<Name>S-palmitoyl-L-cysteine</Name>
		</CrossReference>
		<CrossReference>
			<Source>PSI-MOD</Source>
			<Id>MOD:00115</Id>
			<Name>S-palmitoyl-L-cysteine</Name>
		</CrossReference>
		<CrossReference>
			<Source>PDBCC</Source>
			<Id>PLM</Id>
			<Name>palmitic acid</Name>
		</CrossReference>
		<Condition>
			<Component component="1">
				<Id source="PDBCC">CYS</Id>
			</Component>
			<Component component="2">
				<Id source="PDBCC">PLM</Id>
			</Component>
			<Bond>
				<Atom component="1">SG</Atom>
				<Atom component="2">C1</Atom>
			</Bond>
		</Condition>
		<Occurrence>natural</Occurrence>
		<Category>attachment</Category>
		<Keyword>lipoprotein</Keyword>
		<Keyword>palmitoylation</Keyword>
		<Keyword>thioester bond</Keyword>
	</Entry>
	<Entry>
		<Id>0053</Id>
		<Description>A protein modification that effectively converts an L-lysine residue to N6-carboxy-L-lysine.</Description>
		<SystematicName>(S)-2-amino-6-(carboxyamino)hexanoic acid</SystematicName>
		<CrossReference>
			<Source>PDBCC</Source>
			<Id>KCX</Id>
			<Name>lysine NZ-carboxylic acid</Name>
		</CrossReference>
		<CrossReference>
			<Source>RESID</Source>
			<Id>AA0114</Id>
			<Name>N6-carboxy-L-lysine</Name>
		</CrossReference>
		<CrossReference>
			<Source>PSI-MOD</Source>
			<Id>MOD:00123</Id>
			<Name>N6-carboxy-L-lysine</Name>
		</CrossReference>
		<Condition>
			<Component component="1">
				<Id source="PDBCC">KCX</Id>
			</Component>
		</Condition>
		<Occurrence>natural</Occurrence>
		<Category>modified residue</Category>
	</Entry>
	<Entry>
		<Id>0054</Id>
		<Description>A protein modification that effectively converts an L-lysine residue to N6-1-carboxyethyl-L-lysine.</Description>
		<SystematicName>(S,S)-2-amino-6-(1-carboxyethyl)aminohexanoic acid</SystematicName>
		<CrossReference>
			<Source>PDBCC</Source>
			<Id>MCL</Id>
			<Name>NZ-(1-carboxyethyl)-lysine</Name>
		</CrossReference>
		<CrossReference>
			<Source>RESID</Source>
			<Id>AA0115</Id>
			<Name>N6-1-carboxyethyl-L-lysine</Name>
		</CrossReference>
		<CrossReference>
			<Source>PSI-MOD</Source>
			<Id>MOD:00124</Id>
			<Name>N6-1-carboxyethyl-L-lysine</Name>
		</CrossReference>
		<Condition>
			<Component component="1">
				<Id source="PDBCC">MCL</Id>
			</Component>
		</Condition>
		<Occurrence>natural</Occurrence>
		<Category>modified residue</Category>
	</Entry>
	<Entry>
		<Id>0055</Id>
		<Description>A protein modification that effectively converts an L-lysine residue to N6-biotinyl-L-lysine.</Description>
		<SystematicName>(S)-2-amino-6-[5-((3aS,4S,6aR)-hexahydro-2-oxo-1H-thieno[3,4-d]imidazol-4-yl)-1-oxopentyl]aminohexanoic acid</SystematicName>
		<CrossReference>
			<Source>RESID</Source>
			<Id>AA0117</Id>
			<Name>N6-biotinyl-L-lysine</Name>
		</CrossReference>
		<CrossReference>
			<Source>PSI-MOD</Source>
			<Id>MOD:00126</Id>
			<Name>N6-biotinyl-L-lysine</Name>
		</CrossReference>
		<CrossReference>
			<Source>PDBCC</Source>
			<Id>BTN</Id>
			<Name>biotin</Name>
		</CrossReference>
		<Condition>
			<Component component="1">
				<Id source="PDBCC">LYS</Id>
			</Component>
			<Component component="2">
				<Id source="PDBCC">BTN</Id>
			</Component>
			<Bond>
				<Atom component="1">NZ</Atom>
				<Atom component="2">C11</Atom>
			</Bond>
		</Condition>
		<Occurrence>natural</Occurrence>
		<Category>attachment</Category>
		<Keyword>biotin</Keyword>
	</Entry>
	<Entry>
		<Id>0056</Id>
		<Description>A protein modification that effectively crosslinks an L-glutamine residue and an L-lysine residue by an isopeptide bond with the formation of N6-(L-isoglutamyl)-L-lysine and the release of ammonia.</Description>
		<SystematicName>(S,S)-2-amino-6-[(4-amino-4-carboxybutanoyl)amino]hexanoic acid</SystematicName>
		<CrossReference>
			<Source>RESID</Source>
			<Id>AA0124</Id>
			<Name>N6-(L-isoglutamyl)-L-lysine</Name>
		</CrossReference>
		<CrossReference>
			<Source>PSI-MOD</Source>
			<Id>MOD:00133</Id>
			<Name>N6-(L-isoglutamyl)-L-lysine (Gln)</Name>
		</CrossReference>
		<Condition>
			<Component component="1">
				<Id source="PDBCC">LYS</Id>
			</Component>
			<Component component="2">
				<Id source="PDBCC">GLN</Id>
			</Component>
			<Bond>
				<Atom component="1">NZ</Atom>
				<Atom component="2">CD</Atom>
			</Bond>
		</Condition>
		<Occurrence>natural</Occurrence>
		<Category>crosslink2</Category>
		<Keyword>isopeptide bond</Keyword>
	</Entry>
	<Entry>
		<Id>0057</Id>
		<Description>A protein modification that effectively crosslinks an L-glutamic acid residue and an L-lysine residue by an isopeptide bond to form N6-(L-isoglutamyl)-L-lysine.</Description>
		<SystematicName>(S,S)-2-amino-6-[(4-amino-4-carboxybutanoyl)amino]hexanoic acid</SystematicName>
		<CrossReference>
			<Source>RESID</Source>
			<Id>AA0124</Id>
			<Name>N6-(L-isoglutamyl)-L-lysine</Name>
		</CrossReference>
		<CrossReference>
			<Source>PSI-MOD</Source>
			<Id>MOD:01484</Id>
			<Name>N6-(L-isoglutamyl)-L-lysine (Glu)</Name>
		</CrossReference>
		<Condition>
			<Component component="1">
				<Id source="PDBCC">LYS</Id>
			</Component>
			<Component component="2">
				<Id source="PDBCC">GLU</Id>
			</Component>
			<Bond>
				<Atom component="1">NZ</Atom>
				<Atom component="2">CD</Atom>
			</Bond>
		</Condition>
		<Occurrence>natural</Occurrence>
		<Category>crosslink2</Category>
		<Keyword>isopeptide bond</Keyword>
	</Entry>
	<Entry>
		<Id>0058</Id>
		<Description>A protein modification that effectively crosslinks an L-lysine residue and a glycine residue by an isopeptide bond to form N6-glycyl-L-lysine.</Description>
		<SystematicName>(S)-2-amino-6-[(aminoacetyl)amino]hexanoic acid</SystematicName>
		<CrossReference>
			<Source>RESID</Source>
			<Id>AA0125</Id>
			<Name>N6-glycyl-L-lysine</Name>
		</CrossReference>
		<CrossReference>
			<Source>PSI-MOD</Source>
			<Id>MOD:00134</Id>
			<Name>N6-glycyl-L-lysine</Name>
		</CrossReference>
		<Condition>
			<Component component="1">
				<Id source="PDBCC">LYS</Id>
			</Component>
			<Component component="2">
				<Id source="PDBCC">GLY</Id>
				<Terminal>C</Terminal>
			</Component>
			<Bond>
				<Atom component="1">NZ</Atom>
				<Atom component="2">C</Atom>
			</Bond>
		</Condition>
		<Occurrence>natural</Occurrence>
		<Category>crosslink2</Category>
		<Keyword>blocked carboxyl end</Keyword>
		<Keyword>isopeptide bond</Keyword>
	</Entry>
	<Entry>
		<Id>0059</Id>
		<Description>A protein modification that effectively crosslinks an L-asparagine residue and a glycine residue by an isopeptide bond with formation of N-(L-isoaspartyl)glycine and the release of ammonia.</Description>
		<SystematicName>(S)-2-amino-4-(carboxymethyl)amino-4-oxobutanoic acid</SystematicName>
		<CrossReference>
			<Source>RESID</Source>
			<Id>AA0126</Id>
			<Name>N-(L-isoaspartyl)-glycine</Name>
		</CrossReference>
		<CrossReference>
			<Source>PSI-MOD</Source>
			<Id>MOD:00135</Id>
			<Name>N-(L-isoaspartyl)glycine</Name>
		</CrossReference>
		<Condition>
			<Component component="1">
				<Id source="PDBCC">GLY</Id>
				<Terminal>N</Terminal>
			</Component>
			<Component component="2">
				<Id source="PDBCC">ASN</Id>
			</Component>
			<Bond>
				<Atom component="1">N</Atom>
				<Atom component="2">CG</Atom>
			</Bond>
		</Condition>
		<Occurrence>natural</Occurrence>
		<Category>crosslink2</Category>
		<Keyword>blocked carboxyl end</Keyword>
		<Keyword>isopeptide bond</Keyword>
	</Entry>
	<Entry>
		<Id>0060</Id>
		<Description>A protein modification that effectively crosslinks L-aspartic acid and L-cysteine residues via an isopeptide bond to form N-(L-isoaspartyl)-L-cysteine.</Description>
		<SystematicName>(S)-2-amino-4-((R)-1-carboxy-2-sulfanylethyl)amino-4-oxobutanoic acid</SystematicName>
		<CrossReference>
			<Source>RESID</Source>
			<Id>AA0216</Id>
			<Name>N-(L-isoaspartyl)-L-cysteine</Name>
		</CrossReference>
		<CrossReference>
			<Source>PSI-MOD</Source>
			<Id>MOD:00221</Id>
			<Name>N-(L-isoaspartyl)-L-cysteine</Name>
		</CrossReference>
		<Condition>
			<Component component="1">
				<Id source="PDBCC">CYS</Id>
				<Terminal>N</Terminal>
			</Component>
			<Component component="2">
				<Id source="PDBCC">ASP</Id>
			</Component>
			<Bond>
				<Atom component="1">N</Atom>
				<Atom component="2">CG</Atom>
			</Bond>
		</Condition>
		<Occurrence>natural</Occurrence>
		<Category>crosslink2</Category>
		<Keyword>blocked amino end</Keyword>
		<Keyword>isopeptide bond</Keyword>
	</Entry>
	<Entry>
		<Id>0061</Id>
		<Description>A protein modification that effectively crosslinks an L-asparagine residue and an L-lysine residue by an isopeptide bond with the formation of N6-(L-isoaspartyl)-L-lysine and the release of ammonia.</Description>
		<SystematicName>(S,S)-2-amino-6-[(3-amino-3-carboxypropanoyl)amino]hexanoic acid</SystematicName>
		<CrossReference>
			<Source>RESID</Source>
			<Id>AA0294</Id>
			<Name>N6-(L-isoaspartyl)-L-lysine</Name>
		</CrossReference>
		<CrossReference>
			<Source>PSI-MOD</Source>
			<Id>MOD:00299</Id>
			<Name>N6-(L-isoaspartyl)-L-lysine</Name>
		</CrossReference>
		<Condition>
			<Component component="1">
				<Id source="PDBCC">LYS</Id>
			</Component>
			<Component component="2">
				<Id source="PDBCC">ASN</Id>
			</Component>
			<Bond>
				<Atom component="1">NZ</Atom>
				<Atom component="2">CG</Atom>
			</Bond>
		</Condition>
		<Occurrence>natural</Occurrence>
		<Category>crosslink2</Category>
		<Keyword>isopeptide bond</Keyword>
	</Entry>
	<Entry>
		<Id>0062</Id>
		<Description>A protein modification that effectively crosslinks an L-glutamic acid residue and a glycine residue by an isopeptide bond to form N-(L-isoglutamyl)-glycine.</Description>
		<SystematicName>(S)-2-amino-5-(carboxymethyl)amino-5-oxopentanoic acid</SystematicName>
		<CrossReference>
			<Source>RESID</Source>
			<Id>AA0360</Id>
			<Name>N-(L-isoglutamyl)-glycine</Name>
		</CrossReference>
		<CrossReference>
			<Source>PSI-MOD</Source>
			<Id>MOD:00365</Id>
			<Name>N-(L-isoglutamyl)-glycine</Name>
		</CrossReference>
		<Condition>
			<Component component="1">
				<Id source="PDBCC">GLU</Id>
			</Component>
			<Component component="2">
				<Id source="PDBCC">GLY</Id>
				<Terminal>N</Terminal>
			</Component>
			<Bond>
				<!--TODO: verify this-->
				<Atom component="1">CD</Atom>
				<Atom component="2">N</Atom>
			</Bond>
		</Condition>
		<Occurrence>natural</Occurrence>
		<Category>crosslink2</Category>
		<Keyword>blocked amino end</Keyword>
		<Keyword>isopeptide bond</Keyword>
	</Entry>
	<Entry>
		<Id>0063</Id>
		<Description>A protein modification that effectively crosslinks an L-lysine residue and an L-threonine residue by an isopeptide bond to form N6-(L-threonyl)-L-lysine.</Description>
		<SystematicName>(2S)-2-amino-6-([(2S,3R)-2-amino-3-hydroxybutanoyl]amino)hexanoic acid</SystematicName>
		<CrossReference>
			<Source>RESID</Source>
			<Id>AA0440</Id>
			<Name>N6-(L-threonyl)-L-lysine</Name>
		</CrossReference>
		<CrossReference>
			<Source>PSI-MOD</Source>
			<Id>MOD:00924</Id>
			<Name>N6-(L-threonyl)-L-lysine</Name>
		</CrossReference>
		<Condition>
			<Component component="1">
				<Id source="PDBCC">LYS</Id>
			</Component>
			<Component component="2">
				<Id source="PDBCC">THR</Id>
				<Terminal>C</Terminal>
			</Component>
			<Bond>
				<Atom component="1">NZ</Atom>
				<Atom component="2">C</Atom>
			</Bond>
		</Condition>
		<Occurrence>natural</Occurrence>
		<Category>crosslink2</Category>
		<Keyword>blocked amino end</Keyword>
		<Keyword>isopeptide bond</Keyword>
	</Entry>
	<Entry>
		<Id>0064</Id>
		<Description>A protein modification that effectively converts an L-lysine residue to N6-lipoyl-L-lysine.</Description>
		<SystematicName>(S)-2-amino-6-[5-((R)-1,2-dithiolan-3-yl)pentanamido]hexanoic acid</SystematicName>
		<CrossReference>
			<Source>RESID</Source>
			<Id>AA0118</Id>
			<Name>N6-lipoyl-L-lysine</Name>
		</CrossReference>
		<CrossReference>
			<Source>PSI-MOD</Source>
			<Id>MOD:00127</Id>
			<Name>N6-lipoyl-L-lysine</Name>
		</CrossReference>
		<CrossReference>
			<Source>PDBCC</Source>
			<Id>LPA</Id>
			<Name>lipoic acid</Name>
		</CrossReference>
		<Condition>
			<Component component="1">
				<Id source="PDBCC">LYS</Id>
			</Component>
			<Component component="2">
				<Id source="PDBCC">LPA</Id>
			</Component>
			<Bond>
				<!--TODO: verify this-->
				<Atom component="1">NZ</Atom>
				<Atom component="2">C1</Atom>
			</Bond>
		</Condition>
		<Occurrence>natural</Occurrence>
		<Category>attachment</Category>
		<Keyword>lipoamide</Keyword>
		<Keyword>redox-active center</Keyword>
	</Entry>
	<Entry>
		<Id>0065</Id>
		<Description>A protein modification that effectively converts an L-lysine residue to N6-pyridoxal phosphate-L-lysine.</Description>
		<SystematicName>(S)-2-amino-6-[([3-hydroxy-2-methyl-5-phosphonooxymethylpyridin-4-yl]methylidene)amino]hexanoic acid</SystematicName>
		<CrossReference>
			<Source>PDBCC</Source>
			<Id>LLP</Id>
			<Name>2-lysine(3-hydroxy-2-methyl-5-phosphonooxymethyl-pyridin-4-ylmethane)</Name>
		</CrossReference>
		<CrossReference>
			<Source>RESID</Source>
			<Id>AA0119</Id>
			<Name>N6-pyridoxal phosphate-L-lysine</Name>
		</CrossReference>
		<CrossReference>
			<Source>PSI-MOD</Source>
			<Id>MOD:00128</Id>
			<Name>N6-pyridoxal phosphate-L-lysine</Name>
		</CrossReference>
		<Condition>
			<Component component="1">
				<Id source="PDBCC">LLP</Id>
			</Component>
		</Condition>
		<Occurrence>natural</Occurrence>
		<Category>modified residue</Category>
		<Keyword>phosphoprotein</Keyword>
		<Keyword>pyridoxal phosphate</Keyword>
	</Entry>
	<Entry>
		<Id>0066</Id>
		<Description>A protein modification that effectively converts an L-lysine residue to N6-retinylidene-L-lysine, the adduct of retinal.</Description>
		<SystematicName>(S)-2-amino-6-[(2E,4E,6E,8E)-3,7-dimethyl-9-(2,6,6-trimethylcyclohex-1-en-1-yl)-2,4,6,8-nonatetraenylidene]aminohexanoic acid</SystematicName>
		<CrossReference>
			<Source>PDBCC</Source>
			<Id>LYR</Id>
			<Name>N~6~-[(2Z,4E,6E,8E)-3,7-dimethyl-9-(2,6,6-trimethylcyclohex-1-en-1-yl)nona-2,4,6,8-tetraenyl]lysine</Name>
		</CrossReference>
		<CrossReference>
			<Source>RESID</Source>
			<Id>AA0120</Id>
			<Name>N6-retinylidene-L-lysine</Name>
		</CrossReference>
		<CrossReference>
			<Source>PSI-MOD</Source>
			<Id>MOD:00129</Id>
			<Name>N6-retinylidene-L-lysine</Name>
		</CrossReference>
		<Condition>
			<Component component="1">
				<Id source="PDBCC">LYR</Id>
			</Component>
		</Condition>
		<Occurrence>natural</Occurrence>
		<Category>modified residue</Category>
		<Keyword>chromoprotein</Keyword>
		<Keyword>retinal</Keyword>
	</Entry>
	<Entry>
		<Id>0067</Id>
		<Description>A protein modification that effectively converts an L-lysine residue to N6-retinylidene-L-lysine, the adduct of retinal.</Description>
		<SystematicName>(S)-2-amino-6-[(2E,4E,6E,8E)-3,7-dimethyl-9-(2,6,6-trimethylcyclohex-1-en-1-yl)-2,4,6,8-nonatetraenylidene]aminohexanoic acid</SystematicName>
		<CrossReference>
			<Source>RESID</Source>
			<Id>AA0120</Id>
			<Name>N6-retinylidene-L-lysine</Name>
		</CrossReference>
		<CrossReference>
			<Source>PSI-MOD</Source>
			<Id>MOD:00129</Id>
			<Name>N6-retinylidene-L-lysine</Name>
		</CrossReference>
		<CrossReference>
			<Source>PDBCC</Source>
			<Id>RET</Id>
			<Name>retinal</Name>
		</CrossReference>
		<Condition>
			<Component component="1">
				<Id source="PDBCC">LYS</Id>
			</Component>
			<Component component="2">
				<Id source="PDBCC">RET</Id>
			</Component>
			<Bond>
				<Atom component="1">NZ</Atom>
				<Atom component="2">C15</Atom>
			</Bond>
		</Condition>
		<Occurrence>natural</Occurrence>
		<Category>attachment</Category>
		<Keyword>chromoprotein</Keyword>
		<Keyword>retinal</Keyword>
	</Entry>
	<Entry>
		<Id>0068</Id>
		<Description>A protein modification that effectively converts an L-lysine residue to L-allysine.</Description>
		<SystematicName>(S)-2-amino-6-oxohexanoic acid</SystematicName>
		<CrossReference>
			<Source>RESID</Source>
			<Id>AA0121</Id>
			<Name>L-allysine</Name>
		</CrossReference>
		<CrossReference>
			<Source>PSI-MOD</Source>
			<Id>MOD:00130</Id>
			<Name>L-allysine</Name>
		</CrossReference>
		<CrossReference>
			<Source>PDBCC</Source>
			<Id>DO2</Id>
			<Name>5,5-dihydroxy-6-oxo-L-norleucine</Name>
		</CrossReference>
		<Condition>
			<Component component="1">
				<Id source="PDBCC">LYS</Id>
			</Component>
			<Component component="2">
				<Id source="PDBCC">DO2</Id>
			</Component>
			<Bond>
				<Atom component="1">NZ</Atom>
				<Atom component="2">CE</Atom>
			</Bond>
		</Condition>
		<Occurrence>natural</Occurrence>
		<Category>attachment</Category>
	</Entry>
	<Entry>
		<Id>0069</Id>
		<Description>A protein modification that effectively crosslinks an L-serine residue and an L-lysine residue to release water and form 2-amino-6-(2-amino-2-carboxyethylamino)hexanoic acid.</Description>
		<SystematicName>(2S)-2-amino-6-((2Xi)-2-amino-2-carboxyethylamino)hexanoic acid</SystematicName>
		<CrossReference>
			<Source>RESID</Source>
			<Id>AA0123</Id>
			<Name>L-lysinoalanine</Name>
		</CrossReference>
		<CrossReference>
			<Source>PSI-MOD</Source>
			<Id>MOD:00132</Id>
			<Name>L-lysinoalanine</Name>
		</CrossReference>
		<Condition>
			<Component component="1">
				<Id source="PDBCC">LYS</Id>
			</Component>
			<Component component="2">
				<Id source="PDBCC">SER</Id>
			</Component>
			<Bond>
				<!--TODO: verify this-->
				<Atom component="1">NZ</Atom>
				<Atom component="2">CB</Atom>
			</Bond>
		</Condition>
		<Occurrence>natural</Occurrence>
		<Category>crosslink2</Category>
	</Entry>
	<Entry>
		<Id>0070</Id>
		<Description>A protein modification that effectively results from forming an adduct between a cysteine residue and the tetrapyrrole compound phycocyanobilin.</Description>
		<SystematicName>(2R,3R)-3-[(1R)-1-(((2R)-2-amino-2-carboxy)ethylsulfanyl)ethyl]-8,12-bis(2-carboxyethyl)-18-ethyl-2,7,13,17-tetramethyl-1,2,3,19,21,22,24-heptahydrobilin-1,19(21H,22H,24H)-dione</SystematicName>
		<CrossReference>
			<Source>RESID</Source>
			<Id>AA0131</Id>
			<Name>S-phycocyanobilin-L-cysteine</Name>
		</CrossReference>
		<CrossReference>
			<Source>PSI-MOD</Source>
			<Id>MOD:00140</Id>
			<Name>S-phycocyanobilin-L-cysteine</Name>
		</CrossReference>
		<CrossReference>
			<Source>PDBCC</Source>
			<Id>CYC</Id>
			<Name>phycocyanobilin</Name>
		</CrossReference>
		<Condition>
			<Component component="1">
				<Id source="PDBCC">CYS</Id>
			</Component>
			<Component component="2">
				<Id source="PDBCC">CYC</Id>
			</Component>
			<Bond>
				<Atom component="1">SG</Atom>
				<Atom component="2">CAC</Atom>
			</Bond>
		</Condition>
		<Occurrence>natural</Occurrence>
		<Category>attachment</Category>
		<Keyword>chromoprotein</Keyword>
		<Keyword>phycocyanobilin</Keyword>
		<Keyword>thioether bond</Keyword>
	</Entry>
	<Entry>
		<Id>0071</Id>
		<Description>A protein modification that effectively results from forming an adduct between a cysteine residue and the tetrapyrrole compound phycoerythrobilin.</Description>
		<SystematicName>(2S,3R,16R)-18-ethenyl-3-[(1R)-1-(((2R)-2-amino-2-carboxy)ethylsulfanyl)ethyl]-8,12-bis(2-carboxyethyl)-2,7,13,17-tetramethyl-2,3,15,16-tetrahydrobilin-1,19(21H,22H,24H)-dione</SystematicName>
		<CrossReference>
			<Source>RESID</Source>
			<Id>AA0132</Id>
			<Name>S-phycoerythrobilin-L-cysteine</Name>
		</CrossReference>
		<CrossReference>
			<Source>PSI-MOD</Source>
			<Id>MOD:00141</Id>
			<Name>S-phycoerythrobilin-L-cysteine</Name>
		</CrossReference>
		<CrossReference>
			<Source>PDBCC</Source>
			<Id>PEB</Id>
			<Name>phycoerythrobilin</Name>
		</CrossReference>
		<Condition>
			<Component component="1">
				<Id source="PDBCC">CYS</Id>
			</Component>
			<Component component="2">
				<Id source="PDBCC">PEB</Id>
			</Component>
			<Bond>
				<!--TODO: verify this-->
				<Atom component="1">SG</Atom>
				<Atom component="2">*</Atom>
			</Bond>
		</Condition>
		<Occurrence>natural</Occurrence>
		<Category>attachment</Category>
		<Keyword>chromoprotein</Keyword>
		<Keyword>phycoerythrobilin</Keyword>
		<Keyword>thioether bond</Keyword>
	</Entry>
	<Entry>
		<Id>0072</Id>
		<Description>A protein modification that effectively results from forming an adduct between two cysteine residues and the porphyrin compound heme b, (7,12-diethenyl-3,8,13,17-tetramethylporphyrin-2,18-dipropanoato)iron.</Description>
		<SystematicName>[7,12-bis((S)-1-[((R)-2-amino-2-carboxy)ethylsulfanyl]ethyl)-3,8,13,17-tetramethyl-21H,23H-porphine-2,18-bis(2-carboxyethyl)-N21,N22,N23,N24]-ferrate</SystematicName>
		<CrossReference>
			<Source>RESID</Source>
			<Id>AA0134</Id>
			<Name>heme-bis-L-cysteine</Name>
		</CrossReference>
		<CrossReference>
			<Source>PSI-MOD</Source>
			<Id>MOD:00143</Id>
			<Name>heme-bis-L-cysteine</Name>
		</CrossReference>
		<CrossReference>
			<Source>PDBCC</Source>
			<Id>HEM</Id>
			<Name>protoporphyrin IX containing Fe</Name>
		</CrossReference>
		<Condition>
			<Component component="1">
				<Id source="PDBCC">CYS</Id>
			</Component>
			<Component component="2">
				<Id source="PDBCC">CYS</Id>
			</Component>
			<Component component="3">
				<Id source="PDBCC">HEM</Id>
			</Component>
			<Bond>
				<Atom component="1">SG</Atom>
				<Atom component="2">CBB</Atom>
			</Bond>
			<Bond>
				<Atom component="2">SG</Atom>
				<Atom component="3">CBC</Atom>
			</Bond>
		</Condition>
		<Occurrence>natural</Occurrence>
		<Category>crosslink2</Category>
		<Keyword>chromoprotein</Keyword>
		<Keyword>heme</Keyword>
		<Keyword>iron</Keyword>
		<Keyword>metalloprotein</Keyword>
		<Keyword>thioether bond</Keyword>
	</Entry>
	<Entry>
		<Id>0073</Id>
		<Description>A protein modification that effectively converts four L-cysteine residues iron atom to tetrakis-L-cysteinyl iron.</Description>
		<SystematicName>tetrakis(cysteinato)-1kappaS,2kappaS,3kappaS,4kappaS-iron</SystematicName>
		<CrossReference>
			<Source>RESID</Source>
			<Id>AA0136</Id>
			<Name>tetrakis-L-cysteinyl iron</Name>
		</CrossReference>
		<CrossReference>
			<Source>PSI-MOD</Source>
			<Id>MOD:00145</Id>
			<Name>tetrakis-L-cysteinyl iron</Name>
		</CrossReference>
		<Condition>
			<Component component="1">
				<Id source="PDBCC">CYS</Id>
			</Component>
			<Component component="2">
				<Id source="PDBCC">CYS</Id>
			</Component>
			<Component component="3">
				<Id source="PDBCC">CYS</Id>
			</Component>
			<Component component="4">
				<Id source="PDBCC">CYS</Id>
			</Component>
			<Component component="5">
				<Id source="PDBCC">FE</Id>
			</Component>
			<Bond>
				<Atom component="1">SG</Atom>
				<Atom component="5" atom="1">FE</Atom>
			</Bond>
			<Bond>
				<Atom component="2">SG</Atom>
				<Atom component="5" atom="1">FE</Atom>
			</Bond>
			<Bond>
				<Atom component="3">SG</Atom>
				<Atom component="5" atom="1">FE</Atom>
			</Bond>
			<Bond>
				<Atom component="4">SG</Atom>
				<Atom component="5" atom="1">FE</Atom>
			</Bond>
		</Condition>
		<Occurrence>natural</Occurrence>
		<Category>crosslink4</Category>
		<Keyword>iron</Keyword>
		<Keyword>metalloprotein</Keyword>
		<Comment>covered in metal coordination</Comment>
	</Entry>
	<Entry>
		<Id>0074</Id>
		<Description>A protein modification that effectively converts four L-cysteine residues and a four-iron four-sulfur cluster to tetrakis-L-cysteinyl tetrairon tetrasulfide.</Description>
		<SystematicName>tetrakis(cysteinato)-1kappaS,2kappaS,3kappaS,4kappaS-tetra-mu3-sulfido-tetrahedro-tetrairon</SystematicName>
		<CrossReference>
			<Source>RESID</Source>
			<Id>AA0140</Id>
			<Name>tetrakis-L-cysteinyl tetrairon tetrasulfide</Name>
		</CrossReference>
		<CrossReference>
			<Source>PSI-MOD</Source>
			<Id>MOD:00149</Id>
			<Name>tetrakis-L-cysteinyl tetrairon tetrasulfide</Name>
		</CrossReference>
		<CrossReference>
			<Source>PDBCC</Source>
			<Id>SF4</Id>
			<Name>iron/sulfur cluster</Name>
		</CrossReference>
		<Condition>
			<Component component="1">
				<Id source="PDBCC">CYS</Id>
			</Component>
			<Component component="2">
				<Id source="PDBCC">CYS</Id>
			</Component>
			<Component component="3">
				<Id source="PDBCC">CYS</Id>
			</Component>
			<Component component="4">
				<Id source="PDBCC">CYS</Id>
			</Component>
			<Component component="5">
				<Id source="PDBCC">SF4</Id>
			</Component>
			<Bond>
				<Atom component="1">SG</Atom>
				<Atom component="5">FE1</Atom>
			</Bond>
			<Bond>
				<Atom component="2">SG</Atom>
				<Atom component="5">FE2</Atom>
			</Bond>
			<Bond>
				<Atom component="3">SG</Atom>
				<Atom component="5">FE3</Atom>
			</Bond>
			<Bond>
				<Atom component="4">SG</Atom>
				<Atom component="5">FE4</Atom>
			</Bond>
		</Condition>
		<Occurrence>natural</Occurrence>
		<Category>crosslink4</Category>
		<Keyword>4Fe-4S</Keyword>
		<Keyword>iron-sulfur protein</Keyword>
		<Keyword>metalloprotein</Keyword>
	</Entry>
	<Entry>
		<Id>0075</Id>
		<Description>A protein modification that effectively converts an L-cysteine residue, an L-histidine residue, homocitric acid and a one-molybdenum seven-iron nine-sulfur cluster to L-cysteinyl-L-histidino-homocitryl molybdenum heptairon nonasulfide.</Description>
		<CrossReference>
			<Source>RESID</Source>
			<Id>AA0141</Id>
			<Name>L-cysteinyl-L-histidino-homocitryl molybdenum heptairon nonasulfide</Name>
		</CrossReference>
		<CrossReference>
			<Source>PSI-MOD</Source>
			<Id>MOD:00150</Id>
			<Name>L-cysteinyl-L-histidino-homocitryl molybdenum heptairon nonasulfide</Name>
		</CrossReference>
		<CrossReference>
			<Source>PDBCC</Source>
			<Id>CFM</Id>
			<Name>Fe-Mo-S cluster</Name>
		</CrossReference>
		<CrossReference>
			<Source>PDBCC</Source>
			<Id>HCA</Id>
			<Name>3-hydroxy-3-carboxy-adipic acid</Name>
		</CrossReference>
		<Condition>
			<Component component="1">
				<Id source="PDBCC">CYS</Id>
			</Component>
			<Component component="2">
				<Id source="PDBCC">HIS</Id>
			</Component>
			<Component component="3">
				<Id source="PDBCC">CFM</Id>
			</Component>
			<Component component="4">
				<Id source="PDBCC">HCA</Id>
			</Component>
			<Bond>
				<Atom component="1">SG</Atom>
				<Atom component="3">FE1</Atom>
			</Bond>
			<Bond>
				<Atom component="2">ND1</Atom>
				<Atom component="3" atom="1">MO1</Atom>
			</Bond>
			<Bond>
				<Atom component="3" atom="1">MO1</Atom>
				<Atom component="4">O5</Atom>
			</Bond>
			<Bond>
				<Atom component="3" atom="1">MO1</Atom>
				<Atom component="4">*</Atom>
			</Bond>
		</Condition>
		<Occurrence>natural</Occurrence>
		<Category>crosslink2</Category>
		<Keyword>iron-sulfur protein</Keyword>
		<Keyword>metalloprotein</Keyword>
		<Keyword>molybdenum</Keyword>
	</Entry>
	<Entry>
		<Id>0076</Id>
		<Description>A protein modification that effectively converts an L-cysteine residue, an L-histidine residue, homocitric acid and a one-molybdenum seven-iron nine-sulfur cluster to L-cysteinyl-L-histidino-homocitryl molybdenum heptairon nonasulfide.</Description>
		<CrossReference>
			<Source>RESID</Source>
			<Id>AA0141</Id>
			<Name>L-cysteinyl-L-histidino-homocitryl molybdenum heptairon nonasulfide</Name>
		</CrossReference>
		<CrossReference>
			<Source>PSI-MOD</Source>
			<Id>MOD:00150</Id>
			<Name>L-cysteinyl-L-histidino-homocitryl molybdenum heptairon nonasulfide</Name>
		</CrossReference>
		<CrossReference>
			<Source>PDBCC</Source>
			<Id>CFN</Id>
			<Name>Fe(7)-Mo-S(9)-N cluster</Name>
		</CrossReference>
		<CrossReference>
			<Source>PDBCC</Source>
			<Id>HCA</Id>
			<Name>3-hydroxy-3-carboxy-adipic acid</Name>
		</CrossReference>
		<Condition>
			<Component component="1">
				<Id source="PDBCC">CYS</Id>
			</Component>
			<Component component="2">
				<Id source="PDBCC">HIS</Id>
			</Component>
			<Component component="3">
				<Id source="PDBCC">CFN</Id>
			</Component>
			<Component component="4">
				<Id source="PDBCC">HCA</Id>
			</Component>
			<Bond>
				<Atom component="1">SG</Atom>
				<Atom component="3">FE1</Atom>
			</Bond>
			<Bond>
				<Atom component="2">ND1</Atom>
				<Atom component="3" atom="1">MO1</Atom>
			</Bond>
			<Bond>
				<Atom component="3" atom="1">MO1</Atom>
				<Atom component="4">O5</Atom>
			</Bond>
			<Bond>
				<Atom component="3" atom="1">MO1</Atom>
				<Atom component="4">O7</Atom>
			</Bond>
		</Condition>
		<Occurrence>natural</Occurrence>
		<Category>crosslink2</Category>
		<Keyword>iron-sulfur protein</Keyword>
		<Keyword>metalloprotein</Keyword>
		<Keyword>molybdenum</Keyword>
	</Entry>
	<Entry>
		<Id>0077</Id>
		<Description>modification from UniMod and Resid</Description>
		<SystematicName>8-amino-2-(2-amino-2-carboxyethyl)sulfanyl-4,5a,6,9,10,11,11a-heptahydro-4-(phosphoric acid)methyl-2,2,10-trioxo-pteridino[6,7-5,6]pyrano[3,4-4,3][1,2,5]molybdadithiolene</SystematicName>
		<CrossReference>
			<Source>RESID</Source>
			<Id>AA0142</Id>
			<Name>L-cysteinyl molybdopterin</Name>
		</CrossReference>
		<CrossReference>
			<Source>PSI-MOD</Source>
			<Id>MOD:00151</Id>
			<Name>L-cysteinyl molybdopterin</Name>
		</CrossReference>
		<CrossReference>
			<Source>PDBCC</Source>
			<Id>MTQ</Id>
			<Name>(molybdopterin-S,S)-dioxo-thio-molybdenum(VI)</Name>
		</CrossReference>
		<Condition>
			<Component component="1">
				<Id source="PDBCC">CYS</Id>
			</Component>
			<Component component="2">
				<Id source="PDBCC">MTQ</Id>
			</Component>
			<Bond>
				<Atom component="1">SG</Atom>
				<Atom component="2">MOM1</Atom>
			</Bond>
		</Condition>
		<Occurrence>natural</Occurrence>
		<Category>attachment</Category>
		<Keyword>metalloprotein</Keyword>
		<Keyword>molybdenum</Keyword>
		<Keyword>molybdopterin</Keyword>
		<Keyword>phosphoprotein</Keyword>
	</Entry>
	<Entry>
		<Id>0078</Id>
		<Description>A protein modification that effectively converts an L-cysteine residue to S'-(8alpha-FAD)-L-cystine.</Description>
		<SystematicName>(R)-2-amino-3-[8alpha-riboflavin 5'-(trihydrogen diphosphate) 5'->5'-ester with adenosine]sulfanylpropanoic acid</SystematicName>
		<CrossReference>
			<Source>RESID</Source>
			<Id>AA0143</Id>
			<Name>S-(8alpha-FAD)-L-cysteine</Name>
		</CrossReference>
		<CrossReference>
			<Source>PSI-MOD</Source>
			<Id>MOD:00152</Id>
			<Name>S-(8alpha-FAD)-L-cysteine</Name>
		</CrossReference>
		<CrossReference>
			<Source>PDBCC</Source>
			<Id>FAD</Id>
			<Name>flavin-adenine dinucleotide</Name>
		</CrossReference>
		<Condition>
			<Component component="1">
				<Id source="PDBCC">CYS</Id>
			</Component>
			<Component component="2">
				<Id source="PDBCC">FAD</Id>
			</Component>
			<Bond>
				<Atom component="1">SG</Atom>
				<Atom component="2">C8M</Atom>
			</Bond>
		</Condition>
		<Occurrence>natural</Occurrence>
		<Category>attachment</Category>
		<Keyword>phosphoprotein</Keyword>
		<Keyword>FAD</Keyword>
		<Keyword>flavoprotein</Keyword>
		<Keyword>thioether bond</Keyword>
	</Entry>
	<Entry>
		<Id>0079</Id>
		<Description>A protein modification that effectively converts an L-histidine residue to 3'-(8alpha-FAD)-L-histidine.</Description>
		<SystematicName>(S)-2-amino-3-(3-[8alpha-riboflavin 5'-(trihydrogen diphosphate) 5'->5'-ester with adenosine]imidazol-4-yl)propanoic acid</SystematicName>
		<CrossReference>
			<Source>RESID</Source>
			<Id>AA0144</Id>
			<Name>3'-(8alpha-FAD)-L-histidine</Name>
		</CrossReference>
		<CrossReference>
			<Source>PSI-MOD</Source>
			<Id>MOD:00153</Id>
			<Name>3'-(8alpha-FAD)-L-histidine</Name>
		</CrossReference>
		<CrossReference>
			<Source>PDBCC</Source>
			<Id>FAD</Id>
			<Name>flavin-adenine dinucleotide</Name>
		</CrossReference>
		<Condition>
			<Component component="1">
				<Id source="PDBCC">HIS</Id>
			</Component>
			<Component component="2">
				<Id source="PDBCC">FAD</Id>
			</Component>
			<Bond>
				<Atom component="1">ND1</Atom>
				<Atom component="2">C8M</Atom>
			</Bond>
		</Condition>
		<Occurrence>natural</Occurrence>
		<Category>attachment</Category>
		<Keyword>phosphoprotein</Keyword>
		<Keyword>FAD</Keyword>
		<Keyword>flavoprotein</Keyword>
	</Entry>
	<Entry>
		<Id>0080</Id>
		<Description>A protein modification that effectively converts an L-tyrosine residue to O4'-(8alpha-FAD)-L-tyrosine.</Description>
		<SystematicName>(S)-2-amino-3-(4-[8alpha-riboflavin 5'-(trihydrogen diphosphate) 5'->5'-ester with adenosine]oxyphenyl)propanoic acid</SystematicName>
		<CrossReference>
			<Source>RESID</Source>
			<Id>AA0145</Id>
			<Name>O4'-(8alpha-FAD)-L-tyrosine</Name>
		</CrossReference>
		<CrossReference>
			<Source>PSI-MOD</Source>
			<Id>MOD:00154</Id>
			<Name>O4'-(8alpha-FAD)-L-tyrosine</Name>
		</CrossReference>
		<CrossReference>
			<Source>PDBCC</Source>
			<Id>FAD</Id>
			<Name>flavin-adenine dinucleotide</Name>
		</CrossReference>
		<Condition>
			<Component component="1">
				<Id source="PDBCC">TYR</Id>
			</Component>
			<Component component="2">
				<Id source="PDBCC">FAD</Id>
			</Component>
			<Bond>
				<Atom component="1">OH</Atom>
				<Atom component="2">C8M</Atom>
			</Bond>
		</Condition>
		<Occurrence>natural</Occurrence>
		<Category>attachment</Category>
		<Keyword>phosphoprotein</Keyword>
		<Keyword>FAD</Keyword>
		<Keyword>flavoprotein</Keyword>
	</Entry>
	<Entry>
		<Id>0081</Id>
		<Description>A protein modification that effectively converts an L-tyrosine residue to an L-2',4',5'-topaquinone.</Description>
		<SystematicName>(S)-2-amino-3-(5-hydroxy-2,5-cyclohexadien-1,4-dion-2-yl)propanoic acid</SystematicName>
		<CrossReference>
			<Source>PDBCC</Source>
			<Id>TPQ</Id>
			<Name>5-(2-carboxy-2-aminoethyl)-2-hydroxy-1,4-benzoquinone</Name>
		</CrossReference>
		<CrossReference>
			<Source>RESID</Source>
			<Id>AA0147</Id>
			<Name>L-2',4',5'-topaquinone</Name>
		</CrossReference>
		<CrossReference>
			<Source>PSI-MOD</Source>
			<Id>MOD:00156</Id>
			<Name>oxidation of tyrosine to L-2',4',5'-topaquinone</Name>
		</CrossReference>
		<Condition>
			<Component component="1">
				<Id source="PDBCC">TPQ</Id>
			</Component>
		</Condition>
		<Occurrence>natural</Occurrence>
		<Category>modified residue</Category>
		<Keyword>quinoprotein</Keyword>
		<Keyword>topaquinone</Keyword>
	</Entry>
	<Entry>
		<Id>0082</Id>
		<Description>A protein modification that effectively converts an L-tryptophan residue to an L-tryptophan quinone.</Description>
		<SystematicName>(S)-3-(2-amino-2-carboxyethyl)-6,7-indolinedione</SystematicName>
		<CrossReference>
			<Source>PDBCC</Source>
			<Id>TRQ</Id>
			<Name>2-amino-3-(6,7-dioxo-6,7-dihydro-1H-indol-3-yl)-propionic acid</Name>
		</CrossReference>
		<CrossReference>
			<Source>RESID</Source>
			<Id>AA0148</Id>
			<Name>L-tryptophyl quinone</Name>
		</CrossReference>
		<CrossReference>
			<Source>PSI-MOD</Source>
			<Id>MOD:00157</Id>
			<Name>oxidation of tryptophan to L-tryptophyl quinone</Name>
		</CrossReference>
		<Condition>
			<Component component="1">
				<Id source="PDBCC">TRQ</Id>
			</Component>
		</Condition>
		<Occurrence>natural</Occurrence>
		<Category>modified residue</Category>
		<Keyword>quinoprotein</Keyword>
	</Entry>
	<Entry>
		<Id>0083</Id>
		<Description>A protein modification that effectively cross-links two L-tryptophan residues by a carbon-carbon bond to form 4'-(L-tryptophan)-L-tryptophyl quinone.</Description>
		<SystematicName>(S,S)-3-(2-amino-2-carboxyethyl)-4-[3-(2-amino-2-carboxyethyl)-1H-indol-2-yl]-6,7-indolinedione</SystematicName>
		<CrossReference>
			<Source>RESID</Source>
			<Id>AA0149</Id>
			<Name>4'-(L-tryptophan)-L-tryptophyl quinone</Name>
		</CrossReference>
		<CrossReference>
			<Source>PSI-MOD</Source>
			<Id>MOD:00158</Id>
			<Name>4'-(L-tryptophan)-L-tryptophyl quinone</Name>
		</CrossReference>
		<Condition>
			<Component component="1">
				<Id source="PDBCC">TRP</Id>
			</Component>
			<Component component="2">
				<Id source="PDBCC">TRP</Id>
			</Component>
			<Bond>
				<Atom component="1">CD1</Atom>
				<Atom component="2">CE3</Atom>
			</Bond>
		</Condition>
		<Occurrence>natural</Occurrence>
		<Category>crosslink2</Category>
		<Keyword>quinoprotein</Keyword>
	</Entry>
	<Entry>
		<Id>0084</Id>
		<Description>A protein modification that effectively converts an L-serine residue to O-phosphopantetheine-L-serine.</Description>
		<SystematicName>(2R)-4-((2S)-2-amino-2-carboxyethyl)phosphonato-2-hydroxy-N-[3-(2-sulfanylethyl)amino-3-oxopropyl]-3,3-dimethylbutanamide</SystematicName>
		<CrossReference>
			<Source>RESID</Source>
			<Id>AA0150</Id>
			<Name>O-phosphopantetheine-L-serine</Name>
		</CrossReference>
		<CrossReference>
			<Source>PSI-MOD</Source>
			<Id>MOD:00159</Id>
			<Name>O-phosphopantetheine-L-serine</Name>
		</CrossReference>
		<CrossReference>
			<Source>PDBCC</Source>
			<Id>PNS</Id>
			<Name>4'-phosphopantetheine</Name>
		</CrossReference>
		<Condition>
			<Component component="1">
				<Id source="PDBCC">SER</Id>
			</Component>
			<Component component="2">
				<Id source="PDBCC">PNS</Id>
			</Component>
			<Bond>
				<Atom component="1">OG</Atom>
				<Atom component="2">P24</Atom>
			</Bond>
		</Condition>
		<Occurrence>natural</Occurrence>
		<Category>attachment</Category>
		<Keyword>phosphopantetheine</Keyword>
		<Keyword>phosphoprotein</Keyword>
	</Entry>
	<Entry>
		<Id>0085</Id>
		<Description>A protein modification that effectively converts an L-asparagine residue to O-(N-acetylaminogalactosyl)-L-threonine.</Description>
		<SystematicName>(2S,3R)-2-amino-3-(alpha-D-2-acetamido-2-deoxygalactopyranosyloxy)butanoic acid</SystematicName>
		<CrossReference>
			<Source>PDBCC</Source>
			<Id>GTH</Id>
			<Name>3-O-glucopyranosyl-threonine-[2-deoxy-2-acetamido-glucopyranoside]</Name>
		</CrossReference>
		<CrossReference>
			<Source>RESID</Source>
			<Id>AA0155</Id>
			<Name>O-(N-acetylamino)galactosyl-L-threonine</Name>
		</CrossReference>
		<CrossReference>
			<Source>PSI-MOD</Source>
			<Id>MOD:00164</Id>
			<Name>O-(N-acetylamino)galactosyl-L-threonine</Name>
		</CrossReference>
		<Condition>
			<Component component="1">
				<Id source="PDBCC">GTH</Id>
			</Component>
		</Condition>
		<Occurrence>natural</Occurrence>
		<Category>modified residue</Category>
		<Keyword>glycoprotein</Keyword>
	</Entry>
	<Entry>
		<Id>0086</Id>
		<Description>A protein modification that effectively substitutes an L-tyrosine residue with 3',3'',5'-triiodo-L-thyronine.</Description>
		<SystematicName>(S)-2-amino-3-[4-(4-hydroxy-3-iodophenoxy)-3,5-diiodophenyl]propanoic acid</SystematicName>
		<CrossReference>
			<Source>PDBCC</Source>
			<Id>T3</Id>
			<Name>3,5,3'triiodothyronine</Name>
		</CrossReference>
		<CrossReference>
			<Source>RESID</Source>
			<Id>AA0177</Id>
			<Name>3',3'',5'-triiodo-L-thyronine</Name>
		</CrossReference>
		<CrossReference>
			<Source>PSI-MOD</Source>
			<Id>MOD:00186</Id>
			<Name>3',3'',5'-triiodo-L-thyronine</Name>
		</CrossReference>
		<Condition>
			<Component component="1">
				<Id source="PDBCC">T3</Id>
			</Component>
		</Condition>
		<Occurrence>natural</Occurrence>
		<Category>modified residue</Category>
		<Keyword>iodine</Keyword>
	</Entry>
	<Entry>
		<Id>0087</Id>
		<Description>A protein modification that effectively substitutes an L-tyrosine residue with L-thyroxine.</Description>
		<SystematicName>(S)-2-amino-3-[4-(4-hydroxy-3,5-diiodophenoxy)-3,5-diiodophenyl]propanoic acid</SystematicName>
		<CrossReference>
			<Source>PDBCC</Source>
			<Id>T44</Id>
			<Name>3,5,3',5'tetraiodo-L-thyronine</Name>
		</CrossReference>
		<CrossReference>
			<Source>RESID</Source>
			<Id>AA0178</Id>
			<Name>L-thyroxine</Name>
		</CrossReference>
		<CrossReference>
			<Source>PSI-MOD</Source>
			<Id>MOD:00187</Id>
			<Name>L-thyroxine</Name>
		</CrossReference>
		<Condition>
			<Component component="1">
				<Id source="PDBCC">T44</Id>
			</Component>
		</Condition>
		<Occurrence>natural</Occurrence>
		<Category>modified residue</Category>
		<Keyword>iodine</Keyword>
	</Entry>
	<Entry>
		<Id>0088</Id>
		<Description>A protein modification that effectively converts an L-tryptophan residue to L-6'-bromotryptophan.</Description>
		<SystematicName>(S)-2-amino-3-(6-bromo-1H-indol-3-yl)propanoic acid</SystematicName>
		<CrossReference>
			<Source>PDBCC</Source>
			<Id>BTR</Id>
			<Name>6-bromo-tryptophan</Name>
		</CrossReference>
		<CrossReference>
			<Source>RESID</Source>
			<Id>AA0179</Id>
			<Name>L-6'-bromotryptophan</Name>
		</CrossReference>
		<CrossReference>
			<Source>PSI-MOD</Source>
			<Id>MOD:00188</Id>
			<Name>L-6'-bromotryptophan</Name>
		</CrossReference>
		<Condition>
			<Component component="1">
				<Id source="PDBCC">BTR</Id>
			</Component>
		</Condition>
		<Occurrence>natural</Occurrence>
		<Category>modified residue</Category>
		<Keyword>bromine</Keyword>
	</Entry>
	<Entry>
		<Id>0089</Id>
		<Description>A protein modification that effectively converts a source amino acid residue to dehydroalanine.</Description>
		<SystematicName>2-aminopropenoic acid</SystematicName>
		<CrossReference>
			<Source>PDBCC</Source>
			<Id>DHA</Id>
			<Name>2-amino-acrylic acid</Name>
		</CrossReference>
		<CrossReference>
			<Source>RESID</Source>
			<Id>AA0181</Id>
			<Name>dehydroalanine</Name>
		</CrossReference>
		<CrossReference>
			<Source>PSI-MOD</Source>
			<Id>MOD:01168</Id>
			<Name>dehydroalanine</Name>
		</CrossReference>
		<Condition>
			<Component component="1">
				<Id source="PDBCC">DHA</Id>
			</Component>
		</Condition>
		<Occurrence>natural</Occurrence>
		<Category>modified residue</Category>
		<Comment>This modification occurs on SER or TYR</Comment>
	</Entry>
	<Entry>
		<Id>0090</Id>
		<Description>A protein modification that effectively converts L-tyrosine to (Z)-2,3-didehydrotyrosine.</Description>
		<SystematicName>(Z)-2-amino-3-(4-hydoxyphenyl)propenoic acid</SystematicName>
		<CrossReference>
			<Source>PDBCC</Source>
			<Id>CRQ</Id>
			<Name>[2-(3-carbamoyl-1-imino-propyl)-4-(4-hydroxy-benzylidene)-5-oxo-4,5-dihydro-imidazol-1-yl]-acetic acid</Name>
		</CrossReference>
		<CrossReference>
			<Source>RESID</Source>
			<Id>AA0183</Id>
			<Name>(Z)-2,3-didehydrotyrosine</Name>
		</CrossReference>
		<CrossReference>
			<Source>PSI-MOD</Source>
			<Id>MOD:00191</Id>
			<Name>(Z)-2,3-didehydrotyrosine</Name>
		</CrossReference>
		<Condition>
			<Component component="1">
				<Id source="PDBCC">CRQ</Id>
			</Component>
		</Condition>
		<Occurrence>natural</Occurrence>
		<Category>modified residue</Category>
		<Comment>CRQ has two modifications: RESID:AA0183 and RESID:AA0189</Comment>
		<Comment>RCSB PDB added keyword chromoprotein</Comment>
		<Keyword>chromoprotein</Keyword>
	</Entry>
	<Entry>
		<Id>0091</Id>
		<Description>A protein modification that effectively crosslinks an L-glutamine residue and a glycine residue to form 2-imino-glutamine 5-imidazolinone glycine.</Description>
		<SystematicName>2-(3-carbamoyl-1-imino-propyl)-1-carboxymethyl-1-imidazolin-5-one</SystematicName>
		<CrossReference>
			<Source>PDBCC</Source>
			<Id>CRQ</Id>
			<Name>[2-(3-carbamoyl-1-imino-propyl)-4-(4-hydroxy-benzylidene)-5-oxo-4,5-dihydro-imidazol-1-yl]-acetic acid</Name>
		</CrossReference>
		<CrossReference>
			<Source>RESID</Source>
			<Id>AA0189</Id>
			<Name>2-imino-glutamine 5-imidazolinone glycine</Name>
		</CrossReference>
		<CrossReference>
			<Source>PSI-MOD</Source>
			<Id>MOD:00197</Id>
			<Name>2-imino-glutamine 5-imidazolinone glycine</Name>
		</CrossReference>
		<Condition>
			<Component component="1">
				<Id source="PDBCC">CRQ</Id>
			</Component>
		</Condition>
		<Occurrence>natural</Occurrence>
		<Category>crosslink1</Category>
		<Comment>CRQ has two modifications: RESID:AA0183 and RESID:AA0189</Comment>
		<Keyword>chromoprotein</Keyword>
	</Entry>
	<Entry>
		<Id>0092</Id>
		<Description>A protein modification that effectively converts L-tyrosine to (Z)-2,3-didehydrotyrosine.</Description>
		<SystematicName>(Z)-2-amino-3-(4-hydoxyphenyl)propenoic acid</SystematicName>
		<CrossReference>
			<Source>PDBCC</Source>
			<Id>CRO</Id>
			<Name>{2-[(1R,2R)-1-amino-2-hydroxypropyl]-4-(4-hydroxybenzylidene)-5-oxo-4,5-dihydro-1H-imidazol-1-yl}acetic acid</Name>
		</CrossReference>
		<CrossReference>
			<Source>RESID</Source>
			<Id>AA0183</Id>
			<Name>(Z)-2,3-didehydrotyrosine</Name>
		</CrossReference>
		<CrossReference>
			<Source>PSI-MOD</Source>
			<Id>MOD:00191</Id>
			<Name>(Z)-2,3-didehydrotyrosine</Name>
		</CrossReference>
		<Condition>
			<Component component="1">
				<Id source="PDBCC">CRO</Id>
			</Component>
		</Condition>
		<Occurrence>natural</Occurrence>
		<Category>crosslink1</Category>
		<Comment>CRO has two modifications: RESID:AA0183 and RESID:AA0184</Comment>
		<Comment>RCSB PDB added keyword chromoprotein</Comment>
		<Keyword>chromoprotein</Keyword>
	</Entry>
	<Entry>
		<Id>0093</Id>
		<Description>A protein modification that effectively crosslinks an L-serine residue and a glycine residue to form L-serine 5-imidazolinone glycine.</Description>
		<SystematicName>2-[(R)-1-amino-2-hydroxyethyl]-1-carboxymethyl-1-imidazolin-5-one</SystematicName>
		<CrossReference>
			<Source>PDBCC</Source>
			<Id>CRO</Id>
			<Name>{2-[(1R,2R)-1-amino-2-hydroxypropyl]-4-(4-hydroxybenzylidene)-5-oxo-4,5-dihydro-1H-imidazol-1-yl}acetic acid</Name>
		</CrossReference>
		<CrossReference>
			<Source>RESID</Source>
			<Id>AA0184</Id>
			<Name>L-serine 5-imidazolinone glycine</Name>
		</CrossReference>
		<CrossReference>
			<Source>PSI-MOD</Source>
			<Id>MOD:00192</Id>
			<Name>L-serine 5-imidazolinone glycine</Name>
		</CrossReference>
		<Condition>
			<Component component="1">
				<Id source="PDBCC">CRO</Id>
			</Component>
		</Condition>
		<Occurrence>natural</Occurrence>
		<Category>crosslink1</Category>
		<Comment>CRO has two modifications: RESID:AA0183 and RESID:AA0184</Comment>
		<Keyword>chromoprotein</Keyword>
	</Entry>
	<Entry>
		<Id>0094</Id>
		<Description>A protein modification that effectively converts a source amino acid residue to L-oxoalanine.</Description>
		<SystematicName>(S)-2-amino-3-oxopropanoic acid</SystematicName>
		<CrossReference>
			<Source>PDBCC</Source>
			<Id>FGL</Id>
			<Name>2-aminopropanedioic acid</Name>
		</CrossReference>
		<CrossReference>
			<Source>RESID</Source>
			<Id>AA0185</Id>
			<Name>L-3-oxoalanine</Name>
		</CrossReference>
		<CrossReference>
			<Source>PSI-MOD</Source>
			<Id>MOD:01169</Id>
			<Name>L-3-oxoalanine</Name>
		</CrossReference>
		<Condition>
			<Component component="1">
				<Id source="PDBCC">FGL</Id>
			</Component>
		</Condition>
		<Occurrence>natural</Occurrence>
		<Category>modified residue</Category>
		<Comment>This modification occurs on SER or CYS</Comment>
	</Entry>
	<Entry>
		<Id>0095</Id>
		<Description>A protein modification that effectively converts a source amino acid residue to D-alanine.</Description>
		<SystematicName>(R)-2-aminopropanoic acid</SystematicName>
		<CrossReference>
			<Source>PDBCC</Source>
			<Id>DAL</Id>
			<Name>D-alanine</Name>
		</CrossReference>
		<CrossReference>
			<Source>RESID</Source>
			<Id>AA0191</Id>
			<Name>D-alanine</Name>
		</CrossReference>
		<CrossReference>
			<Source>PSI-MOD</Source>
			<Id>MOD:00862</Id>
			<Name>D-alanine</Name>
		</CrossReference>
		<Condition>
			<Component component="1">
				<Id source="PDBCC">DAL</Id>
			</Component>
		</Condition>
		<Occurrence>natural</Occurrence>
		<Category>modified residue</Category>
		<Keyword>D-amino acid</Keyword>
	</Entry>
	<Entry>
		<Id>0098</Id>
		<Description>A protein modification that effectively converts an L-isoleucine residue to a D-allo-isoleucine.</Description>
		<SystematicName>(2R,3S)-2-amino-3-methylpentanoic acid</SystematicName>
		<CrossReference>
			<Source>PDBCC</Source>
			<Id>DIL</Id>
			<Name>D-isoleucine</Name>
		</CrossReference>
		<CrossReference>
			<Source>RESID</Source>
			<Id>AA0192</Id>
			<Name>D-allo-isoleucine</Name>
		</CrossReference>
		<CrossReference>
			<Source>PSI-MOD</Source>
			<Id>MOD:00199</Id>
			<Name>D-allo-isoleucine</Name>
		</CrossReference>
		<Condition>
			<Component component="1">
				<Id source="PDBCC">DIL</Id>
			</Component>
		</Condition>
		<Occurrence>natural</Occurrence>
		<Category>modified residue</Category>
		<Keyword>D-amino acid</Keyword>
	</Entry>
	<Entry>
		<Id>0099</Id>
		<Description>A protein modification that effectively converts an L-asparagine residue to D-asparagine.</Description>
		<SystematicName>(R)-2-amino-4-butanediamic acid</SystematicName>
		<CrossReference>
			<Source>PDBCC</Source>
			<Id>DSG</Id>
			<Name>D-asparagine</Name>
		</CrossReference>
		<CrossReference>
			<Source>RESID</Source>
			<Id>AA0196</Id>
			<Name>D-asparagine</Name>
		</CrossReference>
		<CrossReference>
			<Source>PSI-MOD</Source>
			<Id>MOD:00203</Id>
			<Name>D-asparagine</Name>
		</CrossReference>
		<Condition>
			<Component component="1">
				<Id source="PDBCC">DSG</Id>
			</Component>
		</Condition>
		<Occurrence>natural</Occurrence>
		<Category>modified residue</Category>
		<Keyword>D-amino acid</Keyword>
	</Entry>
	<Entry>
		<Id>0100</Id>
		<Description>A protein modification that effectively converts an L-tryptophan residue to D-tryptophan.</Description>
		<SystematicName>(R)-2-amino-3-(1H-indol-3-yl)propanoic acid</SystematicName>
		<CrossReference>
			<Source>PDBCC</Source>
			<Id>DTR</Id>
			<Name>D-tryptophan</Name>
		</CrossReference>
		<CrossReference>
			<Source>RESID</Source>
			<Id>AA0198</Id>
			<Name>D-tryptophan</Name>
		</CrossReference>
		<CrossReference>
			<Source>PSI-MOD</Source>
			<Id>MOD:00205</Id>
			<Name>D-tryptophan</Name>
		</CrossReference>
		<Condition>
			<Component component="1">
				<Id source="PDBCC">DTR</Id>
			</Component>
		</Condition>
		<Occurrence>natural</Occurrence>
		<Category>modified residue</Category>
		<Keyword>D-amino acid</Keyword>
	</Entry>
	<Entry>
		<Id>0101</Id>
		<Description>A protein modification that effectively converts an L-threonine residue to D-allo-threonine.</Description>
		<SystematicName>(2R,3R)-2-amino-3-hydroxybutanoic acid</SystematicName>
		<CrossReference>
			<Source>PDBCC</Source>
			<Id>DTH</Id>
			<Name>D-threonine</Name>
		</CrossReference>
		<CrossReference>
			<Source>RESID</Source>
			<Id>AA0199</Id>
			<Name>D-threonine</Name>
		</CrossReference>
		<CrossReference>
			<Source>PSI-MOD</Source>
			<Id>MOD:00863</Id>
			<Name>D-allo-threonine</Name>
		</CrossReference>
		<Condition>
			<Component component="1">
				<Id source="PDBCC">DTH</Id>
			</Component>
		</Condition>
		<Occurrence>natural</Occurrence>
		<Category>modified residue</Category>
		<Keyword>D-amino acid</Keyword>
	</Entry>
	<Entry>
		<Id>0102</Id>
		<Description>A protein modification that effectively converts an L-valine residue to D-valine.</Description>
		<SystematicName>(R)-2-amino-3-methylbutanoic acid</SystematicName>
		<CrossReference>
			<Source>PDBCC</Source>
			<Id>DVA</Id>
			<Name>D-valine</Name>
		</CrossReference>
		<CrossReference>
			<Source>RESID</Source>
			<Id>AA0200</Id>
			<Name>D-valine</Name>
		</CrossReference>
		<CrossReference>
			<Source>PSI-MOD</Source>
			<Id>MOD:00705</Id>
			<Name>D-valine</Name>
		</CrossReference>
		<Condition>
			<Component component="1">
				<Id source="PDBCC">DVA</Id>
			</Component>
		</Condition>
		<Occurrence>natural</Occurrence>
		<Category>modified residue</Category>
		<Keyword>D-amino acid</Keyword>
	</Entry>
	<Entry>
		<Id>0103</Id>
		<Description>A protein modification that effectively monooxygenates an L-cysteine residue to L-cysteine sulfenic acid.</Description>
		<SystematicName>(R)-2-amino-2-carboxyethanesulfenic acid</SystematicName>
		<CrossReference>
			<Source>PDBCC</Source>
			<Id>CSO</Id>
			<Name>S-hydroxycysteine</Name>
		</CrossReference>
		<CrossReference>
			<Source>RESID</Source>
			<Id>AA0205</Id>
			<Name>L-cysteine sulfenic acid</Name>
		</CrossReference>
		<CrossReference>
			<Source>PSI-MOD</Source>
			<Id>MOD:00210</Id>
			<Name>L-cysteine sulfenic acid</Name>
		</CrossReference>
		<Condition>
			<Component component="1">
				<Id source="PDBCC">CSO</Id>
			</Component>
		</Condition>
		<Occurrence>natural</Occurrence>
		<Category>modified residue</Category>
	</Entry>
	<Entry>
		<Id>0104</Id>
		<Description>A protein modification that effectively monooxygenates an L-cysteine residue to L-cysteine sulfenic acid.</Description>
		<SystematicName>(R)-2-amino-2-carboxyethanesulfenic acid</SystematicName>
		<CrossReference>
			<Source>PDBCC</Source>
			<Id>CSX</Id>
			<Name>S-oxy cysteine</Name>
		</CrossReference>
		<CrossReference>
			<Source>RESID</Source>
			<Id>AA0205</Id>
			<Name>L-cysteine sulfenic acid</Name>
		</CrossReference>
		<CrossReference>
			<Source>PSI-MOD</Source>
			<Id>MOD:00210</Id>
			<Name>L-cysteine sulfenic acid</Name>
		</CrossReference>
		<Condition>
			<Component component="1">
				<Id source="PDBCC">CSX</Id>
			</Component>
		</Condition>
		<Occurrence>natural</Occurrence>
		<Category>modified residue</Category>
	</Entry>
	<Entry>
		<Id>0105</Id>
		<Description>A protein modification that effectively crosslinks an L-cysteine residue and a glycine residue by a thioester bond to form S-glycyl-L-cysteine.</Description>
		<SystematicName>(2R)-2-amino-3-[(aminoacetyl)sulfanyl]propanoic acid</SystematicName>
		<CrossReference>
			<Source>RESID</Source>
			<Id>AA0206</Id>
			<Name>S-glycyl-L-cysteine</Name>
		</CrossReference>
		<CrossReference>
			<Source>PSI-MOD</Source>
			<Id>MOD:00211</Id>
			<Name>S-glycyl-L-cysteine</Name>
		</CrossReference>
		<Condition>
			<Component component="1">
				<Id source="PDBCC">CYS</Id>
			</Component>
			<Component component="2">
				<Id source="PDBCC">GLY</Id>
				<Terminal>C</Terminal>
			</Component>
			<Bond>
				<Atom component="1">SG</Atom>
				<Atom component="2">C</Atom>
			</Bond>
		</Condition>
		<Occurrence>natural</Occurrence>
		<Category>crosslink2</Category>
		<Keyword>blocked carboxyl end</Keyword>
		<Keyword>thioester bond</Keyword>
	</Entry>
	<Entry>
		<Id>0106</Id>
		<Description>A protein modification that effectively converts an L-cysteine residue to S-4-hydroxycinnamyl-L-cysteine.</Description>
		<SystematicName>(S,E)-2-amino-3-[3-(4-hydroxyphenyl)propenoylsulfanyl]propanoic acid</SystematicName>
		<CrossReference>
			<Source>RESID</Source>
			<Id>AA0207</Id>
			<Name>S-4-hydroxycinnamyl-L-cysteine</Name>
		</CrossReference>
		<CrossReference>
			<Source>PSI-MOD</Source>
			<Id>MOD:00212</Id>
			<Name>S-4-hydroxycinnamyl-L-cysteine</Name>
		</CrossReference>
		<CrossReference>
			<Source>PDBCC</Source>
			<Id>HC4</Id>
			<Name>4'-hydroxycinnamic acid</Name>
		</CrossReference>
		<Condition>
			<Component component="1">
				<Id source="PDBCC">CYS</Id>
			</Component>
			<Component component="2">
				<Id source="PDBCC">HC4</Id>
			</Component>
			<Bond>
				<Atom component="1">SG</Atom>
				<Atom component="2">C1</Atom>
			</Bond>
		</Condition>
		<Occurrence>natural</Occurrence>
		<Category>attachment</Category>
		<Keyword>chromoprotein</Keyword>
		<Keyword>hydroxylation</Keyword>
		<Keyword>photoreceptor</Keyword>
		<Keyword>thioester bond</Keyword>
	</Entry>
	<Entry>
		<Id>0107</Id>
		<Description>A protein modification that effectively converts an L-arginine residue to a 4-hydroxy-L-arginine.</Description>
		<SystematicName>(2S,4Xi)-2-amino-5-[(diaminomethylidene)amino]-4-hydroxypentanoic acid</SystematicName>
		<CrossReference>
			<Source>PDBCC</Source>
			<Id>ARO</Id>
			<Name>C-gamma-hydroxy arginine</Name>
		</CrossReference>
		<CrossReference>
			<Source>RESID</Source>
			<Id>AA0215</Id>
			<Name>4-hydroxy-L-arginine</Name>
		</CrossReference>
		<CrossReference>
			<Source>PSI-MOD</Source>
			<Id>MOD:00220</Id>
			<Name>4-hydroxy-L-arginine</Name>
		</CrossReference>
		<Condition>
			<Component component="1">
				<Id source="PDBCC">ARO</Id>
			</Component>
		</Condition>
		<Occurrence>natural</Occurrence>
		<Category>modified residue</Category>
		<Keyword>hydroxylation</Keyword>
	</Entry>
	<Entry>
		<Id>0108</Id>
		<Description>A protein modification that effectively converts an L-cysteine residue to S-(6-FMN)-L-cysteine.</Description>
		<SystematicName>(R)-2-amino-3-[6-riboflavin 5'-dihydrogen phosphate]sulfanylpropanoic acid</SystematicName>
		<CrossReference>
			<Source>RESID</Source>
			<Id>AA0220</Id>
			<Name>S-(6-FMN)-L-cysteine</Name>
		</CrossReference>
		<CrossReference>
			<Source>PSI-MOD</Source>
			<Id>MOD:00225</Id>
			<Name>S-(6-FMN)-L-cysteine</Name>
		</CrossReference>
		<CrossReference>
			<Source>PDBCC</Source>
			<Id>FMN</Id>
			<Name>flavin mononucleotide</Name>
		</CrossReference>
		<Condition>
			<Component component="1">
				<Id source="PDBCC">CYS</Id>
			</Component>
			<Component component="2">
				<Id source="PDBCC">FMN</Id>
			</Component>
			<Bond>
				<Atom component="1">SG</Atom>
				<Atom component="2">C6</Atom>
			</Bond>
		</Condition>
		<Occurrence>natural</Occurrence>
		<Category>attachment</Category>
		<Keyword>phosphoprotein</Keyword>
		<Keyword>flavoprotein</Keyword>
		<Keyword>FMN</Keyword>
		<Keyword>thioether bond</Keyword>
	</Entry>
	<Entry>
		<Id>0109</Id>
		<Description>A protein modification that effectively converts an L-histidine residue to 1'-(8alpha-FAD)-L-histidine.</Description>
		<SystematicName>(S)-2-amino-3-(1-[8alpha riboflavin 5'-(trihydrogen diphosphate) 5'->5'-ester with adenosine]imidazol-4-yl)propanoic acid</SystematicName>
		<CrossReference>
			<Source>RESID</Source>
			<Id>AA0221</Id>
			<Name>1'-(8alpha-FAD)-L-histidine</Name>
		</CrossReference>
		<CrossReference>
			<Source>PSI-MOD</Source>
			<Id>MOD:00226</Id>
			<Name>1'-(8alpha-FAD)-L-histidine</Name>
		</CrossReference>
		<CrossReference>
			<Source>PDBCC</Source>
			<Id>FAD</Id>
			<Name>flavin-adenine dinucleotide</Name>
		</CrossReference>
		<Condition>
			<Component component="1">
				<Id source="PDBCC">HIS</Id>
			</Component>
			<Component component="2">
				<Id source="PDBCC">FAD</Id>
			</Component>
			<Bond>
				<Atom component="1">NE2</Atom>
				<Atom component="2">C8M</Atom>
			</Bond>
		</Condition>
		<Occurrence>natural</Occurrence>
		<Category>attachment</Category>
		<Keyword>phosphoprotein</Keyword>
		<Keyword>FAD</Keyword>
		<Keyword>flavoprotein</Keyword>
	</Entry>
	<Entry>
		<Id>0110</Id>
		<Description>A protein modification that effectively crosslinks an L-lysine residue and 5'-phosphoguanosine through a phosphoramide ester bond to form N6-(phospho-5'-guanosine)-L-lysine.</Description>
		<SystematicName>(S)-2-amino-6-(5'-guanosine phosphonamino)hexanoic acid</SystematicName>
		<CrossReference>
			<Source>PDBCC</Source>
			<Id>GPL</Id>
			<Name>lysine guanosine-5'-monophosphate</Name>
		</CrossReference>
		<CrossReference>
			<Source>RESID</Source>
			<Id>AA0228</Id>
			<Name>N6-(phospho-5'-guanosine)-L-lysine</Name>
		</CrossReference>
		<CrossReference>
			<Source>PSI-MOD</Source>
			<Id>MOD:00233</Id>
			<Name>N6-(phospho-5'-guanosine)-L-lysine</Name>
		</CrossReference>
		<Condition>
			<Component component="1">
				<Id source="PDBCC">GPL</Id>
			</Component>
		</Condition>
		<Occurrence>natural</Occurrence>
		<Category>modified residue</Category>
		<Keyword>phosphoprotein</Keyword>
	</Entry>
	<Entry>
		<Id>0111</Id>
		<Description>A protein modification that effectively converts an L-cysteine residue to S-nitrosyl-L-cysteine.</Description>
		<SystematicName>(2R)-2-amino-3-nitrososulfanyl-propanoic acid</SystematicName>
		<CrossReference>
			<Source>PDBCC</Source>
			<Id>SNC</Id>
			<Name>S-nitroso-cysteine</Name>
		</CrossReference>
		<CrossReference>
			<Source>RESID</Source>
			<Id>AA0230</Id>
			<Name>S-nitrosyl-L-cysteine</Name>
		</CrossReference>
		<CrossReference>
			<Source>PSI-MOD</Source>
			<Id>MOD:00235</Id>
			<Name>S-nitrosyl-L-cysteine</Name>
		</CrossReference>
		<Condition>
			<Component component="1">
				<Id source="PDBCC">SNC</Id>
			</Component>
		</Condition>
		<Occurrence>natural</Occurrence>
		<Category>modified residue</Category>
	</Entry>
	<Entry>
		<Id>0112</Id>
		<Description>A protein modification that effectively cross-links an L-lysine residue and an L-tyrosine residue by a carbon-nitrogen bond to form 5'-(N6-L-lysine)-L-topaquinone.</Description>
		<SystematicName>1-[(S)-5-amino-5-carboxypentyl]amino-2-[(S)-2-amino-2-carboxyethyl]-2,6-cyclohexadien-4,5-dione</SystematicName>
		<CrossReference>
			<Source>RESID</Source>
			<Id>AA0233</Id>
			<Name>2'-(L-lys-N6-yl)-L-4',5'-topaquinone</Name>
		</CrossReference>
		<CrossReference>
			<Source>PSI-MOD</Source>
			<Id>MOD:00238</Id>
			<Name>5'-(N6-L-lysine)-L-topaquinone</Name>
		</CrossReference>
		<CrossReference>
			<Source>PDBCC</Source>
			<Id>TPQ</Id>
			<Name>5-(2-carboxy-2-aminoethyl)-2-hydroxy-1,4-benzoquinone</Name>
		</CrossReference>
		<Condition>
			<Component component="1">
				<Id source="PDBCC">TPQ</Id>
			</Component>
			<Component component="2">
				<Id source="PDBCC">LYS</Id>
			</Component>
			<Bond>
				<!--TODO: verify this-->
				<Atom component="1">C2</Atom>
				<Atom component="2">NZ</Atom>
			</Bond>
		</Condition>
		<Occurrence>natural</Occurrence>
		<Category>crosslink2</Category>
		<Keyword>quinoprotein</Keyword>
	</Entry>
	<Entry>
		<Id>0113</Id>
		<Description>A protein modification that effectively converts an L-cysteine residue to S-methyl-L-cysteine.</Description>
		<SystematicName>(R)-2-amino-3-(methylsulfanyl)propanoic acid</SystematicName>
		<CrossReference>
			<Source>PDBCC</Source>
			<Id>SMC</Id>
			<Name>S-methylcysteine</Name>
		</CrossReference>
		<CrossReference>
			<Source>RESID</Source>
			<Id>AA0234</Id>
			<Name>S-methyl-L-cysteine</Name>
		</CrossReference>
		<CrossReference>
			<Source>PSI-MOD</Source>
			<Id>MOD:00239</Id>
			<Name>S-methyl-L-cysteine</Name>
		</CrossReference>
		<Condition>
			<Component component="1">
				<Id source="PDBCC">SMC</Id>
			</Component>
		</Condition>
		<Occurrence>natural</Occurrence>
		<Category>modified residue</Category>
		<Keyword>methylated amino acid</Keyword>
		<Keyword>thioether bond</Keyword>
	</Entry>
	<Entry>
		<Id>0114</Id>
		<Description>A protein modification that effectively cross-links an L-histidine residue and an L-tyrosine residue by a carbon-nitrogen bond to form 3-(3'-L-histidyl)-L-tyrosine.</Description>
		<SystematicName>(2S,3R)-2-amino-3-(5-[(2S)-2-amino-2-carboxyethyl]-1H-imidazol-1-yl)-3-(4-hydroxyphenyl)propanoic acid</SystematicName>
		<CrossReference>
			<Source>RESID</Source>
			<Id>AA0250</Id>
			<Name>3-(3'-L-histidyl)-L-tyrosine</Name>
		</CrossReference>
		<CrossReference>
			<Source>PSI-MOD</Source>
			<Id>MOD:00255</Id>
			<Name>3-(3'-L-histidyl)-L-tyrosine</Name>
		</CrossReference>
		<Condition>
			<Component component="1">
				<Id source="PDBCC">HIS</Id>
			</Component>
			<Component component="2">
				<Id source="PDBCC">TYR</Id>
			</Component>
			<Bond>
				<!--TODO: verify this-->
				<Atom component="1">ND1</Atom>
				<Atom component="2">CB</Atom>
			</Bond>
		</Condition>
		<Occurrence>natural</Occurrence>
		<Category>crosslink2</Category>
	</Entry>
	<Entry>
		<Id>0115</Id>
		<Description>A protein modification that dioxygenates an L-methionine residue to L-methionine sulfone.</Description>
		<SystematicName>(S)-2-amino-4-(methylsulfonyl)butanoic acid</SystematicName>
		<CrossReference>
			<Source>PDBCC</Source>
			<Id>OMT</Id>
			<Name>S-dioxymethionine</Name>
		</CrossReference>
		<CrossReference>
			<Source>RESID</Source>
			<Id>AA0251</Id>
			<Name>L-methionine sulfone</Name>
		</CrossReference>
		<CrossReference>
			<Source>PSI-MOD</Source>
			<Id>MOD:00256</Id>
			<Name>L-methionine sulfone</Name>
		</CrossReference>
		<Condition>
			<Component component="1">
				<Id source="PDBCC">OMT</Id>
			</Component>
		</Condition>
		<Occurrence>natural</Occurrence>
		<Category>modified residue</Category>
	</Entry>
	<Entry>
		<Id>0116</Id>
		<Description>A protein modification that effectively converts an L-cysteine residue to dipyrrolylmethanemethyl-L-cysteine.</Description>
		<SystematicName>3-[5-[4-(2-carboxy)ethyl-3-carboxymethyl-1-pyrrol-2-yl]methyl-4-(2-carboxy)ethyl-3-carboxymethyl-1-pyrrol-2-yl]methylthio-2-aminopropanoic acid</SystematicName>
		<CrossReference>
			<Source>RESID</Source>
			<Id>AA0252</Id>
			<Name>dipyrrolylmethanemethyl-L-cysteine</Name>
		</CrossReference>
		<CrossReference>
			<Source>PSI-MOD</Source>
			<Id>MOD:00257</Id>
			<Name>dipyrrolylmethanemethyl-L-cysteine</Name>
		</CrossReference>
		<CrossReference>
			<Source>PDBCC</Source>
			<Id>DPM</Id>
			<Name>3-{2-[4-(2-carboxy-ethyl)-3-carboxymethyl-5H-pyrrol-2-ylmethyl]-4-carboxymethly-5-methyl-2H-pyrrol-3-yl}-propionic acid</Name>
		</CrossReference>
		<Condition>
			<Component component="1">
				<Id source="PDBCC">CYS</Id>
			</Component>
			<Component component="2">
				<Id source="PDBCC">DPM</Id>
			</Component>
			<Bond>
				<Atom component="1">SG</Atom>
				<Atom component="2">CHA</Atom>
			</Bond>
		</Condition>
		<Occurrence>natural</Occurrence>
		<Category>attachment</Category>
		<Keyword>thioether bond</Keyword>
	</Entry>
	<Entry>
		<Id>0117</Id>
		<Description>A protein modification that effectively results from forming an adduct between a cysteine residue and the tetrapyrrole compound phycoviolobilin.</Description>
		<SystematicName>(4S)-3-[(1R)-1-(((2R)-2-amino-2-carboxy)ethylsulfanyl)ethyl]-8,12-bis(2-carboxyethyl)-18-ethyl-4,5-dihydro-2,7,13,17-tetramethyl-(21H,22H,24H)-biladiene-bc-1,19-dione</SystematicName>
		<CrossReference>
			<Source>RESID</Source>
			<Id>AA0258</Id>
			<Name>S-phycoviolobilin-L-cysteine</Name>
		</CrossReference>
		<CrossReference>
			<Source>PSI-MOD</Source>
			<Id>MOD:00263</Id>
			<Name>S-phycoviolobilin-L-cysteine</Name>
		</CrossReference>
		<CrossReference>
			<Source>PDBCC</Source>
			<Id>PVN</Id>
			<Name>phycoviolobilin</Name>
		</CrossReference>
		<Condition>
			<Component component="1">
				<Id source="PDBCC">CYS</Id>
			</Component>
			<Component component="2">
				<Id source="PDBCC">PVN</Id>
			</Component>
			<Bond>
				<Atom component="1">SG</Atom>
				<Atom component="2">C31</Atom>
			</Bond>
		</Condition>
		<Occurrence>natural</Occurrence>
		<Category>attachment</Category>
		<Keyword>chromoprotein</Keyword>
		<Keyword>phycoviolobilin</Keyword>
		<Keyword>thioether bond</Keyword>
	</Entry>
	<Entry>
		<Id>0118</Id>
		<Description>A protein modification that effectively results from forming an adduct between two cysteine residues and the tetrapyrrole compound phycourobilin.</Description>
		<SystematicName>3,18-bis(1-[(R)-2-amino-2-carboxyethyl]sulfanylethyl)-8,12-bis(2-carboxyethyl)-2,7,13,17-tetramethyl-4,5,15,16-tetrahydro-(21H,22H,24H)-bilene-b-1,19(4H,16H)-dione</SystematicName>
		<CrossReference>
			<Source>RESID</Source>
			<Id>AA0260</Id>
			<Name>phycourobilin-bis-L-cysteine</Name>
		</CrossReference>
		<CrossReference>
			<Source>PSI-MOD</Source>
			<Id>MOD:00265</Id>
			<Name>phycourobilin-bis-L-cysteine</Name>
		</CrossReference>
		<CrossReference>
			<Source>PDBCC</Source>
			<Id>PUB</Id>
			<Name>phycourobilin</Name>
		</CrossReference>
		<Condition>
			<Component component="1">
				<Id source="PDBCC">CYS</Id>
			</Component>
			<Component component="2">
				<Id source="PDBCC">CYS</Id>
			</Component>
			<Component component="3">
				<Id source="PDBCC">PUB</Id>
			</Component>
			<Bond>
				<Atom component="1">SG</Atom>
				<Atom component="3">CAA,CAD</Atom>
			</Bond>
			<Bond>
				<Atom component="2">SG</Atom>
				<Atom component="3">CAA,CAD</Atom>
			</Bond>
		</Condition>
		<Occurrence>natural</Occurrence>
		<Category>crosslink2</Category>
		<Keyword>chromoprotein</Keyword>
		<Keyword>phycourobilin</Keyword>
		<Keyword>thioether bond</Keyword>
	</Entry>
	<Entry>
		<Id>0119</Id>
		<Description>A protein modification that effectively dioxygenates an L-cysteine residue to L-cysteine sulfinic acid.</Description>
		<SystematicName>(R)-2-amino-2-carboxyethanesulfinic acid</SystematicName>
		<CrossReference>
			<Source>PDBCC</Source>
			<Id>CSD</Id>
			<Name>3-sulfinoalanine</Name>
		</CrossReference>
		<CrossReference>
			<Source>RESID</Source>
			<Id>AA0262</Id>
			<Name>(R)-2-amino-2-carboxyethanesulfinic acid</Name>
		</CrossReference>
		<CrossReference>
			<Source>PSI-MOD</Source>
			<Id>MOD:00267</Id>
			<Name>cysteine-S,S-dioxide</Name>
		</CrossReference>
		<Condition>
			<Component component="1">
				<Id source="PDBCC">CSD</Id>
			</Component>
		</Condition>
		<Occurrence>natural</Occurrence>
		<Category>modified residue</Category>
	</Entry>
	<Entry>
		<Id>0120</Id>
		<Description>A protein modification that effectively dioxygenates an L-cysteine residue to L-cysteine sulfinic acid.</Description>
		<SystematicName>(R)-2-amino-2-carboxyethanesulfinic acid</SystematicName>
		<CrossReference>
			<Source>PDBCC</Source>
			<Id>CSD</Id>
			<Name>cysteine-S-dioxide</Name>
		</CrossReference>
		<CrossReference>
			<Source>RESID</Source>
			<Id>AA0262</Id>
			<Name>(R)-2-amino-2-carboxyethanesulfinic acid</Name>
		</CrossReference>
		<CrossReference>
			<Source>PSI-MOD</Source>
			<Id>MOD:00267</Id>
			<Name>cysteine-S,S-dioxide</Name>
		</CrossReference>
		<Condition>
			<Component component="1">
				<Id source="PDBCC">CSD</Id>
			</Component>
		</Condition>
		<Occurrence>natural</Occurrence>
		<Category>modified residue</Category>
	</Entry>
	<Entry>
		<Id>0121</Id>
		<Description>A protein modification that effectively converts an L-serine residue to O-(sn-1-glycerophosphoryl)-L-serine.</Description>
		<SystematicName>(2S)-2-amino-3-[(2Xi)-2,3-dihydroxypropyl]phosphonoxypropanoic acid</SystematicName>
		<CrossReference>
			<Source>RESID</Source>
			<Id>AA0264</Id>
			<Name>O-(sn-1-glycerophosphoryl)-L-serine</Name>
		</CrossReference>
		<CrossReference>
			<Source>PSI-MOD</Source>
			<Id>MOD:00269</Id>
			<Name>O-(sn-1-glycerophosphoryl)-L-serine</Name>
		</CrossReference>
		<CrossReference>
			<Source>PDBCC</Source>
			<Id>OPE</Id>
			<Name>phosphoric acid mono-(2-amino-ethlyl) ester</Name>
		</CrossReference>
		<Condition>
			<Component component="1">
				<Id source="PDBCC">SER</Id>
			</Component>
			<Component component="2">
				<Id source="PDBCC">OPE</Id>
			</Component>
			<Bond>
				<!--TODO: verify this-->
				<Atom component="1">CB</Atom>
				<Atom component="2">O3</Atom>
			</Bond>
		</Condition>
		<Occurrence>natural</Occurrence>
		<Category>attachment</Category>
		<Keyword>phosphoprotein</Keyword>
	</Entry>
	<Entry>
		<Id>0122</Id>
		<Description>A protein modification that effectively converts a glycine residue to an internal 1-thioglycine.</Description>
		<SystematicName>aminoethanethioic acid</SystematicName>
		<CrossReference>
			<Source>PDBCC</Source>
			<Id>GL3</Id>
			<Name>thioglycin</Name>
		</CrossReference>
		<CrossReference>
			<Source>RESID</Source>
			<Id>AA0265</Id>
			<Name>1-thioglycine</Name>
		</CrossReference>
		<CrossReference>
			<Source>PSI-MOD</Source>
			<Id>MOD:00270</Id>
			<Name>1-thioglycine (internal)</Name>
		</CrossReference>
		<Condition>
			<Component component="1">
				<Id source="PDBCC">GL3</Id>
			</Component>
		</Condition>
		<Occurrence>natural</Occurrence>
		<Category>modified residue</Category>
		<Comment>There are two entries in PSI-MOD MOD:00270 and MOD:01623, corresponding to internal and terminal.</Comment>
	</Entry>
	<Entry>
		<Id>0123</Id>
		<Description>A protein modification that effectively results from forming an adduct between two cysteine residues, the C-3' of a tyrosine residue, and the porphyrin compound heme b, (7,12-diethenyl-3,8,13,17-tetramethylporphyrin-2,18-dipropanoato)iron.</Description>
		<SystematicName>(10S,11S)-[7,12-bis((S)-1-[((R)-2-amino-2-carboxy)ethylsulfanyl]ethyl)-10-(2-hydroxy-5-[(S)-2-amino-2-carboxy]ethylphenyl)-3,8,13,17-tetramethyl-21H,23H-10,11-dihydroporphine-2,18-bis(2-carboxyethyl)-N21,N22,N23,N24]-ferrate</SystematicName>
		<CrossReference>
			<Source>RESID</Source>
			<Id>AA0266</Id>
			<Name>heme P460-bis-L-cysteine-L-tyrosine</Name>
		</CrossReference>
		<CrossReference>
			<Source>PSI-MOD</Source>
			<Id>MOD:00271</Id>
			<Name>heme P460-bis-L-cysteine-L-tyrosine</Name>
		</CrossReference>
		<CrossReference>
			<Source>PDBCC</Source>
			<Id>HEC</Id>
			<Name>heme C</Name>
		</CrossReference>
		<Condition>
			<Component component="1">
				<Id source="PDBCC">CYS</Id>
			</Component>
			<Component component="2">
				<Id source="PDBCC">CYS</Id>
			</Component>
			<Component component="3">
				<Id source="PDBCC">TYR</Id>
			</Component>
			<Component component="4">
				<Id source="PDBCC">HEC</Id>
			</Component>
			<Bond>
				<Atom component="1">SG</Atom>
				<Atom component="4">CAB</Atom>
			</Bond>
			<Bond>
				<Atom component="2">SG</Atom>
				<Atom component="4">CAC</Atom>
			</Bond>
			<Bond>
				<Atom component="3">CE1,CE2</Atom>
				<Atom component="4">C4B</Atom>
			</Bond>
		</Condition>
		<Occurrence>natural</Occurrence>
		<Category>crosslink3</Category>
		<Keyword>chromoprotein</Keyword>
		<Keyword>heme</Keyword>
		<Keyword>iron</Keyword>
		<Keyword>metalloprotein</Keyword>
		<Keyword>thioether bond</Keyword>
	</Entry>
	<Entry>
		<Id>0124</Id>
		<Description>A protein modification that effectively results from forming an adduct between two cysteine residues, a lysine residue, and the porphyrin compound heme b, (7,12-diethenyl-3,8,13,17-tetramethylporphyrin-2,18-dipropanoato)iron.</Description>
		<SystematicName>(19S,20S)-[7,12-bis((S)-1-[((R)-2-amino-2-carboxy)ethylsulfanyl]ethyl)-20-([(S)-5-amino-5-carboxypentyl]amino)-3,8,13,17-tetramethyl-21H,23H-19,20-dihydroporphine-2,18-bis(2-carboxyethyl)-N21,N22,N23,N24]-ferrate</SystematicName>
		<CrossReference>
			<Source>RESID</Source>
			<Id>AA0271</Id>
			<Name>heme P460-bis-L-cysteine-L-lysine</Name>
		</CrossReference>
		<CrossReference>
			<Source>PSI-MOD</Source>
			<Id>MOD:00276</Id>
			<Name>heme P460-bis-L-cysteine-L-lysine</Name>
		</CrossReference>
		<CrossReference>
			<Source>PDBCC</Source>
			<Id>HEC</Id>
			<Name>heme C</Name>
		</CrossReference>
		<Condition>
			<Component component="1">
				<Id source="PDBCC">CYS</Id>
			</Component>
			<Component component="2">
				<Id source="PDBCC">CYS</Id>
			</Component>
			<Component component="3">
				<Id source="PDBCC">LYS</Id>
			</Component>
			<Component component="4">
				<Id source="PDBCC">HEC</Id>
			</Component>
			<Bond>
				<Atom component="1">SG</Atom>
				<Atom component="4">CAB,CAC</Atom>
			</Bond>
			<Bond>
				<Atom component="2">SG</Atom>
				<Atom component="4">CAC,CAB</Atom>
			</Bond>
			<Bond>
				<Atom component="3">NZ</Atom>
				<Atom component="4">CHA</Atom>
			</Bond>
		</Condition>
		<Occurrence>natural</Occurrence>
		<Category>crosslink3</Category>
		<Keyword>chromoprotein</Keyword>
		<Keyword>heme</Keyword>
		<Keyword>iron</Keyword>
		<Keyword>metalloprotein</Keyword>
		<Keyword>thioether bond</Keyword>
	</Entry>
	<Entry>
		<Id>0125</Id>
		<Description>A protein modification that effectively converts an L-cysteine residue to L-cysteine persulfide.</Description>
		<SystematicName>(R)-2-amino-3-disulfanylpropanoic acid</SystematicName>
		<CrossReference>
			<Source>PDBCC</Source>
			<Id>CSS</Id>
			<Name>S-mercapto-cysteine</Name>
		</CrossReference>
		<CrossReference>
			<Source>RESID</Source>
			<Id>AA0269</Id>
			<Name>L-cysteine persulfide</Name>
		</CrossReference>
		<CrossReference>
			<Source>PSI-MOD</Source>
			<Id>MOD:00274</Id>
			<Name>L-cysteine persulfide</Name>
		</CrossReference>
		<Condition>
			<Component component="1">
				<Id source="PDBCC">CSS</Id>
			</Component>
		</Condition>
		<Occurrence>natural</Occurrence>
		<Category>modified residue</Category>
	</Entry>
	<Entry>
		<Id>0126</Id>
		<Description>A protein modification that effectively cross-links an L-histidine residue and an L-tyrosine residue by a carbon-nitrogen bond to form 3'-(1'-L-histidyl)-L-tyrosine.</Description>
		<SystematicName>(2S)-2-amino-3-[1-(5-[(2S)-2-amino-2-carboxyethyl]-2-hydroxyphenyl)-1H-imidazol-4-yl]propanoic acid</SystematicName>
		<CrossReference>
			<Source>RESID</Source>
			<Id>AA0270</Id>
			<Name>3'-(1'-L-histidyl)-L-tyrosine</Name>
		</CrossReference>
		<CrossReference>
			<Source>PSI-MOD</Source>
			<Id>MOD:00275</Id>
			<Name>3'-(1'-L-histidyl)-L-tyrosine</Name>
		</CrossReference>
		<Condition>
			<Component component="1">
				<Id source="PDBCC">HIS</Id>
			</Component>
			<Component component="2">
				<Id source="PDBCC">TYR</Id>
			</Component>
			<Bond>
				<!--TODO: verify this-->
				<Atom component="1">NE2</Atom>
				<Atom component="2">CE1</Atom>
			</Bond>
		</Condition>
		<Occurrence>natural</Occurrence>
		<Category>crosslink2</Category>
	</Entry>
	<Entry>
		<Id>0127</Id>
		<Description>A protein modification that effectively converts an L-glutamine residue to 2-methyl-L-glutamine.</Description>
		<SystematicName>(S)-2-amino-2-methylpentanediamic acid</SystematicName>
		<CrossReference>
			<Source>PDBCC</Source>
			<Id>MGN</Id>
			<Name>2-methyl-glutamine</Name>
		</CrossReference>
		<CrossReference>
			<Source>RESID</Source>
			<Id>AA0273</Id>
			<Name>2-methyl-L-glutamine</Name>
		</CrossReference>
		<CrossReference>
			<Source>PSI-MOD</Source>
			<Id>MOD:00278</Id>
			<Name>2-methyl-L-glutamine</Name>
		</CrossReference>
		<Condition>
			<Component component="1">
				<Id source="PDBCC">MGN</Id>
			</Component>
		</Condition>
		<Occurrence>natural</Occurrence>
		<Category>modified residue</Category>
		<Keyword>methylated amino acid</Keyword>
	</Entry>
	<Entry>
		<Id>0128</Id>
		<Description>A protein modification that effectively converts an L-cysteine residue to S-selenyl-L-cysteine.</Description>
		<SystematicName>(R)-2-amino-3-(selanylsulfanyl)propanoic acid</SystematicName>
		<CrossReference>
			<Source>PDBCC</Source>
			<Id>CSZ</Id>
			<Name>S-selanyl cysteine</Name>
		</CrossReference>
		<CrossReference>
			<Source>RESID</Source>
			<Id>AA0277</Id>
			<Name>S-selanyl-L-cysteine</Name>
		</CrossReference>
		<CrossReference>
			<Source>PSI-MOD</Source>
			<Id>MOD:00282</Id>
			<Name>S-selenyl-L-cysteine</Name>
		</CrossReference>
		<Condition>
			<Component component="1">
				<Id source="PDBCC">CSZ</Id>
			</Component>
		</Condition>
		<Occurrence>hypothetical</Occurrence>
		<Category>modified residue</Category>
		<Keyword>selenium</Keyword>
	</Entry>
	<Entry>
		<Id>0129</Id>
		<Description>A protein modification that effectively results from forming an adduct between an aspartic acid residue, a glutamic acid residue, a methionine residue (forming a sulfonium ether), and the porphyrin compound heme b, (7,12-diethenyl-3,8,13,17-tetramethylporphyrin-2,18-dipropanoato)iron.</Description>
		<SystematicName>(19S,20S)-[7,12-bis((S)-1-[((R)-2-amino-2-carboxy)ethylsulfanyl]ethyl)-20-([(S)-5-amino-5-carboxypentyl]amino)-3,8,13,17-tetramethyl-21H,23H-19,20-dihydroporphine-2,18-bis(2-carboxyethyl)-N21,N22,N23,N24]-ferrate</SystematicName>
		<CrossReference>
			<Source>RESID</Source>
			<Id>AA0280</Id>
			<Name>dihydroxyheme-L-aspartate ester-L-glutamate ester-L-methionine sulfonium</Name>
		</CrossReference>
		<CrossReference>
			<Source>PSI-MOD</Source>
			<Id>MOD:00285</Id>
			<Name>dihydroxyheme-L-aspartate ester-L-glutamate ester-L-methionine sulfonium</Name>
		</CrossReference>
		<CrossReference>
			<Source>PDBCC</Source>
			<Id>HEM</Id>
			<Name>protoporphyrin IX containing Fe</Name>
		</CrossReference>
		<Condition>
			<Component component="1">
				<Id source="PDBCC">ASP</Id>
			</Component>
			<Component component="2">
				<Id source="PDBCC">GLU</Id>
			</Component>
			<Component component="3">
				<Id source="PDBCC">MET</Id>
			</Component>
			<Component component="4">
				<Id source="PDBCC">HEM</Id>
			</Component>
			<Bond>
				<Atom component="1">OD2</Atom>
				<Atom component="4">CMD</Atom>
			</Bond>
			<Bond>
				<Atom component="2">OE2</Atom>
				<Atom component="4">CMB</Atom>
			</Bond>
			<Bond>
				<Atom component="3">SD</Atom>
				<Atom component="4">CBB</Atom>
			</Bond>
		</Condition>
		<Occurrence>natural</Occurrence>
		<Category>crosslink3</Category>
		<Keyword>chromoprotein</Keyword>
		<Keyword>heme</Keyword>
		<Keyword>hydroxylation</Keyword>
		<Keyword>iron</Keyword>
		<Keyword>metalloprotein</Keyword>
	</Entry>
	<Entry>
		<Id>0130</Id>
		<Description>A protein modification that effectively doubly cross-links an L-glutamic acid residue and an L-tyrosine residue with a carbon-carbon bond and a carbon-nitrogen bond to form pyrroloquinoline quinone.</Description>
		<SystematicName>4,5-dihydro-4,5-dioxo-1H-pyrrolo[2,3-5,6]quinoline-2,7,9-tricarboxylic acid</SystematicName>
		<CrossReference>
			<Source>RESID</Source>
			<Id>AA0283</Id>
			<Name>pyrroloquinoline quinone</Name>
		</CrossReference>
		<CrossReference>
			<Source>PSI-MOD</Source>
			<Id>MOD:00288</Id>
			<Name>pyrroloquinoline quinone</Name>
		</CrossReference>
		<CrossReference>
			<Source>PDBCC</Source>
			<Id>PQQ</Id>
			<Name>pyrroloquinoline quinone</Name>
		</CrossReference>
		<Condition>
			<Component component="1">
				<Id source="PDBCC">GLU</Id>
			</Component>
			<Component component="2">
				<Id source="PDBCC">TYR</Id>
			</Component>
			<Component component="3">
				<Id source="PDBCC">PQQ</Id>
			</Component>
			<Bond>
				<!--TODO: verify this-->
				<Atom component="1">CG</Atom>
				<Atom component="3">N1</Atom>
			</Bond>
			<Bond>
				<!--TODO: verify this-->
				<Atom component="2">OH</Atom>
				<Atom component="3">C8</Atom>
			</Bond>
		</Condition>
		<Occurrence>natural</Occurrence>
		<Category>crosslink2</Category>
		<Keyword>quinoprotein</Keyword>
	</Entry>
	<Entry>
		<Id>0131</Id>
		<Description>A protein modification that effectively converts three L-cysteine residues, an L-histidine residue and a four-iron four-sulfur cluster to tris-L-cysteinyl L-N1'-histidino tetrairon tetrasulfide.</Description>
		<SystematicName>tetra-mu3-sulfidotris(S-cysteinyliron)(N1'-histidinoiron)</SystematicName>
		<CrossReference>
			<Source>RESID</Source>
			<Id>AA0284</Id>
			<Name>tris-L-cysteinyl L-N1'-histidino tetrairon tetrasulfide</Name>
		</CrossReference>
		<CrossReference>
			<Source>PSI-MOD</Source>
			<Id>MOD:00289</Id>
			<Name>tris-L-cysteinyl L-N1'-histidino tetrairon tetrasulfide</Name>
		</CrossReference>
		<CrossReference>
			<Source>PDBCC</Source>
			<Id>SF4</Id>
			<Name>iron/sulfur cluster</Name>
		</CrossReference>
		<Condition>
			<Component component="1">
				<Id source="PDBCC">CYS</Id>
			</Component>
			<Component component="2">
				<Id source="PDBCC">CYS</Id>
			</Component>
			<Component component="3">
				<Id source="PDBCC">CYS</Id>
			</Component>
			<Component component="4">
				<Id source="PDBCC">HIS</Id>
			</Component>
			<Component component="5">
				<Id source="PDBCC">SF4</Id>
			</Component>
			<Bond>
				<Atom component="1">SG</Atom>
				<Atom component="5">FE1,FE2,FE3,FE4</Atom>
			</Bond>
			<Bond>
				<Atom component="2">SG</Atom>
				<Atom component="5">FE1,FE2,FE3,FE4</Atom>
			</Bond>
			<Bond>
				<Atom component="3">SG</Atom>
				<Atom component="5">FE1,FE2,FE3,FE4</Atom>
			</Bond>
			<Bond>
				<!--TODO: verify this-->
				<Atom component="4">NE2</Atom>
				<Atom component="5">FE1,FE2,FE3,FE4</Atom>
			</Bond>
		</Condition>
		<Occurrence>natural</Occurrence>
		<Category>crosslink4</Category>
		<Keyword>4Fe-4S</Keyword>
		<Keyword>iron-sulfur protein</Keyword>
		<Keyword>metalloprotein</Keyword>
	</Entry>
	<Entry>
		<Id>0132</Id>
		<Description>A protein modification that effectively converts three L-cysteine residues, an L-histidine residue and a four-iron four-sulfur cluster to tris-L-cysteinyl L-N3'-histidino tetrairon tetrasulfide.</Description>
		<SystematicName>tetra-mu3-sulfidotris(S-cysteinyliron)(N3'-histidinoiron)</SystematicName>
		<CrossReference>
			<Source>RESID</Source>
			<Id>AA0285</Id>
			<Name>tris-L-cysteinyl L-N3'-histidino tetrairon tetrasulfide</Name>
		</CrossReference>
		<CrossReference>
			<Source>PSI-MOD</Source>
			<Id>MOD:00290</Id>
			<Name>tris-L-cysteinyl L-N3'-histidino tetrairon tetrasulfide</Name>
		</CrossReference>
		<CrossReference>
			<Source>PDBCC</Source>
			<Id>SF4</Id>
			<Name>iron/sulfur cluster</Name>
		</CrossReference>
		<Condition>
			<Component component="1">
				<Id source="PDBCC">CYS</Id>
			</Component>
			<Component component="2">
				<Id source="PDBCC">CYS</Id>
			</Component>
			<Component component="3">
				<Id source="PDBCC">CYS</Id>
			</Component>
			<Component component="4">
				<Id source="PDBCC">HIS</Id>
			</Component>
			<Component component="5">
				<Id source="PDBCC">SF4</Id>
			</Component>
			<Bond>
				<Atom component="1">SG</Atom>
				<Atom component="5">FE1,FE2,FE3,FE4</Atom>
			</Bond>
			<Bond>
				<Atom component="2">SG</Atom>
				<Atom component="5">FE1,FE2,FE3,FE4</Atom>
			</Bond>
			<Bond>
				<Atom component="3">SG</Atom>
				<Atom component="5">FE1,FE2,FE3,FE4</Atom>
			</Bond>
			<Bond>
				<!--TODO: verify this-->
				<Atom component="4">ND1</Atom>
				<Atom component="5">FE1,FE2,FE3,FE4</Atom>
			</Bond>
		</Condition>
		<Occurrence>natural</Occurrence>
		<Category>crosslink4</Category>
		<Keyword>4Fe-4S</Keyword>
		<Keyword>iron-sulfur protein</Keyword>
		<Keyword>metalloprotein</Keyword>
	</Entry>
	<Entry>
		<Id>0133</Id>
		<Description>A protein modification that effectively converts three L-cysteine residues, an L-aspartic acid residue and a four-iron four-sulfur cluster to tris-L-cysteinyl L-aspartato tetrairon tetrasulfide.</Description>
		<SystematicName>tetra-mu3-sulfidotris(S-cysteinyliron)(O4-aspartatoiron)</SystematicName>
		<CrossReference>
			<Source>RESID</Source>
			<Id>AA0286</Id>
			<Name>tris-L-cysteinyl L-aspartato tetrairon tetrasulfide</Name>
		</CrossReference>
		<CrossReference>
			<Source>PSI-MOD</Source>
			<Id>MOD:00291</Id>
			<Name>tris-L-cysteinyl L-aspartato tetrairon tetrasulfide</Name>
		</CrossReference>
		<CrossReference>
			<Source>PDBCC</Source>
			<Id>SF4</Id>
			<Name>iron/sulfur cluster</Name>
		</CrossReference>
		<Condition>
			<Component component="1">
				<Id source="PDBCC">CYS</Id>
			</Component>
			<Component component="2">
				<Id source="PDBCC">CYS</Id>
			</Component>
			<Component component="3">
				<Id source="PDBCC">CYS</Id>
			</Component>
			<Component component="4">
				<Id source="PDBCC">ASP</Id>
			</Component>
			<Component component="5">
				<Id source="PDBCC">SF4</Id>
			</Component>
			<Bond>
				<Atom component="1">SG</Atom>
				<Atom component="5">FE1,FE2,FE3,FE4</Atom>
			</Bond>
			<Bond>
				<Atom component="2">SG</Atom>
				<Atom component="5">FE1,FE2,FE3,FE4</Atom>
			</Bond>
			<Bond>
				<Atom component="3">SG</Atom>
				<Atom component="5">FE1,FE2,FE3,FE4</Atom>
			</Bond>
			<Bond>
				<!--TODO: verify this-->
				<Atom component="4">OD2</Atom>
				<Atom component="5">FE1,FE2,FE3,FE4</Atom>
			</Bond>
		</Condition>
		<Occurrence>natural</Occurrence>
		<Category>crosslink4</Category>
		<Keyword>4Fe-4S</Keyword>
		<Keyword>iron-sulfur protein</Keyword>
		<Keyword>metalloprotein</Keyword>
	</Entry>
	<Entry>
		<Id>0134</Id>
		<Description>A protein modification that effectively converts three L-cysteine residues, an L-serine residue and a four-iron four-sulfur cluster to tris-L-cysteinyl L-serinyl tetrairon tetrasulfide.</Description>
		<SystematicName>tetra-mu3-sulfidotris(S-cysteinyliron)(O3-serinyliron)</SystematicName>
		<CrossReference>
			<Source>RESID</Source>
			<Id>AA0288</Id>
			<Name>tris-L-cysteinyl L-serinyl tetrairon tetrasulfide</Name>
		</CrossReference>
		<CrossReference>
			<Source>PSI-MOD</Source>
			<Id>MOD:00293</Id>
			<Name>tris-L-cysteinyl L-serinyl tetrairon tetrasulfide</Name>
		</CrossReference>
		<CrossReference>
			<Source>PDBCC</Source>
			<Id>SF4</Id>
			<Name>iron/sulfur cluster</Name>
		</CrossReference>
		<Condition>
			<Component component="1">
				<Id source="PDBCC">CYS</Id>
			</Component>
			<Component component="2">
				<Id source="PDBCC">CYS</Id>
			</Component>
			<Component component="3">
				<Id source="PDBCC">CYS</Id>
			</Component>
			<Component component="4">
				<Id source="PDBCC">SER</Id>
			</Component>
			<Component component="5">
				<Id source="PDBCC">SF4</Id>
			</Component>
			<Bond>
				<Atom component="1">SG</Atom>
				<Atom component="5">FE1,FE2,FE3,FE4</Atom>
			</Bond>
			<Bond>
				<Atom component="2">SG</Atom>
				<Atom component="5">FE1,FE2,FE3,FE4</Atom>
			</Bond>
			<Bond>
				<Atom component="3">SG</Atom>
				<Atom component="5">FE1,FE2,FE3,FE4</Atom>
			</Bond>
			<Bond>
				<!--TODO: verify this-->
				<Atom component="4">OG</Atom>
				<Atom component="5">FE1,FE2,FE3,FE4</Atom>
			</Bond>
		</Condition>
		<Occurrence>hypothetical</Occurrence>
		<Category>crosslink4</Category>
		<Keyword>4Fe-4S</Keyword>
		<Keyword>iron-sulfur protein</Keyword>
		<Keyword>metalloprotein</Keyword>
	</Entry>
	<Entry>
		<Id>0135</Id>
		<Description>A protein modification that effectively converts two L-cysteine residues, an L-histidine residues, an L-serine residue and a four-iron four-sulfur cluster to bis-L-cysteinyl L-N3'-histidino L-serinyl tetrairon tetrasulfide.</Description>
		<SystematicName>tetra-mu3-sulfidobis(S-cysteinyliron)(N3'-histidinoiron)(O3-serinyliron)</SystematicName>
		<CrossReference>
			<Source>RESID</Source>
			<Id>AA0289</Id>
			<Name>bis-L-cysteinyl L-N3'-histidino L-serinyl tetrairon tetrasulfide</Name>
		</CrossReference>
		<CrossReference>
			<Source>PSI-MOD</Source>
			<Id>MOD:00294</Id>
			<Name>bis-L-cysteinyl L-N3'-histidino L-serinyl tetrairon tetrasulfide</Name>
		</CrossReference>
		<CrossReference>
			<Source>PDBCC</Source>
			<Id>SF4</Id>
			<Name>iron/sulfur cluster</Name>
		</CrossReference>
		<Condition>
			<Component component="1">
				<Id source="PDBCC">CYS</Id>
			</Component>
			<Component component="2">
				<Id source="PDBCC">CYS</Id>
			</Component>
			<Component component="3">
				<Id source="PDBCC">HIS</Id>
			</Component>
			<Component component="4">
				<Id source="PDBCC">SER</Id>
			</Component>
			<Component component="5">
				<Id source="PDBCC">SF4</Id>
			</Component>
			<Bond>
				<Atom component="1">SG</Atom>
				<Atom component="5">FE1,FE2,FE3,FE4</Atom>
			</Bond>
			<Bond>
				<Atom component="2">SG</Atom>
				<Atom component="5">FE1,FE2,FE3,FE4</Atom>
			</Bond>
			<Bond>
				<!--TODO: verify this-->
				<Atom component="3">ND1</Atom>
				<Atom component="5">FE1,FE2,FE3,FE4</Atom>
			</Bond>
			<Bond>
				<!--TODO: verify this-->
				<Atom component="4">OG</Atom>
				<Atom component="5">FE1,FE2,FE3,FE4</Atom>
			</Bond>
		</Condition>
		<Occurrence>hypothetical</Occurrence>
		<Category>crosslink4</Category>
		<Keyword>4Fe-4S</Keyword>
		<Keyword>iron-sulfur protein</Keyword>
		<Keyword>metalloprotein</Keyword>
	</Entry>
	<Entry>
		<Id>0136</Id>
		<Description>A protein modification that effectively converts seven L-histidinine residues and a four-copper one-sulfur one-hydroxide cluster to heptakis-L-histidino tetracopper mu4-sulfide hydroxide.</Description>
		<SystematicName>mu4-sulfido bis(bis-N1'-histidino copper)(N1'-histidino-N3'-histidino copper)(N3'-histidino hydroxide copper)</SystematicName>
		<CrossReference>
			<Source>RESID</Source>
			<Id>AA0298</Id>
			<Name>heptakis-L-histidino tetracopper mu4-sulfide hydroxide</Name>
		</CrossReference>
		<CrossReference>
			<Source>PSI-MOD</Source>
			<Id>MOD:00303</Id>
			<Name>heptakis-L-histidino tetracopper mu4-sulfide hydroxide</Name>
		</CrossReference>
		<CrossReference>
			<Source>PDBCC</Source>
			<Id>CUZ</Id>
			<Name>(mu-4-sulfido)-tetra-nuclear copper ion</Name>
		</CrossReference>
		<Condition>
			<Component component="1">
				<Id source="PDBCC">HIS</Id>
			</Component>
			<Component component="2">
				<Id source="PDBCC">HIS</Id>
			</Component>
			<Component component="3">
				<Id source="PDBCC">HIS</Id>
			</Component>
			<Component component="4">
				<Id source="PDBCC">HIS</Id>
			</Component>
			<Component component="5">
				<Id source="PDBCC">HIS</Id>
			</Component>
			<Component component="6">
				<Id source="PDBCC">HIS</Id>
			</Component>
			<Component component="7">
				<Id source="PDBCC">HIS</Id>
			</Component>
			<Component component="8">
				<Id source="PDBCC">CUZ</Id>
			</Component>
			<Bond>
				<Atom component="1">NE2</Atom>
				<Atom component="8" atom="1">CU1,CU2,CU3,CU4</Atom>
			</Bond>
			<Bond>
				<Atom component="2">NE2</Atom>
				<Atom component="8" atom="1">CU1,CU2,CU3,CU4</Atom>
			</Bond>
			<Bond>
				<Atom component="3">NE2</Atom>
				<Atom component="8" atom="2">CU1,CU2,CU3,CU4</Atom>
			</Bond>
			<Bond>
				<Atom component="4">NE2</Atom>
				<Atom component="8" atom="2">CU1,CU2,CU3,CU4</Atom>
			</Bond>
			<Bond>
				<Atom component="5">NE2</Atom>
				<Atom component="8" atom="3">CU1,CU2,CU3,CU4</Atom>
			</Bond>
			<Bond>
				<Atom component="6">ND1</Atom>
				<Atom component="8" atom="3">CU1,CU2,CU3,CU4</Atom>
			</Bond>
			<Bond>
				<Atom component="7">ND1</Atom>
				<Atom component="8">CU1,CU2,CU3,CU4</Atom>
			</Bond>
		</Condition>
		<Occurrence>natural</Occurrence>
		<Category>crosslink7</Category>
		<Keyword>copper</Keyword>
		<Keyword>metalloprotein</Keyword>
	</Entry>
	<Entry>
		<Id>0137</Id>
		<Description>A protein modification that effectively converts six L-cysteine residues, an L-serine residue and a eight-iron seven-sulfur cluster to hexakis-L-cysteinyl L-serinyl octairon heptasulfide.</Description>
		<CrossReference>
			<Source>RESID</Source>
			<Id>AA0300</Id>
			<Name>hexakis-L-cysteinyl L-serinyl octairon heptasulfide</Name>
		</CrossReference>
		<CrossReference>
			<Source>PSI-MOD</Source>
			<Id>MOD:00305</Id>
			<Name>hexakis-L-cysteinyl L-serinyl octairon heptasulfide</Name>
		</CrossReference>
		<CrossReference>
			<Source>PDBCC</Source>
			<Id>CLF</Id>
			<Name>Fe(8)-S(7) cluster</Name>
		</CrossReference>
		<Condition>
			<Component component="1">
				<Id source="PDBCC">CYS</Id>
			</Component>
			<Component component="2">
				<Id source="PDBCC">CYS</Id>
			</Component>
			<Component component="3">
				<Id source="PDBCC">CYS</Id>
			</Component>
			<Component component="4">
				<Id source="PDBCC">CYS</Id>
			</Component>
			<Component component="5">
				<Id source="PDBCC">CYS</Id>
			</Component>
			<Component component="6">
				<Id source="PDBCC">CYS</Id>
			</Component>
			<Component component="7">
				<Id source="PDBCC">SER</Id>
			</Component>
			<Component component="8">
				<Id source="PDBCC">CLF</Id>
			</Component>
			<Bond>
				<Atom component="1">SG</Atom>
				<!--<Atom component="8">*</Atom>-->
				<Atom component="8">FE1,FE2,FE3,FE4,FE5,FE6,FE7,FE8</Atom>
			</Bond>
			<Bond>
				<Atom component="2">SG</Atom>
				<!--<Atom component="8">*</Atom>-->
				<Atom component="8">FE1,FE2,FE3,FE4,FE5,FE6,FE7,FE8</Atom>
			</Bond>
			<Bond>
				<Atom component="3">SG</Atom>
				<!--<Atom component="8">*</Atom>-->
				<Atom component="8">FE1,FE2,FE3,FE4,FE5,FE6,FE7,FE8</Atom>
			</Bond>
			<Bond>
				<Atom component="4">SG</Atom>
				<!--<Atom component="8">*</Atom>-->
				<Atom component="8">FE1,FE2,FE3,FE4,FE5,FE6,FE7,FE8</Atom>
			</Bond>
			<Bond>
				<Atom component="5">SG</Atom>
				<!--<Atom component="8">*</Atom>-->
				<Atom component="8">FE1,FE2,FE3,FE4,FE5,FE6,FE7,FE8</Atom>
			</Bond>
			<Bond>
				<Atom component="6">SG</Atom>
				<!--<Atom component="8">*</Atom>-->
				<Atom component="8">FE1,FE2,FE3,FE4,FE5,FE6,FE7,FE8</Atom>
			</Bond>
			<Bond>
				<Atom component="7">OG</Atom>
				<!--<Atom component="8">*</Atom>-->
				<Atom component="8">FE1,FE2,FE3,FE4,FE5,FE6,FE7,FE8</Atom>
			</Bond>
		</Condition>
		<Occurrence>natural</Occurrence>
		<Category>crosslink7</Category>
		<Keyword>iron-sulfur protein</Keyword>
		<Keyword>metalloprotein</Keyword>
	</Entry>
	<Entry>
		<Id>0138</Id>
		<Description>A protein modification that effectively cyclizes an L-asparagine residue to form a carboxyl-terminal L-aspartimide.</Description>
		<SystematicName>(S)-3-amino-2,5-pyrrolidinedione</SystematicName>
		<CrossReference>
			<Source>PDBCC</Source>
			<Id>SNN</Id>
			<Name>L-3-aminosuccinimide</Name>
		</CrossReference>
		<CrossReference>
			<Source>RESID</Source>
			<Id>AA0302</Id>
			<Name>L-aspartimide</Name>
		</CrossReference>
		<CrossReference>
			<Source>PSI-MOD</Source>
			<Id>MOD:00307</Id>
			<Name>L-aspartimide</Name>
		</CrossReference>
		<Condition>
			<Component component="1">
				<Id source="PDBCC">SNN</Id>
				<Terminal>C</Terminal>
			</Component>
		</Condition>
		<Occurrence>natural</Occurrence>
		<Category>modified residue</Category>
		<Keyword>blocked carboxyl end</Keyword>
		<Keyword>protein splicing</Keyword>
	</Entry>
	<Entry>
		<Id>0139</Id>
		<Description>A protein modification that effectively converts five L-cysteine residues, an L-histidine residue and a one-nickel four-iron five-sulfur cluster to pentakis-L-cysteinyl L-histidino nickel tetrairon pentasulfide.</Description>
		<SystematicName>mu-1:2kappaS-sulfido-mu3-1:3:5kappaS-sulfido-mu3-2:3:4kappaS-sulfido-mu3-2:4:5kappaS-sulfido-mu3-3:4:5kappaS-sulfido-N1'-histidino-S-cysteinyl-1-iron-S-cysteinyl-2-nickel-3,4,5-tris-(S-cysteinyl iron)</SystematicName>
		<CrossReference>
			<Source>RESID</Source>
			<Id>AA0310</Id>
			<Name>pentakis-L-cysteinyl L-histidino nickel tetrairon pentasulfide</Name>
		</CrossReference>
		<CrossReference>
			<Source>PSI-MOD</Source>
			<Id>MOD:00315</Id>
			<Name>pentakis-L-cysteinyl L-histidino nickel tetrairon pentasulfide</Name>
		</CrossReference>
		<CrossReference>
			<Source>PDBCC</Source>
			<Id>NFS</Id>
			<Name>Fe(4)-Ni(1)-S(5) cluster</Name>
		</CrossReference>
		<Condition>
			<Component component="1">
				<Id source="PDBCC">CYS</Id>
			</Component>
			<Component component="2">
				<Id source="PDBCC">CYS</Id>
			</Component>
			<Component component="3">
				<Id source="PDBCC">CYS</Id>
			</Component>
			<Component component="4">
				<Id source="PDBCC">CYS</Id>
			</Component>
			<Component component="5">
				<Id source="PDBCC">CYS</Id>
			</Component>
			<Component component="6">
				<Id source="PDBCC">HIS</Id>
			</Component>
			<Component component="7">
				<Id source="PDBCC">NFS</Id>
			</Component>
			<Bond>
				<Atom component="1">SG</Atom>
				<Atom component="7" atom="1">FE1,FE2,FE3,FE4</Atom>
			</Bond>
			<Bond>
				<Atom component="2">SG</Atom>
				<Atom component="7">FE1,FE2,FE3,FE4</Atom>
			</Bond>
			<Bond>
				<Atom component="3">SG</Atom>
				<Atom component="7">FE1,FE2,FE3,FE4</Atom>
			</Bond>
			<Bond>
				<Atom component="4">SG</Atom>
				<Atom component="7">FE1,FE2,FE3,FE4</Atom>
			</Bond>
			<Bond>
				<Atom component="5">SG</Atom>
				<Atom component="7">NI1</Atom>
			</Bond>
			<Bond>
				<Atom component="6">NE2</Atom>
				<Atom component="7" atom="1">FE1,FE2,FE3,FE4</Atom>
			</Bond>
		</Condition>
		<Occurrence>natural</Occurrence>
		<Category>crosslink6</Category>
		<Keyword>iron-sulfur protein</Keyword>
		<Keyword>metalloprotein</Keyword>
		<Keyword>Ni-4Fe-5S</Keyword>
		<Keyword>nickel</Keyword>
	</Entry>
	<Entry>
		<Id>0140</Id>
		<Description>A protein modification that effectively converts an L-asparagine residue to N4,N4-dimethyl-L-asparagine.</Description>
		<SystematicName>(S)-2-amino-N4,N4-dimethylbutanediamic acid</SystematicName>
		<CrossReference>
			<Source>PDBCC</Source>
			<Id>DMH</Id>
			<Name>N4,N4-dimethyl-asparagine</Name>
		</CrossReference>
		<CrossReference>
			<Source>RESID</Source>
			<Id>AA0311</Id>
			<Name>N4,N4-dimethyl-L-asparagine</Name>
		</CrossReference>
		<CrossReference>
			<Source>PSI-MOD</Source>
			<Id>MOD:00316</Id>
			<Name>N4,N4-dimethyl-L-asparagine</Name>
		</CrossReference>
		<Condition>
			<Component component="1">
				<Id source="PDBCC">DMH</Id>
			</Component>
		</Condition>
		<Occurrence>hypothetical</Occurrence>
		<Category>modified residue</Category>
		<Keyword>methylated amino acid</Keyword>
	</Entry>
	<Entry>
		<Id>0141</Id>
		<Description>A protein modification that effectively cross-links an L-cysteine residue and an L-tryptophan residue by a thioether bond to form 4'-(S-L-cysteinyl)-L-tryptophyl quinone.</Description>
		<SystematicName>(S)-3-(2-amino-2-carboxyethyl)-4-[(R)-2-amino-2-carboxyethyl]sulfanyl-6,7-indolinedione</SystematicName>
		<CrossReference>
			<Source>RESID</Source>
			<Id>AA0313</Id>
			<Name>4'-(S-L-cysteinyl)-L-tryptophyl quinone</Name>
		</CrossReference>
		<CrossReference>
			<Source>PSI-MOD</Source>
			<Id>MOD:00318</Id>
			<Name>4'-(S-L-cysteinyl)-L-tryptophyl quinone</Name>
		</CrossReference>
		<Condition>
			<Component component="1">
				<Id source="PDBCC">CYS</Id>
			</Component>
			<Component component="2">
				<Id source="PDBCC">TRP</Id>
			</Component>
			<Bond>
				<!--TODO: verify this-->
				<Atom component="1">SG</Atom>
				<Atom component="2">CE3</Atom>
			</Bond>
		</Condition>
		<Occurrence>natural</Occurrence>
		<Category>crosslink2</Category>
		<Keyword>quinoprotein</Keyword>
		<Keyword>thioether bond</Keyword>
	</Entry>
	<Entry>
		<Id>0142</Id>
		<Description>A protein modification that effectively cross-links an L-cysteine residue and an L-aspartic acid residue by a thioether bond to form 2-(S-L-cysteinyl)-L-aspartic acid.</Description>
		<SystematicName>(2S,3S)-2-amino-3-[(R)-2-amino-2-carboxyethyl]sulfanylbutanedioic acid</SystematicName>
		<CrossReference>
			<Source>RESID</Source>
			<Id>AA0314</Id>
			<Name>3-(S-L-cysteinyl)-L-aspartic acid</Name>
		</CrossReference>
		<CrossReference>
			<Source>PSI-MOD</Source>
			<Id>MOD:00319</Id>
			<Name>3-(S-L-cysteinyl)-L-aspartic acid</Name>
		</CrossReference>
		<Condition>
			<Component component="1">
				<Id source="PDBCC">CYS</Id>
			</Component>
			<Component component="2">
				<Id source="PDBCC">ASP</Id>
			</Component>
			<Bond>
				<Atom component="1">SG</Atom>
				<Atom component="2">CB</Atom>
			</Bond>
		</Condition>
		<Occurrence>natural</Occurrence>
		<Category>crosslink2</Category>
		<Keyword>lanthionine</Keyword>
		<Keyword>thioether bond</Keyword>
	</Entry>
	<Entry>
		<Id>0143</Id>
		<Description>A protein modification that effectively cross-links an L-cysteine residue and an L-glutamic acid residue by a thioether bond to form 4-(S-L-cysteinyl)-L-glutamic acid.</Description>
		<SystematicName>(2S,4S)-2-amino-4-[(R)-2-amino-2-carboxyethyl]sulfanylpentanedioic acid</SystematicName>
		<CrossReference>
			<Source>RESID</Source>
			<Id>AA0315</Id>
			<Name>4-(S-L-cysteinyl)-L-glutamic acid</Name>
		</CrossReference>
		<CrossReference>
			<Source>PSI-MOD</Source>
			<Id>MOD:00320</Id>
			<Name>4-(S-L-cysteinyl)-L-glutamic acid</Name>
		</CrossReference>
		<Condition>
			<Component component="1">
				<Id source="PDBCC">CYS</Id>
			</Component>
			<Component component="2">
				<Id source="PDBCC">GLU</Id>
			</Component>
			<Bond>
				<Atom component="1">SG</Atom>
				<Atom component="2">CG</Atom>
			</Bond>
		</Condition>
		<Occurrence>natural</Occurrence>
		<Category>crosslink2</Category>
		<Keyword>thioether bond</Keyword>
	</Entry>
	<Entry>
		<Id>0144</Id>
		<Description>A protein modification that effectively converts an L-histidine residue to tele-methyl-L-histidine.</Description>
		<SystematicName>(S)-2-amino-3-(1-methyl-1H-imidazol-4-yl)propanoic acid</SystematicName>
		<CrossReference>
			<Source>PDBCC</Source>
			<Id>HIC</Id>
			<Name>4-methyl-histidine</Name>
		</CrossReference>
		<CrossReference>
			<Source>RESID</Source>
			<Id>AA0317</Id>
			<Name>1'-methyl-L-histidine</Name>
		</CrossReference>
		<CrossReference>
			<Source>PSI-MOD</Source>
			<Id>MOD:00322</Id>
			<Name>1'-methyl-L-histidine</Name>
		</CrossReference>
		<Condition>
			<Component component="1">
				<Id source="PDBCC">HIC</Id>
			</Component>
		</Condition>
		<Occurrence>natural</Occurrence>
		<Category>modified residue</Category>
		<Keyword>methylated amino acid</Keyword>
	</Entry>
	<Entry>
		<Id>0145</Id>
		<Description>A protein modification that effectively converts an L-serine residue to L-serinyl molybdenum bis(molybdopterin guanine dinucleotide).</Description>
		<SystematicName>bis[8-amino-1a,2,4a,5,6,7,10-heptahydro-2-(trihydrogen diphosphate 5'-ester with guanosine)methyl-6-oxo-3,4-disulfanyl-pteridino[6,7-5,6]pyranoato-S3,S4]-O3-serinyl-molybdenum oxide</SystematicName>
		<CrossReference>
			<Source>RESID</Source>
			<Id>AA0319</Id>
			<Name>L-serinyl molybdenum bis(molybdopterin guanine dinucleotide)</Name>
		</CrossReference>
		<CrossReference>
			<Source>PSI-MOD</Source>
			<Id>MOD:00324</Id>
			<Name>L-serinyl molybdenum bis(molybdopterin guanine dinucleotide)</Name>
		</CrossReference>
		<CrossReference>
			<Source>PDBCC</Source>
			<Id>MGD</Id>
			<Name>molybdopterin guanosine dinucleotide</Name>
		</CrossReference>
		<Condition>
			<Component component="1">
				<Id source="PDBCC">SER</Id>
			</Component>
			<Component component="2">
				<Id source="PDBCC">MGD</Id>
			</Component>
			<Component component="3">
				<Id source="PDBCC">MGD</Id>
			</Component>
			<Component component="4">
				<Id source="PDBCC">6MO</Id>
			</Component>
			<Bond>
				<Atom component="1">OG</Atom>
				<Atom component="4">MO</Atom>
			</Bond>
			<Bond>
				<Atom component="2">S12,S13</Atom>
				<Atom component="4">MO</Atom>
			</Bond>
			<Bond>
				<Atom component="3">S12,S13</Atom>
				<Atom component="4">MO</Atom>
			</Bond>
		</Condition>
		<Occurrence>natural</Occurrence>
		<Category>attachment</Category>
		<Keyword>metalloprotein</Keyword>
		<Keyword>molybdenum</Keyword>
		<Keyword>molybdopterin</Keyword>
		<Keyword>phosphoprotein</Keyword>
	</Entry>
	<Entry>
		<Id>0146</Id>
		<Description>A protein modification that effectively converts an L-tryptophan residue to a 3-hydroxy-L-tryptophan.</Description>
		<SystematicName>(2S,3S)-2-amino-3-hydroxy-3-(1H-indol-3-yl)propanoic acid</SystematicName>
		<CrossReference>
			<Source>PDBCC</Source>
			<Id>HTR</Id>
			<Name>beta-hydroxytryptophane</Name>
		</CrossReference>
		<CrossReference>
			<Source>RESID</Source>
			<Id>AA0322</Id>
			<Name>3-hydroxy-L-tryptophan</Name>
		</CrossReference>
		<CrossReference>
			<Source>PSI-MOD</Source>
			<Id>MOD:00327</Id>
			<Name>3-hydroxy-L-tryptophan</Name>
		</CrossReference>
		<Condition>
			<Component component="1">
				<Id source="PDBCC">HTR</Id>
			</Component>
		</Condition>
		<Occurrence>hypothetical</Occurrence>
		<Category>modified residue</Category>
		<Keyword>hydroxylation</Keyword>
	</Entry>
	<Entry>
		<Id>0147</Id>
		<Description>A protein modification that effectively converts four L-cysteine residues and a three-iron four-sulfur cluster to tetrakis-L-cysteinyl triiron tetrasulfide.</Description>
		<SystematicName>di-mu-1:2kappaS-sulfido di-mu-2:3kappaS-sulfido iron bis(bis-S-cysteinyliron)</SystematicName>
		<CrossReference>
			<Source>RESID</Source>
			<Id>AA0326</Id>
			<Name>tetrakis-L-cysteinyl triiron tetrasulfide</Name>
		</CrossReference>
		<CrossReference>
			<Source>PSI-MOD</Source>
			<Id>MOD:00331</Id>
			<Name>tetrakis-L-cysteinyl triiron tetrasulfide</Name>
		</CrossReference>
		<CrossReference>
			<Source>PDBCC</Source>
			<Id>F3S</Id>
			<Name>Fe3-S4 cluster</Name>
		</CrossReference>
		<Condition>
			<Component component="1">
				<Id source="PDBCC">CYS</Id>
			</Component>
			<Component component="2">
				<Id source="PDBCC">CYS</Id>
			</Component>
			<Component component="3">
				<Id source="PDBCC">CYS</Id>
			</Component>
			<Component component="4">
				<Id source="PDBCC">CYS</Id>
			</Component>
			<Component component="5">
				<Id source="PDBCC">F3S</Id>
			</Component>
			<Bond>
				<Atom component="1">SG</Atom>
				<Atom component="5" atom="1">FE1,FE3,FE4</Atom>
			</Bond>
			<Bond>
				<Atom component="2">SG</Atom>
				<Atom component="5" atom="1">FE1,FE3,FE4</Atom>
			</Bond>
			<Bond>
				<Atom component="3">SG</Atom>
				<Atom component="5" atom="2">FE1,FE3,FE4</Atom>
			</Bond>
			<Bond>
				<Atom component="4">SG</Atom>
				<Atom component="5" atom="2">FE1,FE3,FE4</Atom>
			</Bond>
		</Condition>
		<Occurrence>hypothetical</Occurrence>
		<Category>crosslink4</Category>
		<Keyword>3Fe-4S</Keyword>
		<Keyword>iron-sulfur protein</Keyword>
		<Keyword>metalloprotein</Keyword>
	</Entry>
	<Entry>
		<Id>0148</Id>
		<Description>A protein modification that effectively results from forming an adduct between the tele nitrogen of a histidine residue and the porphyrin compound heme b, (7,12-diethenyl-3,8,13,17-tetramethylporphyrin-2,18-dipropanoato)iron.</Description>
		<SystematicName>(S)-[7-ethenyl-12-[1-((2-amino-2-carboxyethyl)-1H-imidazol-1-yl)ethyl]-3,8,13,17-tetramethyl-21H,23H-porphine-2,18-bis(2-carboxyethyl)-N21,N22,N23,N24]-ferrate</SystematicName>
		<CrossReference>
			<Source>RESID</Source>
			<Id>AA0329</Id>
			<Name>1'-heme-L-histidine</Name>
		</CrossReference>
		<CrossReference>
			<Source>PSI-MOD</Source>
			<Id>MOD:00334</Id>
			<Name>1'-heme-L-histidine</Name>
		</CrossReference>
		<CrossReference>
			<Source>PDBCC</Source>
			<Id>HEM</Id>
			<Name>protoporphyrin IX containg Fe</Name>
		</CrossReference>
		<Condition>
			<Component component="1">
				<Id source="PDBCC">HIS</Id>
			</Component>
			<Component component="2">
				<Id source="PDBCC">HEM</Id>
			</Component>
			<Bond>
				<Atom component="1">NE2</Atom>
				<Atom component="2">CAB</Atom>
			</Bond>
		</Condition>
		<Occurrence>natural</Occurrence>
		<Category>attachment</Category>
		<Comment>NE2 is much closer to FE than to CBB.</Comment>
		<Keyword>chromoprotein</Keyword>
		<Keyword>heme</Keyword>
		<Keyword>iron</Keyword>
		<Keyword>metalloprotein</Keyword>
	</Entry>
	<Entry>
		<Id>0149</Id>
		<Description>A protein modification that effectively cross-links an L-cysteine residue and an L-threonine residue by a thioether bond to form 3-methyl-L-lanthionine sulfoxide.</Description>
		<SystematicName>(2S,3S,SXi)-2-amino-3-([(R)-2-amino-2-carboxyethyl]sulfinyl)butanoic acid</SystematicName>
		<CrossReference>
			<Source>RESID</Source>
			<Id>AA0330</Id>
			<Name>3-methyl-L-lanthionine sulfoxide</Name>
		</CrossReference>
		<CrossReference>
			<Source>PSI-MOD</Source>
			<Id>MOD:00335</Id>
			<Name>3-methyl-L-lanthionine sulfoxide</Name>
		</CrossReference>
		<Condition>
			<Component component="1">
				<Id source="PDBCC">CYS</Id>
			</Component>
			<Component component="2">
				<Id source="PDBCC">THR</Id>
			</Component>
			<Bond>
				<!--TODO: verify this-->
				<Atom component="1">SG</Atom>
				<Atom component="2">*</Atom>
			</Bond>
		</Condition>
		<Occurrence>natural</Occurrence>
		<Category>crosslink2</Category>
	</Entry>
	<Entry>
		<Id>0150</Id>
		<Description>A protein modification that effectively converts three L-cysteine residues, an L-aspartic acid residue and a two-iron two-sulfur cluster to tris-L-cysteinyl L-aspartato diiron disulfide.</Description>
		<SystematicName>di-mu-sulfido(bis-S-cysteinyliron)(S-cysteinyl-O4-aspartatoiron)</SystematicName>
		<CrossReference>
			<Source>RESID</Source>
			<Id>AA0331</Id>
			<Name>tris-L-cysteinyl L-aspartato diiron disulfide</Name>
		</CrossReference>
		<CrossReference>
			<Source>PSI-MOD</Source>
			<Id>MOD:00336</Id>
			<Name>tris-L-cysteinyl L-aspartato diiron disulfide</Name>
		</CrossReference>
		<CrossReference>
			<Source>PDBCC</Source>
			<Id>FES</Id>
			<Name>Fe2/S2 (inorganic) cluster</Name>
		</CrossReference>
		<Condition>
			<Component component="1">
				<Id source="PDBCC">CYS</Id>
			</Component>
			<Component component="2">
				<Id source="PDBCC">CYS</Id>
			</Component>
			<Component component="3">
				<Id source="PDBCC">CYS</Id>
			</Component>
			<Component component="4">
				<Id source="PDBCC">ASP</Id>
			</Component>
			<Component component="5">
				<Id source="PDBCC">FES</Id>
			</Component>
			<Bond>
				<Atom component="1">SG</Atom>
				<Atom component="5" atom="1">FE1,FE2</Atom>
			</Bond>
			<Bond>
				<Atom component="2">SG</Atom>
				<Atom component="5" atom="1">FE1,FE2</Atom>
			</Bond>
			<Bond>
				<Atom component="3">SG</Atom>
				<Atom component="5" atom="2">FE1,FE2</Atom>
			</Bond>
			<Bond>
				<Atom component="4">OD2</Atom>
				<Atom component="5" atom="1">FE1,FE2</Atom>
			</Bond>
		</Condition>
		<Occurrence>hypothetical</Occurrence>
		<Category>crosslink4</Category>
		<Keyword>2Fe-2S</Keyword>
		<Keyword>iron-sulfur protein</Keyword>
		<Keyword>metalloprotein</Keyword>
	</Entry>
	<Entry>
		<Id>0151</Id>
		<Description>A protein modification that effectively converts an L-cysteine residue to L-cysteinyl hydrogenase diiron subcluster.</Description>
		<CrossReference>
			<Source>RESID</Source>
			<Id>AA0334</Id>
			<Name>L-cysteinyl hydrogenase diiron subcluster</Name>
		</CrossReference>
		<CrossReference>
			<Source>PSI-MOD</Source>
			<Id>MOD:00339</Id>
			<Name>L-cysteinyl hydrogenase diiron subcluster</Name>
		</CrossReference>
		<CrossReference>
			<Source>PDBCC</Source>
			<Id>HC1</Id>
			<Name>2 iron/2 sulfur/5 carbonyl/2 water inorganic cluster</Name>
		</CrossReference>
		<Condition>
			<Component component="1">
				<Id source="PDBCC">CYS</Id>
			</Component>
			<Component component="2">
				<Id source="PDBCC">HC1</Id>
			</Component>
			<Bond>
				<Atom component="1">SG</Atom>
				<Atom component="2">FE1,FE2</Atom>
			</Bond>
		</Condition>
		<Occurrence>natural</Occurrence>
		<Category>attachment</Category>
		<Keyword>iron-sulfur protein</Keyword>
		<Keyword>metalloprotein</Keyword>
	</Entry>
	<Entry>
		<Id>0152</Id>
		<Description>A protein modification that effectively converts an L-isoleucine residue to N-methyl-L-isoleucine.</Description>
		<SystematicName>(2S,3S)-2-methylamino-3-methylpentanoic acid</SystematicName>
		<CrossReference>
			<Source>PDBCC</Source>
			<Id>IML</Id>
			<Name>N-methyl-isoleucine</Name>
		</CrossReference>
		<CrossReference>
			<Source>RESID</Source>
			<Id>AA0336</Id>
			<Name>N-methyl-L-isoleucine</Name>
		</CrossReference>
		<CrossReference>
			<Source>PSI-MOD</Source>
			<Id>MOD:00341</Id>
			<Name>N-methyl-L-isoleucine</Name>
		</CrossReference>
		<Condition>
			<Component component="1">
				<Id source="PDBCC">IML</Id>
			</Component>
		</Condition>
		<Occurrence>hypothetical</Occurrence>
		<Category>modified residue</Category>
		<Keyword>methylated amino end</Keyword>
	</Entry>
	<Entry>
		<Id>0153</Id>
		<Description>A protein modification that effectively converts an L-leucine residue to N-methyl-L-leucine.</Description>
		<SystematicName>(S)-2-methylamino-4-methylpentanoic acid</SystematicName>
		<CrossReference>
			<Source>PDBCC</Source>
			<Id>MLE</Id>
			<Name>N-methylleucine</Name>
		</CrossReference>
		<CrossReference>
			<Source>RESID</Source>
			<Id>AA0337</Id>
			<Name>N-methyl-L-leucine</Name>
		</CrossReference>
		<CrossReference>
			<Source>PSI-MOD</Source>
			<Id>MOD:00342</Id>
			<Name>N-methyl-L-leucine</Name>
		</CrossReference>
		<Condition>
			<Component component="1">
				<Id source="PDBCC">MLE</Id>
			</Component>
		</Condition>
		<Occurrence>hypothetical</Occurrence>
		<Category>modified residue</Category>
		<Keyword>methylated amino end</Keyword>
	</Entry>
	<Entry>
		<Id>0154</Id>
		<Description>A protein modification that effectively converts a glycine residue to N-palmitoylglycine.</Description>
		<SystematicName>(hexadecanoylamino)ethanoic acid</SystematicName>
		<CrossReference>
			<Source>RESID</Source>
			<Id>AA0339</Id>
			<Name>N-palmitoyl-glycine</Name>
		</CrossReference>
		<CrossReference>
			<Source>PSI-MOD</Source>
			<Id>MOD:00344</Id>
			<Name>N-palmitoylglycine</Name>
		</CrossReference>
		<CrossReference>
			<Source>PDBCC</Source>
			<Id>140</Id>
			<Name>N-palmitoylglycine</Name>
		</CrossReference>
		<Condition>
			<Component component="1">
				<Id source="PDBCC">GLY</Id>
				<Terminal>N</Terminal>
			</Component>
			<Component component="2">
				<Id source="PDBCC">140</Id>
			</Component>
			<Bond>
				<!--TODO: verify this-->
				<Atom component="1">N</Atom>
				<Atom component="2">C1</Atom>
			</Bond>
		</Condition>
		<Occurrence>natural</Occurrence>
		<Category>attachment</Category>
		<Keyword>blocked amino end</Keyword>
		<Keyword>lipoprotein</Keyword>
		<Keyword>palmitoylation</Keyword>
	</Entry>
	<Entry>
		<Id>0155</Id>
		<Description>A protein modification that effectively cross-links an L-cysteine residue and an L-phenylalanine residue by a thioether bond to form 2-(S-L-cysteinyl)-L-phenylalanine.</Description>
		<SystematicName>(R)-2-amino-2-[(R)-2-amino-2-carboxyethyl]sulfanyl-3-phenylethanoic acid</SystematicName>
		<CrossReference>
			<Source>RESID</Source>
			<Id>AA0340</Id>
			<Name>2-(S-L-cysteinyl)-L-phenylalanine</Name>
		</CrossReference>
		<CrossReference>
			<Source>PSI-MOD</Source>
			<Id>MOD:00345</Id>
			<Name>2-(S-L-cysteinyl)-L-phenylalanine</Name>
		</CrossReference>
		<Condition>
			<Component component="1">
				<Id source="PDBCC">CYS</Id>
			</Component>
			<Component component="2">
				<Id source="PDBCC">PHE</Id>
			</Component>
			<Bond>
				<Atom component="1">SG</Atom>
				<Atom component="2">CA</Atom>
			</Bond>
		</Condition>
		<Occurrence>natural</Occurrence>
		<Category>crosslink2</Category>
		<Keyword>thioether bond</Keyword>
	</Entry>
	<Entry>
		<Id>0156</Id>
		<Description>A protein modification that effectively cross-links an L-cysteine residue and an L-phenylalanine residue by a thioether bond to form 2-(S-L-cysteinyl)-D-phenylalanine.</Description>
		<SystematicName>(S)-2-amino-2-[(R)-2-amino-2-carboxyethyl]sulfanyl-3-phenylethanoic acid</SystematicName>
		<CrossReference>
			<Source>RESID</Source>
			<Id>AA0341</Id>
			<Name>2-(S-L-cysteinyl)-D-phenylalanine</Name>
		</CrossReference>
		<CrossReference>
			<Source>PSI-MOD</Source>
			<Id>MOD:00346</Id>
			<Name>2-(S-L-cysteinyl)-D-phenylalanine</Name>
		</CrossReference>
		<Condition>
			<Component component="1">
				<Id source="PDBCC">CYS</Id>
			</Component>
			<Component component="2">
				<Id source="PDBCC">PHE</Id>
			</Component>
			<Bond>
				<Atom component="1">SG</Atom>
				<Atom component="2">CA</Atom>
			</Bond>
		</Condition>
		<Occurrence>natural</Occurrence>
		<Category>crosslink2</Category>
		<Keyword>D-amino acid</Keyword>
		<Keyword>thioether bond</Keyword>
	</Entry>
	<Entry>
		<Id>0157</Id>
		<Description>A protein modification that effectively cross-links an L-cysteine residue and an L-threonine residue by a thioether bond to form 2-(S-L-cysteinyl)-D-allo-threonine.</Description>
		<SystematicName>(2S,3R)-2-amino-2-[(R)-2-amino-2-carboxyethyl]sulfanyl-3-hydroxybutanoic acid</SystematicName>
		<CrossReference>
			<Source>RESID</Source>
			<Id>AA0342</Id>
			<Name>2-(S-L-cysteinyl)-D-allo-threonine</Name>
		</CrossReference>
		<CrossReference>
			<Source>PSI-MOD</Source>
			<Id>MOD:00347</Id>
			<Name>2-(S-L-cysteinyl)-D-allo-threonine</Name>
		</CrossReference>
		<Condition>
			<Component component="1">
				<Id source="PDBCC">CYS</Id>
			</Component>
			<Component component="2">
				<Id source="PDBCC">THR</Id>
			</Component>
			<Bond>
				<Atom component="1">SG</Atom>
				<Atom component="2">CA</Atom>
			</Bond>
		</Condition>
		<Occurrence>natural</Occurrence>
		<Category>crosslink2</Category>
		<Keyword>D-amino acid</Keyword>
		<Keyword>thioether bond</Keyword>
	</Entry>
	<Entry>
		<Id>0158</Id>
		<Description>A protein modification that effectively crosslinks an L-cysteine residue and an L-serine residue to form 4-amino-3-isothiazolidinone-L-serine.</Description>
		<SystematicName>(4R)-2-((S)-1-carboxy-2-hydroxyethyl)-4-amino-3(2H)-isothiazolidinone</SystematicName>
		<CrossReference>
			<Source>RESID</Source>
			<Id>AA0344</Id>
			<Name>4-amino-3-isothiazolidinone-L-serine</Name>
		</CrossReference>
		<CrossReference>
			<Source>PSI-MOD</Source>
			<Id>MOD:00349</Id>
			<Name>4-amino-3-isothiazolidinone-L-serine</Name>
		</CrossReference>
		<Condition>
			<Component component="1">
				<Id source="PDBCC">CYS</Id>
			</Component>
			<Component component="2">
				<Id source="PDBCC">SER</Id>
			</Component>
			<Bond>
				<Atom component="1">SG</Atom>
				<Atom component="2">N</Atom>
			</Bond>
			<Bond>
				<Atom component="1">SG</Atom>
				<Atom component="2">C</Atom>
			</Bond>
		</Condition>
		<Occurrence>natural</Occurrence>
		<Category>crosslink1</Category>
	</Entry>
	<Entry>
		<Id>0159</Id>
		<Description>A protein modification that effectively cross-links an L-tryptophan residue with an L-tyrosine residue by a carbon-carbon bond, and cross-links the L-tyrosine residue to an L-methionine residue by a thioether bond to form S-[5'-(L-tryptoph-6'-yl)-L-tyrosin-3'-yl]-L-methionin-S-ium.</Description>
		<CrossReference>
			<Source>RESID</Source>
			<Id>AA0348</Id>
			<Name>S-[5'-(L-tryptoph-6'-yl)-L-tyrosin-3'-yl]-L-methionin-S-ium</Name>
		</CrossReference>
		<CrossReference>
			<Source>PSI-MOD</Source>
			<Id>MOD:00353</Id>
			<Name>S-[5'-(L-tryptoph-6'-yl)-L-tyrosin-3'-yl]-L-methionin-S-ium</Name>
		</CrossReference>
		<Condition>
			<Component component="1">
				<Id source="PDBCC">MET</Id>
			</Component>
			<Component component="2">
				<Id source="PDBCC">TRP</Id>
			</Component>
			<Component component="3">
				<Id source="PDBCC">TYR</Id>
			</Component>
			<Bond>
				<!--TODO: verify this-->
				<Atom component="1">SD</Atom>
				<Atom component="3">CE1,CE2</Atom>
			</Bond>
			<Bond>
				<!--TODO: verify this-->
				<Atom component="2">CH2</Atom>
				<Atom component="3">CE1,CE2</Atom>
			</Bond>
		</Condition>
		<Occurrence>natural</Occurrence>
		<Category>crosslink3</Category>
	</Entry>
	<Entry>
		<Id>0160</Id>
		<Description>A protein modification that effectively converts an L-cysteine residue to S-(4a-FMN)-L-cysteine.</Description>
		<SystematicName>(R)-2-amino-3-(4a-riboflavin 5'-dihydrogen phosphate)sulfanylpropanoic acid</SystematicName>
		<CrossReference>
			<Source>RESID</Source>
			<Id>AA0351</Id>
			<Name>S-(4a-FMN)-L-cysteine</Name>
		</CrossReference>
		<CrossReference>
			<Source>PSI-MOD</Source>
			<Id>MOD:00356</Id>
			<Name>S-(4a-FMN)-L-cysteine</Name>
		</CrossReference>
		<CrossReference>
			<Source>PDBCC</Source>
			<Id>FMN</Id>
			<Name>flavin mononucleotide</Name>
		</CrossReference>
		<Condition>
			<Component component="1">
				<Id source="PDBCC">CYS</Id>
			</Component>
			<Component component="2">
				<Id source="PDBCC">FMN</Id>
			</Component>
			<Bond>
				<!--TODO: verify this-->
				<Atom component="1">SG</Atom>
				<Atom component="2">C4A</Atom>
			</Bond>
		</Condition>
		<Occurrence>natural</Occurrence>
		<Category>attachment</Category>
		<Keyword>phosphoprotein</Keyword>
		<Keyword>flavoprotein</Keyword>
		<Keyword>FMN</Keyword>
		<Keyword>thioether bond</Keyword>
	</Entry>
	<Entry>
		<Id>0161</Id>
		<Description>A protein modification that effectively converts an L-cysteine residue to L-cysteinyl copper sulfido molybdopterin cytosine dinuncleotide.</Description>
		<SystematicName>[8-amino-1a,2,4a,5,6,7,10-heptahydro-2-(trihydrogen diphosphate 5'-ester with cytosine)methyl-6-oxo-3,4-dimercapto-pteridino[6,7-5,6]pyranoato-S3,S4]-cysteinyl-S-copper-mu-sulfido-molybdenum hydroxide oxide</SystematicName>
		<CrossReference>
			<Source>RESID</Source>
			<Id>AA0355</Id>
			<Name>L-cysteinyl copper sulfido molybdopterin cytosine dinucleotide</Name>
		</CrossReference>
		<CrossReference>
			<Source>PSI-MOD</Source>
			<Id>MOD:00360</Id>
			<Name>L-cysteinyl copper sulfido molybdopterin cytosine dinuncleotide</Name>
		</CrossReference>
		<CrossReference>
			<Source>PDBCC</Source>
			<Id>CUN</Id>
			<Name>Cu(I)-S-Mo(IV)(=O)OH cluster</Name>
		</CrossReference>
		<CrossReference>
			<Source>PDBCC</Source>
			<Id>MCN</Id>
			<Name>pterin cytosine dinucleotide</Name>
		</CrossReference>
		<Condition>
			<Component component="1">
				<Id source="PDBCC">CYS</Id>
			</Component>
			<Component component="2">
				<Id source="PDBCC">CUN</Id>
			</Component>
			<Component component="3">
				<Id source="PDBCC">MCN</Id>
			</Component>
			<Bond>
				<!--TODO: verify this-->
				<Atom component="1">SG</Atom>
				<Atom component="2">CU</Atom>
			</Bond>
			<Bond>
				<!--TODO: verify this-->
				<Atom component="2" atom="1">MO</Atom>
				<Atom component="3">S7'</Atom>
			</Bond>
			<Bond>
				<!--TODO: verify this-->
				<Atom component="2" atom="1">MO</Atom>
				<Atom component="3">S8'</Atom>
			</Bond>
		</Condition>
		<Occurrence>natural</Occurrence>
		<Category>attachment</Category>
		<Keyword>copper</Keyword>
		<Keyword>metalloprotein</Keyword>
		<Keyword>molybdenum</Keyword>
		<Keyword>molybdopterin</Keyword>
		<Keyword>phosphoprotein</Keyword>
	</Entry>
	<Entry>
		<Id>0162</Id>
		<Description>A protein modification that effectively converts three L-cysteine residues, an S-adenosylmethionine and a four-iron four-sulfur cluster to tris-L-cysteinyl S-adenosylmethion-N,O-diyl tetrairon tetrasulfide.</Description>
		<SystematicName>tetra-mu3-sulfido(S-adenosylmethion-N,O-diyliron)tris(S-cysteinyliron)</SystematicName>
		<CrossReference>
			<Source>RESID</Source>
			<Id>AA0356</Id>
			<Name>tris-L-cysteinyl S-adenosylmethion-N,O-diyl tetrairon tetrasulfide</Name>
		</CrossReference>
		<CrossReference>
			<Source>PSI-MOD</Source>
			<Id>MOD:00361</Id>
			<Name>tris-L-cysteinyl S-adenosylmethion-N,O-diyl tetrairon tetrasulfide</Name>
		</CrossReference>
		<CrossReference>
			<Source>PDBCC</Source>
			<Id>SF4</Id>
			<Name>iron/sulfur cluster</Name>
		</CrossReference>
		<CrossReference>
			<Source>PDBCC</Source>
			<Id>SAM</Id>
			<Name>S-adenosylmethionine</Name>
		</CrossReference>
		<Condition>
			<Component component="1">
				<Id source="PDBCC">CYS</Id>
			</Component>
			<Component component="2">
				<Id source="PDBCC">CYS</Id>
			</Component>
			<Component component="3">
				<Id source="PDBCC">CYS</Id>
			</Component>
			<Component component="4">
				<Id source="PDBCC">SF4</Id>
			</Component>
			<Component component="5">
				<Id source="PDBCC">SAM</Id>
			</Component>
			<Bond>
				<Atom component="1">SG</Atom>
				<Atom component="4">FE1,FE2,FE3,FE4</Atom>
			</Bond>
			<Bond>
				<Atom component="2">SG</Atom>
				<Atom component="4">FE1,FE2,FE3,FE4</Atom>
			</Bond>
			<Bond>
				<Atom component="3">SG</Atom>
				<Atom component="4">FE1,FE2,FE3,FE4</Atom>
			</Bond>
			<Bond>
				<Atom component="4" atom="1">FE1,FE2,FE3,FE4</Atom>
				<Atom component="5">N</Atom>
			</Bond>
			<Bond>
				<Atom component="4" atom="1">FE1,FE2,FE3,FE4</Atom>
				<Atom component="5">O,OXT</Atom>
			</Bond>
		</Condition>
		<Occurrence>natural</Occurrence>
		<Category>crosslink3</Category>
		<Keyword>4Fe-4S</Keyword>
		<Keyword>iron-sulfur protein</Keyword>
		<Keyword>metalloprotein</Keyword>
		<Keyword>S-adenosyl-L-methionine</Keyword>
	</Entry>
	<Entry>
		<Id>0163</Id>
		<Description>A protein modification that effectively converts three L-cysteine residues, an L-arginine residue and a two-iron two-sulfur cluster to tris-L-cysteinyl L-arginyl diiron disulfide.</Description>
		<SystematicName>di-mu-sulfido(N(eta1)-arginyl-S-cysteinyliron)(bis-S-cysteinyliron)</SystematicName>
		<CrossReference>
			<Source>RESID</Source>
			<Id>AA0357</Id>
			<Name>tris-L-cysteinyl L-arginyl diiron disulfide</Name>
		</CrossReference>
		<CrossReference>
			<Source>PSI-MOD</Source>
			<Id>MOD:00362</Id>
			<Name>tris-L-cysteinyl L-arginyl diiron disulfide</Name>
		</CrossReference>
		<CrossReference>
			<Source>PDBCC</Source>
			<Id>FES</Id>
			<Name>Fe2/S2 (inorganic) cluster</Name>
		</CrossReference>
		<Condition>
			<Component component="1">
				<Id source="PDBCC">CYS</Id>
			</Component>
			<Component component="2">
				<Id source="PDBCC">CYS</Id>
			</Component>
			<Component component="3">
				<Id source="PDBCC">CYS</Id>
			</Component>
			<Component component="4">
				<Id source="PDBCC">ARG</Id>
			</Component>
			<Component component="5">
				<Id source="PDBCC">FES</Id>
			</Component>
			<Bond>
				<Atom component="1">SG</Atom>
				<Atom component="5" atom="1">FE1,FE2</Atom>
			</Bond>
			<Bond>
				<Atom component="2">SG</Atom>
				<Atom component="5" atom="1">FE1,FE2</Atom>
			</Bond>
			<Bond>
				<Atom component="3">SG</Atom>
				<Atom component="5" atom="2">FE1,FE2</Atom>
			</Bond>
			<Bond>
				<Atom component="4">NH1,NH2</Atom>
				<Atom component="5" atom="2">FE1,FE2</Atom>
			</Bond>
		</Condition>
		<Occurrence>natural</Occurrence>
		<Category>crosslink4</Category>
		<Keyword>2Fe-2S</Keyword>
		<Keyword>iron-sulfur protein</Keyword>
		<Keyword>metalloprotein</Keyword>
	</Entry>
	<Entry>
		<Id>0164</Id>
		<Description>A protein modification that effectively converts an L-serine residue to O-sulfo-L-serine.</Description>
		<SystematicName>(2S)-2-amino-3-(sulfooxy)propanoic acid</SystematicName>
		<CrossReference>
			<Source>PDBCC</Source>
			<Id>OSE</Id>
			<Name>O-sulfo-L-serine</Name>
		</CrossReference>
		<CrossReference>
			<Source>RESID</Source>
			<Id>AA0361</Id>
			<Name>O-sulfo-L-serine</Name>
		</CrossReference>
		<CrossReference>
			<Source>PSI-MOD</Source>
			<Id>MOD:00366</Id>
			<Name>O-sulfo-L-serine</Name>
		</CrossReference>
		<Condition>
			<Component component="1">
				<Id source="PDBCC">OSE</Id>
			</Component>
		</Condition>
		<Occurrence>natural</Occurrence>
		<Category>modified residue</Category>
		<Keyword>sulfoprotein</Keyword>
	</Entry>
	<Entry>
		<Id>0165</Id>
		<Description>A protein modification that effectively converts an L-methionine residue to N-carboxy-L-methionine.</Description>
		<SystematicName>(S)-2-carboxyamino-4-(methylsulfanyl)butanoic acid</SystematicName>
		<CrossReference>
			<Source>PDBCC</Source>
			<Id>CXM</Id>
			<Name>N-carboxymethionine</Name>
		</CrossReference>
		<CrossReference>
			<Source>RESID</Source>
			<Id>AA0363</Id>
			<Name>N-carboxy-L-methionine</Name>
			<Status>deprecated</Status>
		</CrossReference>
		<CrossReference>
			<Source>PSI-MOD</Source>
			<Id>MOD:00368</Id>
			<Name>N-carboxy-L-methionine</Name>
		</CrossReference>
		<Condition>
			<Component component="1">
				<Id source="PDBCC">CXM</Id>
				<Terminal>N</Terminal>
			</Component>
		</Condition>
		<Occurrence>natural</Occurrence>
		<Category>modified residue</Category>
		<Keyword>blocked amino end</Keyword>
	</Entry>
	<Entry>
		<Id>0166</Id>
		<Description>A protein modification that effectively converts an L-serine residue to O-acetyl-L-serine.</Description>
		<SystematicName>(2S)-3-(acetyloxy)-2-aminopropanoic acid</SystematicName>
		<CrossReference>
			<Source>PDBCC</Source>
			<Id>OAS</Id>
			<Name>O-acetylserine</Name>
		</CrossReference>
		<CrossReference>
			<Source>RESID</Source>
			<Id>AA0364</Id>
			<Name>O-acetyl-L-serine</Name>
		</CrossReference>
		<CrossReference>
			<Source>PSI-MOD</Source>
			<Id>MOD:00369</Id>
			<Name>O-acetyl-L-serine</Name>
		</CrossReference>
		<Condition>
			<Component component="1">
				<Id source="PDBCC">OAS</Id>
			</Component>
		</Condition>
		<Occurrence>natural</Occurrence>
		<Category>modified residue</Category>
	</Entry>
	<Entry>
		<Id>0167</Id>
		<SystematicName>mu3-1:2:3kappaO-oxido-mu3-1:3:4kappaO-oxido-mu3-2:3:4kappaO-oxido-mu4-1:2:4:5kappaO-oxido-N1'-histidino-O5-glutamato 2-manganese-O5,O5-glutamato 3-manganese-O4-aspartato 4-manganese-O4-aspartato-O5-glutamato 5-manganese</SystematicName>
		<CrossReference>
			<Source>RESID</Source>
			<Id>AA0366</Id>
			<Name>bis-L-aspartato tris-L-glutamato L-histidino calcium tetramanganese tetroxide</Name>
		</CrossReference>
		<CrossReference>
			<Source>PDBCC</Source>
			<Id>OEC</Id>
			<Name>oxygen evolving system</Name>
		</CrossReference>
		<Condition>
			<Component component="1">
				<Id source="PDBCC">ASP</Id>
			</Component>
			<Component component="2">
				<Id source="PDBCC">ASP</Id>
			</Component>
			<Component component="3">
				<Id source="PDBCC">GLU</Id>
			</Component>
			<Component component="4">
				<Id source="PDBCC">GLU</Id>
			</Component>
			<Component component="5">
				<Id source="PDBCC">GLU</Id>
			</Component>
			<Component component="6">
				<Id source="PDBCC">HIS</Id>
			</Component>
			<Component component="7">
				<Id source="PDBCC">OEC</Id>
			</Component>
			<Bond>
				<Atom component="1">OD1,OD2</Atom>
				<Atom component="7">MN1,MN2,MN3,MN4</Atom>
			</Bond>
			<Bond>
				<Atom component="2">OD1,OD2</Atom>
				<Atom component="7">MN1,MN2,MN3,MN4</Atom>
			</Bond>
			<Bond>
				<Atom component="3">OE1,OE2</Atom>
				<Atom component="7">MN1,MN2,MN3,MN4</Atom>
			</Bond>
			<Bond>
				<Atom component="4">OE1,OE2</Atom>
				<Atom component="7">MN1,MN2,MN3,MN4</Atom>
			</Bond>
			<Bond>
				<Atom component="4">OE1,OE2</Atom>
				<Atom component="7">MN1,MN2,MN3,MN4</Atom>
			</Bond>
			<Bond>
				<Atom component="5">OE1,OE2</Atom>
				<Atom component="7">MN1,MN2,MN3,MN4</Atom>
			</Bond>
			<Bond>
				<Atom component="6">NE2</Atom>
				<Atom component="7">MN1,MN2,MN3,MN4</Atom>
			</Bond>
		</Condition>
		<Occurrence>natural</Occurrence>
		<Category>crosslink6</Category>
		<Keyword>calcium</Keyword>
		<Keyword>manganese</Keyword>
		<Keyword>metalloprotein</Keyword>
	</Entry>
	<Entry>
		<Id>0168</Id>
		<Description>A protein modification that effectively cross-links two L-tyrosine residues with a carbon-carbon bond to form 3'-(3'-L-tyrosinyl)-L-tyrosine.</Description>
		<SystematicName>(2S,2'S)-3,3'-(6,6'-dihydroxybiphenyl-3,3'-diyl)bis(2-aminopropanoic acid)</SystematicName>
		<CrossReference>
			<Source>RESID</Source>
			<Id>AA0367</Id>
			<Name>3'-(L-tyros-3'-yl)-L-tyrosine</Name>
		</CrossReference>
		<CrossReference>
			<Source>PSI-MOD</Source>
			<Id>MOD:00372</Id>
			<Name>3'-(3'-L-tyrosinyl)-L-tyrosine</Name>
		</CrossReference>
		<Condition>
			<Component component="1">
				<Id source="PDBCC">TYR</Id>
			</Component>
			<Component component="2">
				<Id source="PDBCC">TYR</Id>
			</Component>
			<Bond>
				<!--TODO: verify this-->
				<Atom component="1">CE2</Atom>
				<Atom component="2">CE2</Atom>
			</Bond>
		</Condition>
		<Occurrence>natural</Occurrence>
		<Category>crosslink2</Category>
	</Entry>
	<Entry>
		<Id>0169</Id>
		<Description>A protein modification that effectively cross-links L-tyrosine residues with an ether bond to form 3'-(O4'-L-tyrosinyl)-L-tyrosine.</Description>
		<SystematicName>(2S)-2-amino-3-[3-(4-[(2S)-2-amino-2-carboxyethyl]phenoxy)-4-hydroxyphenyl]propanoic acid</SystematicName>
		<CrossReference>
			<Source>RESID</Source>
			<Id>AA0368</Id>
			<Name>3'-(L-tyros-O4'-yl)-L-tyrosine</Name>
		</CrossReference>
		<CrossReference>
			<Source>PSI-MOD</Source>
			<Id>MOD:00373</Id>
			<Name>3'-(O4'-L-tyrosinyl)-L-tyrosine</Name>
		</CrossReference>
		<Condition>
			<Component component="1">
				<Id source="PDBCC">TYR</Id>
			</Component>
			<Component component="2">
				<Id source="PDBCC">TYR</Id>
			</Component>
			<Bond>
				<!--TODO: verify this-->
				<Atom component="1">OH</Atom>
				<Atom component="2">CE2</Atom>
			</Bond>
		</Condition>
		<Occurrence>natural</Occurrence>
		<Category>crosslink2</Category>
	</Entry>
	<Entry>
		<Id>0170</Id>
		<Description>A protein modification that effectively crosslinks an L-histidine residue and 5'-phosphouridine through a phosphoramide ester bond to form 1'-(phospho-5'-uridine)-L-histidine.</Description>
		<SystematicName>(S)-2-amino-3-[1-(5'-uridine phosphono)imidazol-4-yl]propanoic acid</SystematicName>
		<CrossReference>
			<Source>RESID</Source>
			<Id>AA0372</Id>
			<Name>1'-(phospho-5'-uridine)-L-histidine</Name>
		</CrossReference>
		<CrossReference>
			<Source>PSI-MOD</Source>
			<Id>MOD:00377</Id>
			<Name>1'-(phospho-5'-uridine)-L-histidine</Name>
		</CrossReference>
		<CrossReference>
			<Source>PDBCC</Source>
			<Id>U5P</Id>
			<Name>uridine-5'-monophosphate</Name>
		</CrossReference>
		<Condition>
			<Component component="1">
				<Id source="PDBCC">HIS</Id>
			</Component>
			<Component component="2">
				<Id source="PDBCC">U5P</Id>
			</Component>
			<Bond>
				<!--TODO: verify this-->
				<Atom component="1">NE2</Atom>
				<Atom component="2">P</Atom>
			</Bond>
		</Condition>
		<Occurrence>natural</Occurrence>
		<Category>attachment</Category>
		<Keyword>phosphoprotein</Keyword>
	</Entry>
	<Entry>
		<Id>0171</Id>
		<Description>A protein modification that effectively crosslinks an L-glutamic acid residue and a glycine residue to form 2-imino-glutamic acid 5-imidazolinone glycine.</Description>
		<SystematicName>2-(3-carboxy-1-iminopropyl)-1-carboxymethyl-1-imidazolin-5-one</SystematicName>
		<CrossReference>
			<Source>PDBCC</Source>
			<Id>CRU</Id>
			<Name>4-[(4Z)-1-(carboxymethyl)-4-(4-hydroxybenzylidene)-5-oxo-4,5-dihydro-1H-imidazol-2-yl]-4-iminobutanoic acid</Name>
		</CrossReference>
		<CrossReference>
			<Source>RESID</Source>
			<Id>AA0378</Id>
			<Name>2-imino-glutamic acid 5-imidazolinone glycine</Name>
		</CrossReference>
		<CrossReference>
			<Source>PSI-MOD</Source>
			<Id>MOD:00383</Id>
			<Name>2-imino-glutamic acid 5-imidazolinone glycine</Name>
		</CrossReference>
		<Condition>
			<Component component="1">
				<Id source="PDBCC">CRU</Id>
			</Component>
		</Condition>
		<Occurrence>hypothetical</Occurrence>
		<Category>crosslink1</Category>
		<Comment>CRU has two modifications: RESID:AA0183 and RESID:AA0378</Comment>
		<Keyword>chromoprotein</Keyword>
	</Entry>
	<Entry>
		<Id>0172</Id>
		<Description>A protein modification that effectively converts L-tyrosine to (Z)-2,3-didehydrotyrosine.</Description>
		<SystematicName>(Z)-2-amino-3-(4-hydoxyphenyl)propenoic acid</SystematicName>
		<CrossReference>
			<Source>PDBCC</Source>
			<Id>CRU</Id>
			<Name>4-[(4Z)-1-(carboxymethyl)-4-(4-hydroxybenzylidene)-5-oxo-4,5-dihydro-1H-imidazol-2-yl]-4-iminobutanoic acid</Name>
		</CrossReference>
		<CrossReference>
			<Source>RESID</Source>
			<Id>AA0183</Id>
			<Name>(Z)-2,3-didehydrotyrosine</Name>
		</CrossReference>
		<CrossReference>
			<Source>PSI-MOD</Source>
			<Id>MOD:00191</Id>
			<Name>(Z)-2,3-didehydrotyrosine</Name>
		</CrossReference>
		<Condition>
			<Component component="1">
				<Id source="PDBCC">CRU</Id>
			</Component>
		</Condition>
		<Occurrence>natural</Occurrence>
		<Category>modified residue</Category>
		<Comment>CRU has two modifications: RESID:AA0183 and RESID:AA0378</Comment>
		<Comment>RCSB PDB added keyword chromoprotein</Comment>
		<Keyword>chromoprotein</Keyword>
	</Entry>
	<Entry>
		<Id>0173</Id>
		<Description>A protein modification that effectively crosslinks an L-methionine residue and a glycine residue to form 2-imino-methionine 5-imidazolinone glycine.</Description>
		<SystematicName>2-[1-imino-3-(methylsulfanyl)propyl]-1-carboxymethyl-1-imidazolin-5-one</SystematicName>
		<CrossReference>
			<Source>PDBCC</Source>
			<Id>CH6</Id>
			<Name>{(4Z)-2-[(1S)-1-amino-3-(methylsulfanyl)propyl]-4-[(4-hydroxyphenyl)methylidene]-5-oxo-4,5-dihydro-1H-imidazol-1-yl}acetic acid</Name>
		</CrossReference>
		<CrossReference>
			<Source>RESID</Source>
			<Id>AA0379</Id>
			<Name>2-imino-methionine 5-imidazolinone glycine</Name>
		</CrossReference>
		<CrossReference>
			<Source>PSI-MOD</Source>
			<Id>MOD:00384</Id>
			<Name>2-imino-methionine 5-imidazolinone glycine</Name>
		</CrossReference>
		<Condition>
			<Component component="1">
				<Id source="PDBCC">CH6</Id>
			</Component>
		</Condition>
		<Occurrence>natural</Occurrence>
		<Category>crosslink1</Category>
		<Comment>CH6 has two modifications: RESID:AA0183 and RESID:AA0379</Comment>
		<Keyword>chromoprotein</Keyword>
	</Entry>
	<Entry>
		<Id>0174</Id>
		<Description>A protein modification that effectively converts L-tyrosine to (Z)-2,3-didehydrotyrosine.</Description>
		<SystematicName>(Z)-2-amino-3-(4-hydoxyphenyl)propenoic acid</SystematicName>
		<CrossReference>
			<Source>PDBCC</Source>
			<Id>CH6</Id>
			<Name>{(4Z)-2-[(1S)-1-amino-3-(methylsulfanyl)propyl]-4-[(4-hydroxyphenyl)methylidene]-5-oxo-4,5-dihydro-1H-imidazol-1-yl}acetic acid</Name>
		</CrossReference>
		<CrossReference>
			<Source>RESID</Source>
			<Id>AA0183</Id>
			<Name>(Z)-2,3-didehydrotyrosine</Name>
		</CrossReference>
		<CrossReference>
			<Source>PSI-MOD</Source>
			<Id>MOD:00191</Id>
			<Name>(Z)-2,3-didehydrotyrosine</Name>
		</CrossReference>
		<Condition>
			<Component component="1">
				<Id source="PDBCC">CH6</Id>
			</Component>
		</Condition>
		<Occurrence>natural</Occurrence>
		<Category>modified residue</Category>
		<Comment>CH6 has two modifications: RESID:AA0183 and RESID:AA0379</Comment>
	    <Comment>RCSB PDB added keyword chromoprotein</Comment>
		<Keyword>chromoprotein</Keyword>
	</Entry>
	<Entry>
		<Id>0175</Id>
		<Description>A protein modification that effectively crosslinks an L-methionine residue and a glycine residue to form 2-imino-methionine 5-imidazolinone glycine.</Description>
		<SystematicName>2-[1-imino-3-(methylsulfanyl)propyl]-1-carboxymethyl-1-imidazolin-5-one</SystematicName>
		<CrossReference>
			<Source>PDBCC</Source>
			<Id>NRQ</Id>
			<Name>{(4Z)-4-(4-hydroxybenzylidene)-2-[3-(methylthio)propanimidoyl]-5-oxo-4,5-dihydro-1H-imidazol-1-yl}acetic acid</Name>
		</CrossReference>
		<CrossReference>
			<Source>RESID</Source>
			<Id>AA0379</Id>
			<Name>2-imino-methionine 5-imidazolinone glycine</Name>
		</CrossReference>
		<CrossReference>
			<Source>PSI-MOD</Source>
			<Id>MOD:00384</Id>
			<Name>2-imino-methionine 5-imidazolinone glycine</Name>
		</CrossReference>
		<Condition>
			<Component component="1">
				<Id source="PDBCC">NRQ</Id>
			</Component>
		</Condition>
		<Occurrence>natural</Occurrence>
		<Category>crosslink1</Category>
		<Comment>NRQ has two modifications: RESID:AA0183 and RESID:AA0379</Comment>
		<Keyword>chromoprotein</Keyword>
	</Entry>
	<Entry>
		<Id>0176</Id>
		<Description>A protein modification that effectively converts L-tyrosine to (Z)-2,3-didehydrotyrosine.</Description>
		<SystematicName>(Z)-2-amino-3-(4-hydoxyphenyl)propenoic acid</SystematicName>
		<CrossReference>
			<Source>PDBCC</Source>
			<Id>NRQ</Id>
			<Name>{(4Z)-4-(4-hydroxybenzylidene)-2-[3-(methylthio)propanimidoyl]-5-oxo-4,5-dihydro-1H-imidazol-1-yl}acetic acid</Name>
		</CrossReference>
		<CrossReference>
			<Source>RESID</Source>
			<Id>AA0183</Id>
			<Name>(Z)-2,3-didehydrotyrosine</Name>
		</CrossReference>
		<CrossReference>
			<Source>PSI-MOD</Source>
			<Id>MOD:00191</Id>
			<Name>(Z)-2,3-didehydrotyrosine</Name>
		</CrossReference>
		<Condition>
			<Component component="1">
				<Id source="PDBCC">NRQ</Id>
			</Component>
		</Condition>
		<Occurrence>natural</Occurrence>
		<Category>modified residue</Category>
		<Comment>NRQ has two modifications: RESID:AA0183 and RESID:AA0379</Comment>
		<Comment>RCSB PDB added keyword chromoprotein</Comment>
		<Keyword>chromoprotein</Keyword>
	</Entry>
	<Entry>
		<Id>0177</Id>
		<Description>A protein modification that effectively crosslinks an L-asparagine residue and a glycine residue to form L-asparagine 5-imidazolinone glycine.</Description>
		<SystematicName>2-[(S)-1,3-diamino-3-oxopropyl]-1-carboxymethyl-1-imidazolin-5-one</SystematicName>
		<CrossReference>
			<Source>PDBCC</Source>
			<Id>NYG</Id>
			<Name>[(4Z)-2-[(1S)-1,3-diamino-3-oxoprolyl]-4-(4-hydroxybenzylidene)-5-oxo-4,5-dihydro-1H-imidazol-1-yl]acetic acid</Name>
		</CrossReference>
		<CrossReference>
			<Source>RESID</Source>
			<Id>AA0380</Id>
			<Name>L-asparagine 5-imidazolinone glycine</Name>
		</CrossReference>
		<CrossReference>
			<Source>PSI-MOD</Source>
			<Id>MOD:00385</Id>
			<Name>L-asparagine 5-imidazolinone glycine</Name>
		</CrossReference>
		<Condition>
			<Component component="1">
				<Id source="PDBCC">NYG</Id>
			</Component>
		</Condition>
		<Occurrence>hypothetical</Occurrence>
		<Category>crosslink1</Category>
		<Comment>NYG has two modifications: RESID:AA0183 and RESID:AA0380</Comment>
	</Entry>
	<Entry>
		<Id>0178</Id>
		<Description>A protein modification that effectively converts L-tyrosine to (Z)-2,3-didehydrotyrosine.</Description>
		<SystematicName>(Z)-2-amino-3-(4-hydoxyphenyl)propenoic acid</SystematicName>
		<CrossReference>
			<Source>PDBCC</Source>
			<Id>NYG</Id>
			<Name>[(4Z)-2-[(1S)-1,3-diamino-3-oxoprolyl]-4-(4-hydroxybenzylidene)-5-oxo-4,5-dihydro-1H-imidazol-1-yl]acetic acid</Name>
		</CrossReference>
		<CrossReference>
			<Source>RESID</Source>
			<Id>AA0183</Id>
			<Name>(Z)-2,3-didehydrotyrosine</Name>
		</CrossReference>
		<CrossReference>
			<Source>PSI-MOD</Source>
			<Id>MOD:00191</Id>
			<Name>(Z)-2,3-didehydrotyrosine</Name>
		</CrossReference>
		<Condition>
			<Component component="1">
				<Id source="PDBCC">NYG</Id>
			</Component>
		</Condition>
		<Occurrence>natural</Occurrence>
		<Category>modified residue</Category>
		<Comment>NYG has two modifications: RESID:AA0183 and RESID:AA0380</Comment>
		<Comment>RCSB PDB added chromoprotein keyword</Comment>
		<Keyword>chromoprotein</Keyword>
	</Entry>
	<Entry>
		<Id>0179</Id>
		<Description>A protein modification that effectively crosslinks an L-lysine residue and a glycine residue to form L-lysine 5-imidazolinone glycine.</Description>
		<SystematicName>2-[(S)-1,5-diaminopentanyl]-1-carboxymethyl-1-imidazolin-5-one</SystematicName>
		<CrossReference>
			<Source>PDBCC</Source>
			<Id>CR7</Id>
			<Name>[(4Z)-2-[(1S)-1,5-diaminopentyl]-4-(4-hydroxybenzylidene)-5-oxo-4,5-dihydro-1H-imidazol-1-yl]acetic acid</Name>
		</CrossReference>
		<CrossReference>
			<Source>RESID</Source>
			<Id>AA0381</Id>
			<Name>L-lysine 5-imidazolinone glycine</Name>
		</CrossReference>
		<CrossReference>
			<Source>PSI-MOD</Source>
			<Id>MOD:00386</Id>
			<Name>L-lysine 5-imidazolinone glycine</Name>
		</CrossReference>
		<Condition>
			<Component component="1">
				<Id source="PDBCC">CR7</Id>
			</Component>
		</Condition>
		<Occurrence>hypothetical</Occurrence>
		<Category>crosslink1</Category>
		<Comment>CR7 has two modifications: RESID:AA0183 and RESID:AA0381</Comment>
	</Entry>
	<Entry>
		<Id>0180</Id>
		<Description>A protein modification that effectively crosslinks an L-lysine residue and a glycine residue to form 2-tetrahydropyridinyl-5-imidazolinone glycine.</Description>
		<SystematicName>2-(3,4,5,6-tetrahydropyridin-2-yl)-1-carboxymethyl-1-imidazolin-5-one</SystematicName>
		<CrossReference>
			<Source>PDBCC</Source>
			<Id>CH7</Id>
			<Name>[(4Z)-2-[(1S)-1,5-diaminopentyl]-4-(4-hydroxybenzylidene)-5-oxo-4,5-dihydro-1H-imidazol-1-yl]acetic acid</Name>
		</CrossReference>
		<CrossReference>
			<Source>RESID</Source>
			<Id>AA0382</Id>
			<Name>2-tetrahydropyridinyl-5-imidazolinone glycine</Name>
		</CrossReference>
		<CrossReference>
			<Source>PSI-MOD</Source>
			<Id>MOD:00387</Id>
			<Name>2-tetrahydropyridinyl-5-imidazolinone glycine</Name>
		</CrossReference>
		<Condition>
			<Component component="1">
				<Id source="PDBCC">CH7</Id>
			</Component>
		</Condition>
		<Occurrence>natural</Occurrence>
		<Category>crosslink1</Category>
	</Entry>
	<Entry>
		<Id>0181</Id>
		<Description>A protein modification that effectively converts L-tyrosine to (Z)-2,3-didehydrotyrosine.</Description>
		<SystematicName>(Z)-2-amino-3-(4-hydoxyphenyl)propenoic acid</SystematicName>
		<CrossReference>
			<Source>PDBCC</Source>
			<Id>CR7</Id>
			<Name>[(4Z)-2-[(1S)-1,5-diaminopentyl]-4-(4-hydroxybenzylidene)-5-oxo-4,5-dihydro-1H-imidazol-1-yl]acetic acid</Name>
		</CrossReference>
		<CrossReference>
			<Source>RESID</Source>
			<Id>AA0183</Id>
			<Name>(Z)-2,3-didehydrotyrosine</Name>
		</CrossReference>
		<CrossReference>
			<Source>PSI-MOD</Source>
			<Id>MOD:00191</Id>
			<Name>(Z)-2,3-didehydrotyrosine</Name>
		</CrossReference>
		<Condition>
			<Component component="1">
				<Id source="PDBCC">CR7</Id>
			</Component>
		</Condition>
		<Occurrence>natural</Occurrence>
		<Category>modified residue</Category>
		<Comment>CR7 has two modifications: RESID:AA0183 and RESID:AA0381/AA0382</Comment>
		<Comment>RCSB PDB added keyword chromoprotein</Comment>
		<Keyword>chromoprotein</Keyword>
	</Entry>
	<Entry>
		<Id>0182</Id>
		<Description>a protein modification that effectively converts an L-histidine residue to L-histidino vanadium tetraoxide</Description>
		<SystematicName>dihydrogen (4-[(2S)-2-amino-2-carboxyethyl]-1H-imidazol-1-yl) (tetraoxido)vanadate</SystematicName>
		<CrossReference>
			<Source>RESID</Source>
			<Id>AA0395</Id>
			<Name>L-histidino vanadium tetraoxide</Name>
		</CrossReference>
		<CrossReference>
			<Source>PSI-MOD</Source>
			<Id>MOD:00802</Id>
			<Name>L-histidino vanadium tetraoxide</Name>
		</CrossReference>
		<CrossReference>
			<Source>PDBCC</Source>
			<Id>VO4</Id>
			<Name>vanadate ion</Name>
		</CrossReference>
		<Condition>
			<Component component="1">
				<Id source="PDBCC">HIS</Id>
			</Component>
			<Component component="2">
				<Id source="PDBCC">VO4</Id>
			</Component>
			<Bond>
				<Atom component="1">NE2</Atom>
				<Atom component="2">V</Atom>
			</Bond>
		</Condition>
		<Occurrence>natural</Occurrence>
		<Category>attachment</Category>
		<Keyword>metalloprotein</Keyword>
		<Keyword>vanadium</Keyword>
	</Entry>
	<Entry>
		<Id>0183</Id>
		<Description>A protein modification that effectively cross-links an L-cysteine residue and an L-tyrosine residue by a thioether bond to form 3-(S-L-cysteinyl)-L-tyrosine.</Description>
		<SystematicName>(S,R)-2-amino-3-(2-amino-2-carboxyethylsulfanyl)-3-(4-hydroxyphenyl)propanoic acid</SystematicName>
		<CrossReference>
			<Source>RESID</Source>
			<Id>AA0396</Id>
			<Name>3-(S-L-cysteinyl)-L-tyrosine</Name>
		</CrossReference>
		<CrossReference>
			<Source>PSI-MOD</Source>
			<Id>MOD:00803</Id>
			<Name>3-(S-L-cysteinyl)-L-tyrosine</Name>
		</CrossReference>
		<Condition>
			<Component component="1">
				<Id source="PDBCC">CYS</Id>
			</Component>
			<Component component="2">
				<Id source="PDBCC">TYR</Id>
			</Component>
			<Bond>
				<!--TODO: verify this-->
				<Atom component="1">SG</Atom>
				<Atom component="2">CB</Atom>
			</Bond>
		</Condition>
		<Occurrence>natural</Occurrence>
		<Category>crosslink2</Category>
		<Keyword>thioether bond</Keyword>
	</Entry>
	<Entry>
		<Id>0184</Id>
		<Description>A protein modification that effectively crosslinks an L-alanine residue and an L-cysteine residue by a thioester bond to form S-(L-alanyl)-L-cysteine.</Description>
		<SystematicName>(R)-2-amino-3-[(S)-2-amino-1-oxopropyl]sulfanylpropanoic acid</SystematicName>
		<CrossReference>
			<Source>RESID</Source>
			<Id>AA0411</Id>
			<Name>S-(L-alanyl)-L-cysteine</Name>
		</CrossReference>
		<CrossReference>
			<Source>PSI-MOD</Source>
			<Id>MOD:00821</Id>
			<Name>S-(L-alanyl)-L-cysteine</Name>
		</CrossReference>
		<Condition>
			<Component component="1">
				<Id source="PDBCC">ALA</Id>
				<Terminal>C</Terminal>
			</Component>
			<Component component="2">
				<Id source="PDBCC">CYS</Id>
			</Component>
			<Bond>
				<Atom component="1">C</Atom>
				<Atom component="2">SG</Atom>
			</Bond>
		</Condition>
		<Occurrence>hypothetical</Occurrence>
		<Category>crosslink2</Category>
		<Keyword>blocked carboxyl end</Keyword>
		<Keyword>thioester bond</Keyword>
	</Entry>
	<Entry>
		<Id>0185</Id>
		<Description>A protein modification that effectively crosslinks an L-leucine residue and an L-cysteine residue by a thioester bond to form S-(L-leucyl)-L-cysteine.</Description>
		<SystematicName>(R)-2-amino-3-[(S)-2-amino-4-methyl-1-oxopentyl]sulfanylpropanoic acid</SystematicName>
		<CrossReference>
			<Source>RESID</Source>
			<Id>AA0412</Id>
			<Name>S-(L-leucyl)-L-cysteine</Name>
		</CrossReference>
		<CrossReference>
			<Source>PSI-MOD</Source>
			<Id>MOD:00822</Id>
			<Name>S-(L-leucyl)-L-cysteine</Name>
		</CrossReference>
		<Condition>
			<Component component="1">
				<Id source="PDBCC">CYS</Id>
			</Component>
			<Component component="2">
				<Id source="PDBCC">LEU</Id>
				<Terminal>C</Terminal>
			</Component>
			<Bond>
				<Atom component="1">SG</Atom>
				<Atom component="2">C</Atom>
			</Bond>
		</Condition>
		<Occurrence>natural</Occurrence>
		<Category>crosslink2</Category>
		<Keyword>blocked carboxyl end</Keyword>
		<Keyword>thioester bond</Keyword>
	</Entry>
	<Entry>
		<Id>0186</Id>
		<Description>A protein modification that effectively crosslinks an L-methionine residue and an L-cysteine residue by a thioester bond to form S-(L-methionyl)-L-cysteine.</Description>
		<SystematicName>(R)-2-amino-3-[(S)-2-amino-4-methylsulfanyl-1-oxobutyl]sulfanylpropanoic acid</SystematicName>
		<CrossReference>
			<Source>RESID</Source>
			<Id>AA0413</Id>
			<Name>S-(L-methionyl)-L-cysteine</Name>
		</CrossReference>
		<CrossReference>
			<Source>PSI-MOD</Source>
			<Id>MOD:00823</Id>
			<Name>S-(L-methionyl)-L-cysteine</Name>
		</CrossReference>
		<Condition>
			<Component component="1">
				<Id source="PDBCC">CYS</Id>
			</Component>
			<Component component="2">
				<Id source="PDBCC">MET</Id>
				<Terminal>C</Terminal>
			</Component>
			<Bond>
				<Atom component="1">SG</Atom>
				<Atom component="2">C</Atom>
			</Bond>
		</Condition>
		<Occurrence>natural</Occurrence>
		<Category>crosslink2</Category>
		<Keyword>blocked carboxyl end</Keyword>
		<Keyword>thioester bond</Keyword>
	</Entry>
	<Entry>
		<Id>0187</Id>
		<Description>A protein modification that effectively crosslinks an L-phenylalanine residue and an L-cysteine residue by a thioester bond to form S-(L-phenylalaninyl)-L-cysteine.</Description>
		<SystematicName>(R)-2-amino-3-[(S)-2-amino-3-phenyl-1-oxopropyl]sulfanylpropanoic acid</SystematicName>
		<CrossReference>
			<Source>RESID</Source>
			<Id>AA0414</Id>
			<Name>S-(L-phenylalanyl)-L-cysteine</Name>
		</CrossReference>
		<CrossReference>
			<Source>PSI-MOD</Source>
			<Id>MOD:00825</Id>
			<Name>S-(L-phenylalanyl)-L-cysteine</Name>
		</CrossReference>
		<Condition>
			<Component component="1">
				<Id source="PDBCC">CYS</Id>
			</Component>
			<Component component="2">
				<Id source="PDBCC">PHE</Id>
				<Terminal>C</Terminal>
			</Component>
			<Bond>
				<Atom component="1">SG</Atom>
				<Atom component="2">C</Atom>
			</Bond>
		</Condition>
		<Occurrence>natural</Occurrence>
		<Category>crosslink2</Category>
		<Keyword>blocked carboxyl end</Keyword>
		<Keyword>thioester bond</Keyword>
	</Entry>
	<Entry>
		<Id>0188</Id>
		<Description>A protein modification that effectively crosslinks an L-threonine residue and an L-cysteine residue by a thioester bond to form S-(L-threonyl)-L-cysteine.</Description>
		<SystematicName>(R)-2-amino-3-[(2S,3R)-2-amino-3-hydroxy-1-oxobutyl]sulfanylpropanoic acid</SystematicName>
		<CrossReference>
			<Source>RESID</Source>
			<Id>AA0415</Id>
			<Name>S-(L-threonyl)-L-cysteine</Name>
		</CrossReference>
		<CrossReference>
			<Source>PSI-MOD</Source>
			<Id>MOD:00826</Id>
			<Name>S-(L-threonyl)-L-cysteine</Name>
		</CrossReference>
		<Condition>
			<Component component="1">
				<Id source="PDBCC">CYS</Id>
			</Component>
			<Component component="2">
				<Id source="PDBCC">THR</Id>
				<Terminal>C</Terminal>
			</Component>
			<Bond>
				<Atom component="1">SG</Atom>
				<Atom component="2">C</Atom>
			</Bond>
		</Condition>
		<Occurrence>hypothetical</Occurrence>
		<Category>crosslink2</Category>
		<Keyword>blocked carboxyl end</Keyword>
		<Keyword>thioester bond</Keyword>
	</Entry>
	<Entry>
		<Id>0189</Id>
		<Description>A protein modification that effectively crosslinks an L-tyrosine residue and an L-cysteine residue by a thioester bond to form S-(L-tyrosyl)-L-cysteine.</Description>
		<SystematicName>(R)-2-amino-3-[(S)-2-amino-3-(4-hydoxyphenyl)-1-oxopropyl]sulfanylpropanoic acid</SystematicName>
		<CrossReference>
			<Source>RESID</Source>
			<Id>AA0416</Id>
			<Name>S-(L-tyrosyl)-L-cysteine</Name>
		</CrossReference>
		<CrossReference>
			<Source>PSI-MOD</Source>
			<Id>MOD:00827</Id>
			<Name>S-(L-tyrosyl)-L-cysteine</Name>
		</CrossReference>
		<Condition>
			<Component component="1">
				<Id source="PDBCC">CYS</Id>
			</Component>
			<Component component="2">
				<Id source="PDBCC">TYR</Id>
				<Terminal>C</Terminal>
			</Component>
			<Bond>
				<Atom component="1">SG</Atom>
				<Atom component="2">C</Atom>
			</Bond>
		</Condition>
		<Occurrence>hypothetical</Occurrence>
		<Category>crosslink2</Category>
		<Keyword>blocked carboxyl end</Keyword>
		<Keyword>thioester bond</Keyword>
	</Entry>
	<Entry>
		<Id>0190</Id>
		<Description>A protein modification that effectively crosslinks an L-tryptophan residue and an L-cysteine residue by a thioester bond to form S-(L-tryptophanyl)-L-cysteine.</Description>
		<SystematicName>(R)-2-amino-3-[(S)-2-amino-3-(1H-indol-3-yl)-1-oxopropyl]sulfanylpropanoic acid</SystematicName>
		<CrossReference>
			<Source>RESID</Source>
			<Id>AA0417</Id>
			<Name>S-(L-tryptophanyl)-L-cysteine</Name>
		</CrossReference>
		<CrossReference>
			<Source>PSI-MOD</Source>
			<Id>MOD:00828</Id>
			<Name>S-(L-tryptophanyl)-L-cysteine</Name>
		</CrossReference>
		<Condition>
			<Component component="1">
				<Id source="PDBCC">CYS</Id>
			</Component>
			<Component component="2">
				<Id source="PDBCC">TRP</Id>
				<Terminal>C</Terminal>
			</Component>
			<Bond>
				<Atom component="1">SG</Atom>
				<Atom component="2">C</Atom>
			</Bond>
		</Condition>
		<Occurrence>natural</Occurrence>
		<Category>crosslink2</Category>
		<Keyword>blocked carboxyl end</Keyword>
		<Keyword>thioester bond</Keyword>
	</Entry>
	<Entry>
		<Id>0191</Id>
		<Description>A protein modification that effectively crosslinks an L-phenylalanine residue and an L-serine residue by an ester bond to form S-(L-phenylalaninyl)-L-serine.</Description>
		<SystematicName>(R)-2-amino-3-[(S)-2-amino-3-phenyl-1-oxopropyl]oxypropanoic acid</SystematicName>
		<CrossReference>
			<Source>RESID</Source>
			<Id>AA0418</Id>
			<Name>O-(L-phenylalanyl)-L-serine</Name>
		</CrossReference>
		<CrossReference>
			<Source>PSI-MOD</Source>
			<Id>MOD:00829</Id>
			<Name>O-(L-phenylalanyl)-L-serine</Name>
		</CrossReference>
		<Condition>
			<Component component="1">
				<Id source="PDBCC">SER</Id>
			</Component>
			<Component component="2">
				<Id source="PDBCC">PHE</Id>
				<Terminal>C</Terminal>
			</Component>
			<Bond>
				<Atom component="1">OG</Atom>
				<Atom component="2">C</Atom>
			</Bond>
		</Condition>
		<Occurrence>natural</Occurrence>
		<Category>crosslink2</Category>
		<Keyword>blocked carboxyl end</Keyword>
	</Entry>
	<Entry>
		<Id>0192</Id>
		<Description>A protein modification that effectively converts an L-threonine residue to O-acetyl-L-threonine.</Description>
		<SystematicName>(2S,3R)-3-(acetyloxy)-2-aminobutanoic acid</SystematicName>
		<CrossReference>
			<Source>PDBCC</Source>
			<Id>TH5</Id>
			<Name>O-acetyl-L-threonine</Name>
		</CrossReference>
		<CrossReference>
			<Source>RESID</Source>
			<Id>AA0423</Id>
			<Name>O-acetyl-L-threonine</Name>
		</CrossReference>
		<CrossReference>
			<Source>PSI-MOD</Source>
			<Id>MOD:01171</Id>
			<Name>O-acetyl-L-threonine</Name>
		</CrossReference>
		<Condition>
			<Component component="1">
				<Id source="PDBCC">TH5</Id>
			</Component>
		</Condition>
		<Occurrence>natural</Occurrence>
		<Category>modified residue</Category>
	</Entry>
	<Entry>
		<Id>0193</Id>
		<Description>A protein modification that effectively results from forming an adduct between a cysteine residue and the tetrapyrrole compound 15,16-dihydrobiliverdin.</Description>
		<SystematicName>(16R)-18-ethenyl-8,12-bis(2-carboxyethyl)-3-[(1R)-1-(((2R)-2-amino-2-carboxy)ethylsulfanyl)ethyl]-2,7,13,17-tetramethyl-15,16-dihydrobilin-1,19(21H,24H)-dione</SystematicName>
		<CrossReference>
			<Source>RESID</Source>
			<Id>AA0428</Id>
			<Name>S-15,16-dihydrobiliverdin-L-cysteine</Name>
		</CrossReference>
		<CrossReference>
			<Source>PSI-MOD</Source>
			<Id>MOD:01142</Id>
			<Name>S-15,16-dihydrobiliverdin-L-cysteine</Name>
		</CrossReference>
		<CrossReference>
			<Source>PDBCC</Source>
			<Id>DBV</Id>
			<Name>15,16-dihydrobiliverdin</Name>
		</CrossReference>
		<Condition>
			<Component component="1">
				<Id source="PDBCC">CYS</Id>
			</Component>
			<Component component="2">
				<Id source="PDBCC">DBV</Id>
			</Component>
			<Bond>
				<Atom component="1">SG</Atom>
				<Atom component="2">CAA</Atom>
			</Bond>
		</Condition>
		<Occurrence>natural</Occurrence>
		<Category>attachment</Category>
		<Keyword>chromoprotein</Keyword>
		<Keyword>dihydrobiliverdin</Keyword>
		<Keyword>thioether bond</Keyword>
	</Entry>
	<Entry>
		<Id>0194</Id>
		<Description>A protein modification that effectively results from forming an adduct between two cysteine residues and the tetrapyrrole compound 15,16-dihydrobiliverdin.</Description>
		<SystematicName>(16R)-8,12-bis(2-carboxyethyl)-3-[2-(((2R)-2-amino-2-carboxy)ethylsulfanyl)ethyl]-18-[(1Xi)-1-(((2R)-2-amino-2-carboxy)ethylsulfanyl)ethyl]-2,7,13,17-tetramethyl-15,16-dihydrobilin-1,19(21H,24H)-dione</SystematicName>
		<CrossReference>
			<Source>RESID</Source>
			<Id>AA0429</Id>
			<Name>15,16-dihydrobiliverdin-bis-L-cysteine</Name>
		</CrossReference>
		<CrossReference>
			<Source>PSI-MOD</Source>
			<Id>MOD:01143</Id>
			<Name>15,16-dihydrobiliverdin-bis-L-cysteine</Name>
		</CrossReference>
		<CrossReference>
			<Source>PDBCC</Source>
			<Id>DBV</Id>
			<Name>15,16-dihydrobiliverdin</Name>
		</CrossReference>
		<Condition>
			<Component component="1">
				<Id source="PDBCC">CYS</Id>
			</Component>
			<Component component="2">
				<Id source="PDBCC">CYS</Id>
			</Component>
			<Component component="3">
				<Id source="PDBCC">DBV</Id>
			</Component>
			<Bond>
				<Atom component="1">SG</Atom>
				<Atom component="3">CBA</Atom>
			</Bond>
			<Bond>
				<Atom component="2">SG</Atom>
				<Atom component="3">CAD</Atom>
			</Bond>
		</Condition>
		<Occurrence>natural</Occurrence>
		<Category>crosslink2</Category>
		<Keyword>chromoprotein</Keyword>
		<Keyword>dihydrobiliverdin</Keyword>
		<Keyword>thioether bond</Keyword>
	</Entry>
	<Entry>
		<Id>0195</Id>
		<Description>A protein modification that effectively cross-links an L-lysine residue and an L-lysine residue converted to allysine with a carbon-nitrogen bond to form L-dehydrolysinonorleucine.</Description>
		<SystematicName>(2S)-2-amino-6-([(5S)-5-amino-5-carboxypentylidene]amino)hexanoic acid</SystematicName>
		<CrossReference>
			<Source>RESID</Source>
			<Id>AA0430</Id>
			<Name>L-dehydrolysinonorleucine</Name>
		</CrossReference>
		<CrossReference>
			<Source>PSI-MOD</Source>
			<Id>MOD:01176</Id>
			<Name>L-dehydrolysinonorleucine</Name>
		</CrossReference>
		<Condition>
			<Component component="1">
				<Id source="PDBCC">LYS</Id>
			</Component>
			<Component component="2">
				<Id source="PDBCC">LYS</Id>
			</Component>
			<Bond>
				<Atom component="1">NZ</Atom>
				<Atom component="2">CE</Atom>
			</Bond>
		</Condition>
		<Occurrence>natural</Occurrence>
		<Category>crosslink2</Category>
	</Entry>
	<Entry>
		<Id>0196</Id>
		<Description>A protein modification that effectively converts an L-histidine residue to 1'-(1,2,3-trihydroxyprop-2-yl)-L-histidine.</Description>
		<SystematicName>(S)-2-amino-3-[1-(1,2,3-trihydroxypropan-2-yl)-1H-imidazol-4-yl]propanoic acid</SystematicName>
		<CrossReference>
			<Source>PDBCC</Source>
			<Id>HIQ</Id>
			<Name>1-[1,2-dihydroxy-1-(hydroxymethyl)ethyl]-L-histidine</Name>
		</CrossReference>
		<CrossReference>
			<Source>RESID</Source>
			<Id>AA0431</Id>
			<Name>1'-(1,2,3-trihydroxyprop-2-yl)-L-histidine</Name>
		</CrossReference>
		<CrossReference>
			<Source>PSI-MOD</Source>
			<Id>MOD:01177</Id>
			<Name>1'-(1,2,3-trihydroxyprop-2-yl)-L-histidine</Name>
		</CrossReference>
		<Condition>
			<Component component="1">
				<Id source="PDBCC">HIQ</Id>
			</Component>
		</Condition>
		<Occurrence>natural</Occurrence>
		<Category>modified residue</Category>
	</Entry>
	<Entry>
		<Id>0197</Id>
		<Description>A protein modification that effectively converts an L-aspartic acid residue to S-(aspart-4-yloxy) thiocarbonate.</Description>
		<SystematicName>(2S)-2-amino-4-(carboxysulfanyl)oxy-4-oxobutanoic acid</SystematicName>
		<CrossReference>
			<Source>PDBCC</Source>
			<Id>OHS</Id>
			<Name>O-(carboxysulfanyl)-4-oxo-L-homoserine</Name>
		</CrossReference>
		<CrossReference>
			<Source>RESID</Source>
			<Id>AA0432</Id>
			<Name>S-(aspart-4-yloxy) thiocarbonate</Name>
			<Status>deprecated</Status>
		</CrossReference>
		<CrossReference>
			<Source>PSI-MOD</Source>
			<Id>MOD:01178</Id>
			<Name>S-(aspart-4-yloxy) thiocarbonate</Name>
		</CrossReference>
		<Condition>
			<Component component="1">
				<Id source="PDBCC">OHS</Id>
			</Component>
		</Condition>
		<Occurrence>natural</Occurrence>
		<Category>modified residue</Category>
	</Entry>
	<Entry>
		<Id>0199</Id>
		<Description>A protein modification that crosslinks a cysteine and a histidine residue by forming the adduct 6-(S-L-cysteinyl)-8alpha-(-3'-L-histidino)-FAD.</Description>
		<SystematicName>6-((R)-2-amino-2-carboxyethyl)sulfanyl-8alpha-[4-((S)-2-amino-2-carboxyethyl)imidazol-3-yl]-riboflavin 5'-(trihydrogen diphosphate) 5'->5'-ester with adenosine</SystematicName>
		<CrossReference>
			<Source>RESID</Source>
			<Id>AA0436</Id>
			<Name>6-(S-L-cysteinyl)-8alpha-(N3'-L-histidino)-FAD</Name>
		</CrossReference>
		<CrossReference>
			<Source>PSI-MOD</Source>
			<Id>MOD:01182</Id>
			<Name>6-(S-L-cysteinyl)-8alpha-(-3'-L-histidino)-FAD</Name>
		</CrossReference>
		<CrossReference>
			<Source>PDBCC</Source>
			<Id>FAD</Id>
			<Name>flavin-adenine dinucleotide</Name>
		</CrossReference>
		<Condition>
			<Component component="1">
				<Id source="PDBCC">CYS</Id>
			</Component>
			<Component component="2">
				<Id source="PDBCC">HIS</Id>
			</Component>
			<Component component="3">
				<Id source="PDBCC">FAD</Id>
			</Component>
			<Bond>
				<!--TODO: verify this-->
				<Atom component="1">SG</Atom>
				<Atom component="3">C6</Atom>
			</Bond>
			<Bond>
				<!--TODO: verify this-->
				<Atom component="2">ND1</Atom>
				<Atom component="3">C8M</Atom>
			</Bond>
		</Condition>
		<Occurrence>natural</Occurrence>
		<Category>crosslink2</Category>
		<Keyword>phosphoprotein</Keyword>
		<Keyword>FAD</Keyword>
		<Keyword>flavoprotein</Keyword>
		<Keyword>thioether bond</Keyword>
	</Entry>
	<Entry>
		<Id>0200</Id>
		<Description>A protein modification that effectively cross-links two L-selenocysteine residues to form L-selenocystine,</Description>
		<SystematicName>(R,R)-3,3'-diselane-1,2-diylbis(2-aminopropanoic acid)</SystematicName>
		<CrossReference>
			<Source>RESID</Source>
			<Id>AA0437</Id>
			<Name>L-selenocystine</Name>
		</CrossReference>
		<CrossReference>
			<Source>PSI-MOD</Source>
			<Id>MOD:01183</Id>
			<Name>L-selenocystine (oxidized selenocysteine) (Sec-Sec)</Name>
		</CrossReference>
		<CrossReference>
			<Source>PDBCC</Source>
			<Id>SEC</Id>
			<Name>2-amino-3-selenino-propionic acid</Name>
		</CrossReference>
		<Condition>
			<Component component="1">
				<Id source="PDBCC">SEC</Id>
			</Component>
			<Component component="2">
				<Id source="PDBCC">SEC</Id>
			</Component>
			<Bond>
				<Atom component="1">SE</Atom>
				<Atom component="2">SE</Atom>
			</Bond>
		</Condition>
		<Occurrence>hypothetical</Occurrence>
		<Category>crosslink2</Category>
		<Keyword>redox-active center</Keyword>
		<Keyword>selenium</Keyword>
	</Entry>
	<Entry>
		<Id>0201</Id>
		<Description>A protein modification that effectively converts three L-cysteine residues, an L-histidine residue and a two-iron two-sulfur cluster to tris-L-cysteinyl L-histidino diiron disulfide.</Description>
		<SystematicName>di-mu-sulfido(bis-S-cysteinyliron)(S-cysteinyl-N3'-histidinoiron)</SystematicName>
		<CrossReference>
			<Source>RESID</Source>
			<Id>AA0438</Id>
			<Name>tris-L-cysteinyl L-histidino diiron disulfide</Name>
		</CrossReference>
		<CrossReference>
			<Source>PSI-MOD</Source>
			<Id>MOD:00864</Id>
			<Name>tris-L-cysteinyl L-histidino diiron disulfide</Name>
		</CrossReference>
		<CrossReference>
			<Source>PDBCC</Source>
			<Id>FES</Id>
			<Name>Fe2/S2 (inorganic) cluster</Name>
		</CrossReference>
		<Condition>
			<Component component="1">
				<Id source="PDBCC">CYS</Id>
			</Component>
			<Component component="2">
				<Id source="PDBCC">CYS</Id>
			</Component>
			<Component component="3">
				<Id source="PDBCC">CYS</Id>
			</Component>
			<Component component="4">
				<Id source="PDBCC">HIS</Id>
			</Component>
			<Component component="5">
				<Id source="PDBCC">FES</Id>
			</Component>
			<Bond>
				<Atom component="1">SG</Atom>
				<Atom component="5" atom="1">FE1,FE2</Atom>
			</Bond>
			<Bond>
				<Atom component="2">SG</Atom>
				<Atom component="5" atom="1">FE1,FE2</Atom>
			</Bond>
			<Bond>
				<Atom component="3">SG</Atom>
				<Atom component="5" atom="2">FE1,FE2</Atom>
			</Bond>
			<Bond>
				<Atom component="4">ND1</Atom>
				<Atom component="5" atom="2">FE1,FE2</Atom>
			</Bond>
		</Condition>
		<Occurrence>natural</Occurrence>
		<Category>crosslink4</Category>
		<Keyword>2Fe-2S</Keyword>
		<Keyword>metalloprotein</Keyword>
	</Entry>
	<Entry>
		<Id>0202</Id>
		<Description>A modification that effectively oxygenates C5 of an L-leucine residue to form a (2S,4R)-5-oxoleucine.</Description>
		<SystematicName>(2S,4R)-2-amino-5-oxo-4-methylpentanoic acid</SystematicName>
		<CrossReference>
			<Source>PDBCC</Source>
			<Id>LED</Id>
			<Name>(4R)-5-oxo-L-leucine</Name>
		</CrossReference>
		<CrossReference>
			<Source>RESID</Source>
			<Id>AA0444</Id>
			<Name>(2S,4R)-5-oxoleucine</Name>
		</CrossReference>
		<CrossReference>
			<Source>PSI-MOD</Source>
			<Id>MOD:01374</Id>
			<Name>(2S,4R)-5-oxoleucine</Name>
		</CrossReference>
		<Condition>
			<Component component="1">
				<Id source="PDBCC">LED</Id>
			</Component>
		</Condition>
		<Occurrence>hypothetical</Occurrence>
		<Category>modified residue</Category>
	</Entry>
	<Entry>
		<Id>0204</Id>
		<Description>A protein modification that effectively converts an L-isoleucine residue to a (2S,3R,4R)-4,5-dihydroxyisoleucine.</Description>
		<SystematicName>(2S,3R,4R)-2-amino-4,5-dihydroxy-3-methylpentanoic acid</SystematicName>
		<CrossReference>
			<Source>PDBCC</Source>
			<Id>ILX</Id>
			<Name>(2S,3R,4R)-4,5-dihydroxyisoleucine</Name>
		</CrossReference>
		<CrossReference>
			<Source>RESID</Source>
			<Id>AA0449</Id>
			<Name>(2S,3R,4R)-4,5-dihydroxyisoleucine</Name>
		</CrossReference>
		<CrossReference>
			<Source>PSI-MOD</Source>
			<Id>MOD:01378</Id>
			<Name>(2S,3R,4R)-4,5-dihydroxyisoleucine</Name>
		</CrossReference>
		<Condition>
			<Component component="1">
				<Id source="PDBCC">ILX</Id>
			</Component>
		</Condition>
		<Occurrence>natural</Occurrence>
		<Category>modified residue</Category>
		<Keyword>hydroxylation</Keyword>
	</Entry>
	<Entry>
		<Id>0205</Id>
		<Description>A protein modification that effectively cross-links an L-cysteine residue and an L-tryptophan residue by a thioether bond to form 2'-(S-L-cysteinyl)-6'-hydroxy-L-tryptophan sulfoxide.</Description>
		<SystematicName>2-((2R)-2-amino-2carboxyethyl)sulfinyl-3-((2S)-2-amino-2-carboxyethyl)-1H-indole</SystematicName>
		<CrossReference>
			<Source>RESID</Source>
			<Id>AA0451</Id>
			<Name>2'-(S-L-cysteinyl)-6'-hydroxy-L-tryptophan sulfoxide</Name>
		</CrossReference>
		<CrossReference>
			<Source>PSI-MOD</Source>
			<Id>MOD:01380</Id>
			<Name>2'-(S-L-cysteinyl)-6'-hydroxy-L-tryptophan sulfoxide</Name>
		</CrossReference>
		<Condition>
			<Component component="1">
				<Id source="PDBCC">CYS</Id>
			</Component>
			<Component component="2">
				<Id source="PDBCC">TRP</Id>
			</Component>
			<Bond>
				<Atom component="1">SG</Atom>
				<Atom component="2">CD1</Atom>
			</Bond>
		</Condition>
		<Occurrence>natural</Occurrence>
		<Category>crosslink2</Category>
		<Keyword>hydroxylation</Keyword>
	</Entry>
	<Entry>
		<Id>0206</Id>
		<Description>A protein modification that effectively converts an L-methionine residue to N,N,N-trimethyl-L-methionine.</Description>
		<SystematicName>(1S)-1-carboxy-N,N,N-trimethyl-3-(methylsulfanyl)propan-1-aminium</SystematicName>
		<CrossReference>
			<Source>RESID</Source>
			<Id>AA0456</Id>
			<Name>N,N,N-trimethyl-L-methionine</Name>
		</CrossReference>
		<CrossReference>
			<Source>PSI-MOD</Source>
			<Id>MOD:01382</Id>
			<Name>N,N,N-trimethyl-L-methionine</Name>
		</CrossReference>
		<CrossReference>
			<Source>PDBCC</Source>
			<Id>4MM</Id>
			<Name>(1S)-1-carboxy-N,N,N-trimethyl-3-(methylsulfanyl)propan-1-aminium</Name>
		</CrossReference>
		<Condition>
			<Component component="1">
				<Id source="PDBCC">4MM</Id>
			</Component>
		</Condition>
		<Occurrence>natural</Occurrence>
		<Category>modified residue</Category>
		<Keyword>thioether bond</Keyword>
		<Keyword>blocked amino end</Keyword>
		<Keyword>methylated amino end</Keyword>
	</Entry>
	<Entry>
		<Id>0207</Id>
		<Description>A protein modification that effectively cross-links an L-cysteine residue and an L-selenocysteine residues to form L-cysteinyl-L-selenocystine.</Description>
		<SystematicName>(2R)-2-amino-3-[([(2R)-2-amino-2-carboxyethyl]sulfanyl)sulfinyl]propanoic acid</SystematicName>
		<CrossReference>
			<Source>RESID</Source>
			<Id>AA0358</Id>
			<Name>L-cysteinyl-L-selenocysteine</Name>
		</CrossReference>
		<CrossReference>
			<Source>PSI-MOD</Source>
			<Id>MOD:00363</Id>
			<Name>L-cysteinyl-L-selenocysteine (Cys-Sec)</Name>
		</CrossReference>
		<CrossReference>
			<Source>PDBCC</Source>
			<Id>SEC</Id>
			<Name>2-amino-3-selenino-propionic acid</Name>
		</CrossReference>
		<Condition>
			<Component component="1">
				<Id source="PDBCC">SYS</Id>
			</Component>
			<Component component="2">
				<Id source="PDBCC">SEC</Id>
			</Component>
			<Bond>
				<Atom component="1">SG</Atom>
				<Atom component="2">SE</Atom>
			</Bond>
		</Condition>
		<Occurrence>natural</Occurrence>
		<Category>crosslink2</Category>
		<Keyword>redox-active center</Keyword>
		<Keyword>selenium</Keyword>
		<Keyword>selenocysteine</Keyword>
	</Entry>
	<Entry>
		<Id>0208</Id>
		<Description>A protein modification that effectively converts an L-serine residue to an aminomalonic acid.</Description>
		<SystematicName>aminopropanedioic acid</SystematicName>
		<CrossReference>
			<Source>PDBCC</Source>
			<Id>FGL</Id>
			<Name>2-aminopropanedioic acid</Name>
		</CrossReference>
		<CrossReference>
			<Source>RESID</Source>
			<Id>AA0458</Id>
			<Name>aminomalonic acid</Name>
		</CrossReference>
		<CrossReference>
			<Source>PSI-MOD</Source>
			<Id>MOD:01384</Id>
			<Name>aminomalonic acid (Ser)</Name>
		</CrossReference>
		<Condition>
			<Component component="1">
				<Id source="PDBCC">FGL</Id>
			</Component>
		</Condition>
		<Occurrence>hypothetical</Occurrence>
		<Category>modified residue</Category>
	</Entry>
	<Entry>
		<Id>0209</Id>
		<Description>	A protein modification that effectively cross-links two L-tyrosine residues through their 5' positions by amine nitrogen to form 5'-(L-tyros-5'-yl)amino-L-tyrosine.</Description>
		<SystematicName>(2S,2'S)-3,3'-[iminobis(4-hydroxybenzene-3,1-diyl)]bis(2-aminopropanoic acid)</SystematicName>
		<CrossReference>
			<Source>RESID</Source>
			<Id>AA0459</Id>
			<Name>5'-(L-tyros-5'-yl)amino-L-tyrosine</Name>
		</CrossReference>
		<CrossReference>
			<Source>PSI-MOD</Source>
			<Id>MOD:01787</Id>
			<Name>5'-(L-tyros-5'-yl)amino-L-tyrosine</Name>
		</CrossReference>
		<CrossReference>
			<Source>PDBCC</Source>
			<Id>TY2</Id>
			<Name>3-amino-L-tyrosine</Name>
		</CrossReference>
		<Condition>
			<Component component="1">
				<Id source="PDBCC">TYR</Id>
			</Component>
			<Component component="2">
				<Id source="PDBCC">TY2</Id>
			</Component>
		   <Bond>
		    	<Atom component="1">CE2</Atom>
			    <Atom component="2">NE2</Atom>
		    </Bond>
		</Condition>
		<Occurrence>hypothetical</Occurrence>
		<Category>crosslink2</Category>
	</Entry>
	<Entry>
		<Id>0210</Id>
		<Description>A protein modification that effectively converts an L-threonine residue to O-methyl-L-threonine.</Description>
		<SystematicName>(2S,3R)-2-amino-3-methoxybutanoic acid</SystematicName>
		<CrossReference>
			<Source>PDBCC</Source>
			<Id>OLT</Id>
			<Name>O-methyl-L-threonine</Name>
		</CrossReference>
		<CrossReference>
			<Source>RESID</Source>
			<Id>AA0464</Id>
			<Name>O-methyl-L-threonine</Name>
		</CrossReference>
		<CrossReference>
			<Source>PSI-MOD</Source>
			<Id>MOD:01387</Id>
			<Name>O-methyl-L-threonine</Name>
		</CrossReference>
		<Condition>
			<Component component="1">
				<Id source="PDBCC">OLT</Id>
			</Component>
		</Condition>
		<Occurrence>natural</Occurrence>
		<Category>modified residue</Category>
		<Keyword>methylated amino acid</Keyword>
	</Entry>
	<Entry>
		<Id>0213</Id>
		<Description>A protein modification that effectively results from forming an adduct between an isoleucine residue, a threonine residue and the quinaldate compound 2-carboxy-4-(1-hydroxyethyl)--7,8-dihydroquinolin-8-ol.</Description>
		<SystematicName>(7R,8S)-7-[(1S,2S)-1-carboxy-2-methylbutyl]amino-2-([(1S,2R)-1-amino-1-carboxypropan-2-yl]oxy)carbonyl-8-hydroxy-4-[(1S)-1-hydroxyethyl]-7,8-dihydroquinoline</SystematicName>
		<CrossReference>
			<Source>RESID</Source>
			<Id>AA0472</Id>
			<Name>4-(1-hydroxyethyl)-7-isoleucino-2-(threonin-O3-ylcarbonyl)-7,8-dihydroquinolin-8-ol</Name>
		</CrossReference>
		<CrossReference>
			<Source>PSI-MOD</Source>
			<Id>MOD:01395</Id>
			<Name>4-(1-hydroxyethyl)-7-isoleucino-2-(threonin-O3-ylcarbonyl)-7,8-dihydroquinolin-8-ol</Name>
		</CrossReference>
		<CrossReference>
			<Source>PDBCC</Source>
			<Id>QUA</Id>
			<Name>8-hydroxy-4-(1-hydroxyethyl)quinoline-2-carboxylic acid</Name>
		</CrossReference>
		<Condition>
			<Component component="1">
				<Id source="PDBCC">THR</Id>
			</Component>
			<Component component="2">
				<Id source="PDBCC">ILE</Id>
				<Terminal>N</Terminal>
			</Component>
			<Component component="3">
				<Id source="PDBCC">QUA</Id>
			</Component>
			<Bond>
				<!--TODO: verify this-->
				<Atom component="1">CB</Atom>
				<Atom component="3">O1'</Atom>
			</Bond>
			<Bond>
				<!--TODO: verify this-->
				<Atom component="2">N</Atom>
				<Atom component="3">C7</Atom>
			</Bond>
		</Condition>
		<Occurrence>natural</Occurrence>
		<Category>crosslink2</Category>
		<Keyword>blocked amino end</Keyword>
	</Entry>
	<Entry>
		<Id>0214</Id>
		<Description>A protein modification that effectively converts an L-asparagine residue to a (2S,3S)-3-hydroxyasparagine.</Description>
		<SystematicName>(2S,3S)-2-amino-3-hydroxy-4-butanediamic acid</SystematicName>
		<CrossReference>
			<Source>PDBCC</Source>
			<Id>AHB</Id>
			<Name>beta-hydroxyasparagine</Name>
		</CrossReference>
		<CrossReference>
			<Source>RESID</Source>
			<Id>AA0478</Id>
			<Name>(2S,3S)-3-hydroxyasparagine</Name>
		</CrossReference>
		<CrossReference>
			<Source>PSI-MOD</Source>
			<Id>MOD:01401</Id>
			<Name>(2S,3S)-3-hydroxyasparagine</Name>
		</CrossReference>
		<Condition>
			<Component component="1">
				<Id source="PDBCC">AHB</Id>
			</Component>
		</Condition>
		<Occurrence>natural</Occurrence>
		<Category>modified residue</Category>
		<Keyword>hydroxylation</Keyword>
	</Entry>
	<Entry>
		<Id>0215</Id>
		<Description>A protein modification that effectively cross-links an L-valine residue and an L-tyrosine residue by an ether bond to form 3-(O4'-L-tyrosyl)-L-valine.</Description>
		<SystematicName>(2S)-2-amino-3-(4-[(2S)-2-amino-2-carboxyethyl]phenoxy)-3-methylbutanoic acid</SystematicName>
		<CrossReference>
			<Source>RESID</Source>
			<Id>AA0490</Id>
			<Name>3-(O4'-L-tyrosyl)-L-valine</Name>
		</CrossReference>
		<CrossReference>
			<Source>PSI-MOD</Source>
			<Id>MOD:01442</Id>
			<Name>3-(O4'-L-tyrosyl)-L-valine</Name>
		</CrossReference>
		<Condition>
			<Component component="1">
				<Id source="PDBCC">VAL</Id>
			</Component>
			<Component component="2">
				<Id source="PDBCC">TYR</Id>
			</Component>
			<Bond>
				<Atom component="1">CB</Atom>
				<Atom component="2">OH</Atom>
			</Bond>
		</Condition>
		<Occurrence>natural</Occurrence>
		<Category>crosslink2</Category>
	</Entry>
	<Entry>
		<Id>0216</Id>
		<Description>	A protein modification that effectively converts a source amino acid residue to L-3,3-dihydroxyoalanine.</Description>
		<SystematicName>(S)-2-amino-3,3-dihydroxypropanoic acid</SystematicName>
		<CrossReference>
			<Source>PDBCC</Source>
			<Id>DDZ</Id>
			<Name>3,3-dihydroxy L-alanine</Name>
		</CrossReference>
		<CrossReference>
			<Source>RESID</Source>
			<Id>AA0492</Id>
			<Name>3,3-dihydroxy-L-alanine</Name>
		</CrossReference>
		<CrossReference>
			<Source>PSI-MOD</Source>
			<Id>MOD:01448</Id>
			<Name>L-3,3-dihydroxyoalanine</Name>
		</CrossReference>
		<Condition>
			<Component component="1">
				<Id source="PDBCC">DDZ</Id>
			</Component>
		</Condition>
		<Occurrence>natural</Occurrence>
		<Category>modified residue</Category>
	</Entry>
	<Entry>
		<Id>0217</Id>
		<Description>A protein modification that effectively converts an N-formyl-Lmethionine residue to N-(dihydroxymethyl)-L-methionine.</Description>
		<SystematicName>(2S)-2-[(dihydroxymethyl)amino]-4-(methylsulfanyl)butanoic acid</SystematicName>
		<CrossReference>
			<Source>PDBCC</Source>
			<Id>CXM</Id>
			<Name>N-carboxymethionine</Name>
		</CrossReference>
		<CrossReference>
			<Source>RESID</Source>
			<Id>AA0493</Id>
			<Name>N-(dihydroxymethyl)-L-methionine</Name>
		</CrossReference>
		<CrossReference>
			<Source>PSI-MOD</Source>
			<Id>MOD:01446</Id>
			<Name>N-(dihydroxymethyl)-L-methionine (fMet)</Name>
		</CrossReference>
		<Condition>
			<Component component="1">
				<Id source="PDBCC">CXM</Id>
			</Component>
		</Condition>
		<Occurrence>hypothetical</Occurrence>
		<Category>modified residue</Category>
		<Keyword>thioether bond</Keyword>
		<Keyword>blocked amino end</Keyword>
		<Keyword>formylation</Keyword>
		<Keyword>pretranslational modification</Keyword>
	</Entry>
	<Entry>
		<Id>0218</Id>
		<Description>A protein modification that effectively crosslinks an N-terminal L-proline residue and a strand of DNA at the C-1 of a ribose, freeing the nucleotide base and forming N-(DNA-1',2'-dideoxyribos-1'-ylidene)-L-prolinium.</Description>
		<SystematicName>(1Z,2S)-2-carboxy-1-[(3R,4R)-3,4-dihydroxy-5-(phosphonooxy)pentylidene]pyrrolidinium</SystematicName>
		<CrossReference>
			<Source>PDBCC</Source>
			<Id>PED</Id>
			<Name>pentane-3,4-diol-5-phosphate</Name>
		</CrossReference>
		<CrossReference>
			<Source>RESID</Source>
			<Id>AA0494</Id>
			<Name>N-(DNA-1',2'-dideoxyribos-1'-ylidene)-L-prolinium</Name>
		</CrossReference>
		<CrossReference>
			<Source>PSI-MOD</Source>
			<Id>MOD:01454</Id>
			<Name>N-(DNA-1',2'-dideoxyribos-1'-ylidene)-L-prolinium</Name>
		</CrossReference>
		<Condition>
			<Component component="1">
				<Id source="PDBCC">PED</Id>
				<Terminal>N</Terminal>
			</Component>
		</Condition>
		<Occurrence>natural</Occurrence>
		<Category>modified residue</Category>
		<Keyword>phosphoprotein</Keyword>
		<Keyword>blocked amino end</Keyword>
	</Entry>
	<Entry>
		<Id>0219</Id>
		<Description>A protein modification that effectively crosslinks an L-serine residue and a glycine residue by an ester bond to form O-glycyl-L-serine.</Description>
		<SystematicName>(2S)-2-amino-3-[(aminoacetyl)oxy]propanoic acid</SystematicName>
		<CrossReference>
			<Source>RESID</Source>
			<Id>AA0495</Id>
			<Name>O-glycyl-L-serine</Name>
		</CrossReference>
		<CrossReference>
			<Source>PSI-MOD</Source>
			<Id>MOD:01585</Id>
			<Name>O-glycyl-L-serine</Name>
		</CrossReference>
		<Condition>
			<Component component="1">
				<Id source="PDBCC">SER</Id>
			</Component>
			<Component component="2">
				<Id source="PDBCC">GLY</Id>
				<Terminal>C</Terminal>
			</Component>
			<Bond>
				<Atom component="1">OG</Atom>
				<Atom component="2">C</Atom>
			</Bond>
		</Condition>
		<Occurrence>natural</Occurrence>
		<Category>crosslink2</Category>
		<Keyword>blocked carboxyl end</Keyword>
	</Entry>
	<Entry>
		<Id>0220</Id>
		<Description>A protein modification that effectively crosslinks an L-threonine residue and a glycine residue by an ester bond to form O-glycyl-L-threonine</Description>
		<SystematicName>(2S,3R)-2-amino-3-[(aminoacetyl)oxy]butanoic acid</SystematicName>
		<CrossReference>
			<Source>RESID</Source>
			<Id>AA0496</Id>
			<Name>O-glycyl-L-threonine</Name>
		</CrossReference>
		<CrossReference>
			<Source>PSI-MOD</Source>
			<Id>MOD:01586</Id>
			<Name>O-glycyl-L-threonine</Name>
		</CrossReference>
		<Condition>
			<Component component="1">
				<Id source="PDBCC">THR</Id>
			</Component>
			<Component component="2">
				<Id source="PDBCC">GLY</Id>
				<Terminal>C</Terminal>
			</Component>
			<Bond>
				<!--TODO: verify this-->
				<Atom component="1">OG1</Atom>
				<Atom component="2">C</Atom>
			</Bond>
		</Condition>
		<Occurrence>natural</Occurrence>
		<Category>crosslink2</Category>
		<Keyword>blocked carboxyl end</Keyword>
	</Entry>
	<Entry>
		<Id>0221</Id>
		<Description>A protein modification that effectively converts an L-serine residue to O-(2-aminoethylphosphoryl)-L-serine.</Description>
		<SystematicName>(2S)-2-amino-3-([(2-aminoethoxy)(hydroxy)phosphoryl]oxy)propanoic acid</SystematicName>
		<CrossReference>
			<Source>RESID</Source>
			<Id>AA0497</Id>
			<Name>O-(2-aminoethylphosphoryl)-L-serine</Name>
		</CrossReference>
		<CrossReference>
			<Source>PSI-MOD</Source>
			<Id>MOD:01587</Id>
			<Name>O-(2-aminoethylphosphoryl)-L-serine</Name>
		</CrossReference>
		<CrossReference>
			<Source>PDBCC</Source>
			<Id>OPE</Id>
			<Name>phosphoric acid mono-(2-amino-ethyl) ester</Name>
		</CrossReference>
		<Condition>
			<Component component="1">
				<Id source="PDBCC">SER</Id>
			</Component>
			<Component component="2">
				<Id source="PDBCC">OPE</Id>
			</Component>
			<Bond>
				<Atom component="1">OG,CB</Atom>
				<Atom component="2">P,O1,O2,O3</Atom>
			</Bond>
		</Condition>
		<Occurrence>natural</Occurrence>
		<Category>attachment</Category>
		<Keyword>phosphoprotein</Keyword>
	</Entry>
	<Entry>
		<Id>0222</Id>
		<Description>A protein modification that effectively converts an L-lysine residue, and an L-methionine residue to S-(L-lysyl)-L-methionine sulfilimine.</Description>
		<SystematicName>(E)-N6-([(3S)-3-amino-3-carboxypropyl](methyl)-lambda4-sulfanylidene)-L-lysine</SystematicName>
		<CrossReference>
			<Source>RESID</Source>
			<Id>AA0501</Id>
			<Name>S-(L-lysyl)-L-methionine sulfilimine</Name>
		</CrossReference>
		<CrossReference>
			<Source>PSI-MOD</Source>
			<Id>MOD:01602</Id>
			<Name>S-(L-lysyl)-L-methionine sulfilimine</Name>
		</CrossReference>
		<Condition>
			<Component component="1">
				<Id source="PDBCC">LYS</Id>
			</Component>
			<Component component="2">
				<Id source="PDBCC">MET</Id>
			</Component>
			<Bond>
				<!--TODO: verify this-->
				<Atom component="1">NZ</Atom>
				<Atom component="2">SD</Atom>
			</Bond>
		</Condition>
		<Occurrence>natural</Occurrence>
		<Category>crosslink2</Category>
	</Entry>
	<Entry>
		<Id>0223</Id>
		<Description>A protein modification that effectively converts an L-tyrosine residue to 3'-iodo-L-tyrosine.</Description>
		<SystematicName>(2S)-2-amino-3-(4-hydroxy-3-iodophenyl)propanoic acid</SystematicName>
		<CrossReference>
			<Source>PDBCC</Source>
			<Id>IYR</Id>
			<Name>3-iodo-tyrosine</Name>
		</CrossReference>
		<CrossReference>
			<Source>RESID</Source>
			<Id>AA0509</Id>
			<Name>3'-iodo-L-tyrosine</Name>
		</CrossReference>
		<CrossReference>
			<Source>PSI-MOD</Source>
			<Id>MOD:01612</Id>
			<Name>3'-iodo-L-tyrosine</Name>
		</CrossReference>
		<Condition>
			<Component component="1">
				<Id source="PDBCC">IYR</Id>
			</Component>
		</Condition>
		<Occurrence>natural</Occurrence>
		<Category>modified residue</Category>
		<Keyword>iodine</Keyword>
	</Entry>
	<Entry>
		<Id>0224</Id>
		<Description>A protein modification that effectively converts an L-tyrosine residue to 3',5'-diiodo-L-tyrosine.</Description>
		<SystematicName>(2S)-2-amino-3-(4-hydroxy-3,5-diiodophenyl)propanoic acid</SystematicName>
		<CrossReference>
			<Source>PDBCC</Source>
			<Id>TYI</Id>
			<Name>3,5-diiodotyrosine</Name>
		</CrossReference>
		<CrossReference>
			<Source>RESID</Source>
			<Id>AA0510</Id>
			<Name>3',5'-diiodo-L-tyrosine</Name>
		</CrossReference>
		<CrossReference>
			<Source>PSI-MOD</Source>
			<Id>MOD:01613</Id>
			<Name>3',5'-diiodo-L-tyrosine</Name>
		</CrossReference>
		<Condition>
			<Component component="1">
				<Id source="PDBCC">TYI</Id>
			</Component>
		</Condition>
		<Occurrence>natural</Occurrence>
		<Category>modified residue</Category>
		<Keyword>iodine</Keyword>
	</Entry>
	<Entry>
		<Id>0225</Id>
		<Description>A protein modification that effectively cross-links two L-cysteine residues and adds three sulfur atoms to form trithiocystine.</Description>
		<SystematicName>(2R,2'R)-3,3'-pentasulfane-1,5-diylbis(2-aminopropanoic acid)</SystematicName>
		<CrossReference>
			<Source>RESID</Source>
			<Id>AA0513</Id>
			<Name>trithiocystine</Name>
		</CrossReference>
		<CrossReference>
			<Source>PSI-MOD</Source>
			<Id>MOD:01616</Id>
			<Name>trithiocystine</Name>
		</CrossReference>
		<CrossReference>
			<Source>PDBCC</Source>
			<Id>S3H</Id>
			<Name>trisulfane</Name>
		</CrossReference>
		<Condition>
			<Component component="1">
				<Id source="PDBCC">CYS</Id>
			</Component>
			<Component component="2">
				<Id source="PDBCC">CYS</Id>
			</Component>
			<Component component="3">
				<Id source="PDBCC">S3H</Id>
			</Component>
			<Bond>
				<Atom component="1">SG</Atom>
				<Atom component="3">S1</Atom>
			</Bond>
			<Bond>
				<Atom component="2">SG</Atom>
				<Atom component="3">S3</Atom>
			</Bond>
		</Condition>
		<Occurrence>natural</Occurrence>
		<Category>crosslink2</Category>
	</Entry>
	<Entry>
		<Id>0226</Id>
		<Description>A protein modification that effectively converts an L-tryptophan residue to a 7'-hydroxy-L-tryptophan.</Description>
		<SystematicName>(2S)-2-amino-3-(7-hydroxy-1H-indol-3-yl)propanoic acid</SystematicName>
		<CrossReference>
			<Source>PDBCC</Source>
			<Id>0AF</Id>
			<Name>7-hydroxy-L-tryptophan</Name>
		</CrossReference>
		<CrossReference>
			<Source>RESID</Source>
			<Id>AA0520</Id>
			<Name>7'-hydroxy-L-tryptophan</Name>
		</CrossReference>
		<CrossReference>
			<Source>PSI-MOD</Source>
			<Id>MOD:01664</Id>
			<Name>7'-hydroxy-L-tryptophan</Name>
		</CrossReference>
		<Condition>
			<Component component="1">
				<Id source="PDBCC">0AF</Id>
			</Component>
		</Condition>
		<Occurrence>natural</Occurrence>
		<Category>modified residue</Category>
		<Keyword>hydroxylation</Keyword>
	</Entry>
	<Entry>
		<Id>0227</Id>
		<Description>A protein modification that effectively converts an L-aspartic acid residue to O4-(8alpha-FAD)-L-aspartate.</Description>
		<SystematicName>(2S)-2-amino-4-oxo-4-[8alpha-riboflavin 5'-(trihydrogen diphosphate) 5'->5'-ester with adenosine]oxybutanoic acid</SystematicName>
		<CrossReference>
			<Source>RESID</Source>
			<Id>AA0522</Id>
			<Name>O4-(8alpha-FAD)-L-aspartate</Name>
		</CrossReference>
		<CrossReference>
			<Source>PSI-MOD</Source>
			<Id>MOD:01668</Id>
			<Name>O4-(8alpha-FAD)-L-aspartate</Name>
		</CrossReference>
		<CrossReference>
			<Source>PDBCC</Source>
			<Id>FAD</Id>
			<Name>flavin-adenine dinucleotide</Name>
		</CrossReference>
		<Condition>
			<Component component="1">
				<Id source="PDBCC">ASP</Id>
			</Component>
			<Component component="2">
				<Id source="PDBCC">FAD</Id>
			</Component>
			<Bond>
				<!--TODO: verify this-->
				<Atom component="1">OD1,OD2</Atom>
				<Atom component="2">C8M</Atom>
			</Bond>
		</Condition>
		<Occurrence>natural</Occurrence>
		<Category>attachment</Category>
		<Keyword>phosphoprotein</Keyword>
		<Keyword>FAD</Keyword>
		<Keyword>flavoprotein</Keyword>
	</Entry>
	<Entry>
		<Id>0228</Id>
		<Description>A protein modification that effectively converts an L-threonine residue to O-(L-isoaspartyl)-L-threonine, using free L-asparagine and releasing ammonia. This is not an ester cross-link of peptides.</Description>
		<SystematicName>(2S)-2-amino-4-([(1S,2R)-1-amino-1-carboxypropan-2-yl]oxy)-4-oxobutanoic acid</SystematicName>
		<CrossReference>
			<Source>PDBCC</Source>
			<Id>AEI</Id>
			<Name>threonine-aspartic ester</Name>
		</CrossReference>
		<CrossReference>
			<Source>RESID</Source>
			<Id>AA0525</Id>
			<Name>O-(L-isoaspartyl)-L-threonine</Name>
		</CrossReference>
		<CrossReference>
			<Source>PSI-MOD</Source>
			<Id>MOD:01671</Id>
			<Name>O-(L-isoaspartyl)-L-threonine</Name>
		</CrossReference>
		<Condition>
			<Component component="1">
				<Id source="PDBCC">AEI</Id>
			</Component>
		</Condition>
		<Occurrence>natural</Occurrence>
		<Category>modified residue</Category>
	</Entry>
	<Entry>
		<Id>0229</Id>
		<Description>A protein modification that effectively converts an L-alanine residue to N-acetyl-L-alanine.</Description>
		<SystematicName>(2S)-2-(acetamido)propanoic acid</SystematicName>
		<CrossReference>
			<Source>RESID</Source>
			<Id>AA0041</Id>
			<Name>N-acetyl-L-alanine</Name>
		</CrossReference>
		<CrossReference>
			<Source>PSI-MOD</Source>
			<Id>MOD:00050</Id>
			<Name>N-acetyl-L-alanine</Name>
		</CrossReference>
		<CrossReference>
			<Source>PDBCC</Source>
			<Id>ACE</Id>
			<Name>acetyl group</Name>
		</CrossReference>
		<Condition>
			<Component component="1">
				<Id source="PDBCC">ALA</Id>
				<Terminal>N</Terminal>
			</Component>
			<Component component="2">
				<Id source="PDBCC">ACE</Id>
			</Component>
			<Bond>
				<Atom component="1">N</Atom>
				<Atom component="2">C</Atom>
			</Bond>
		</Condition>
		<Occurrence>natural</Occurrence>
		<Category>attachment</Category>
		<Keyword>acetylated amino end</Keyword>
	</Entry>
	<Entry>
		<Id>0230</Id>
		<Description>A protein modification that effectively converts an L-aspartic acid residue to N-acetyl-L-aspartic acid.</Description>
		<SystematicName>(S)-2-(acetamido)butanedioic acid</SystematicName>
		<CrossReference>
			<Source>RESID</Source>
			<Id>AA0042</Id>
			<Name>N-acetyl-L-aspartic acid</Name>
		</CrossReference>
		<CrossReference>
			<Source>PSI-MOD</Source>
			<Id>MOD:00051</Id>
			<Name>N-acetyl-L-aspartic acid</Name>
		</CrossReference>
		<CrossReference>
			<Source>PDBCC</Source>
			<Id>ACE</Id>
			<Name>acetyl group</Name>
		</CrossReference>
		<Condition>
			<Component component="1">
				<Id source="PDBCC">ASP</Id>
				<Terminal>N</Terminal>
			</Component>
			<Component component="2">
				<Id source="PDBCC">ACE</Id>
			</Component>
			<Bond>
				<Atom component="1">N</Atom>
				<Atom component="2">C</Atom>
			</Bond>
		</Condition>
		<Occurrence>natural</Occurrence>
		<Category>attachment</Category>
		<Keyword>acetylated amino end</Keyword>
	</Entry>
	<Entry>
		<Id>0231</Id>
		<Description>A protein modification that effectively converts an L-cysteine residue to N-acetyl-L-cysteine.</Description>
		<SystematicName>(R)-2-acetamido-3-sulfanylpropanoic acid</SystematicName>
		<CrossReference>
			<Source>RESID</Source>
			<Id>AA0043</Id>
			<Name>N-acetyl-L-cysteine</Name>
		</CrossReference>
		<CrossReference>
			<Source>PSI-MOD</Source>
			<Id>MOD:00052</Id>
			<Name>N-acetyl-L-cysteine</Name>
		</CrossReference>
		<CrossReference>
			<Source>PDBCC</Source>
			<Id>ACE</Id>
			<Name>acetyl group</Name>
		</CrossReference>
		<Condition>
			<Component component="1">
				<Id source="PDBCC">CYS</Id>
				<Terminal>N</Terminal>
			</Component>
			<Component component="2">
				<Id source="PDBCC">ACE</Id>
			</Component>
			<Bond>
				<Atom component="1">N</Atom>
				<Atom component="2">C</Atom>
			</Bond>
		</Condition>
		<Occurrence>natural</Occurrence>
		<Category>attachment</Category>
		<Keyword>acetylated amino end</Keyword>
	</Entry>
	<Entry>
		<Id>0232</Id>
		<Description>A protein modification that effectively converts an L-glutamic acid residue to N-acetyl-L-glutamic acid.</Description>
		<SystematicName>(S)-2-(acetamido)pentanedioic acid</SystematicName>
		<CrossReference>
			<Source>RESID</Source>
			<Id>AA0044</Id>
			<Name>N-acetyl-L-glutamic acid</Name>
		</CrossReference>
		<CrossReference>
			<Source>PSI-MOD</Source>
			<Id>MOD:00053</Id>
			<Name>N-acetyl-L-glutamic acid</Name>
		</CrossReference>
		<CrossReference>
			<Source>PDBCC</Source>
			<Id>ACE</Id>
			<Name>acetyl group</Name>
		</CrossReference>
		<Condition>
			<Component component="1">
				<Id source="PDBCC">GLU</Id>
				<Terminal>N</Terminal>
			</Component>
			<Component component="2">
				<Id source="PDBCC">ACE</Id>
			</Component>
			<Bond>
				<Atom component="1">N</Atom>
				<Atom component="2">C</Atom>
			</Bond>
		</Condition>
		<Occurrence>natural</Occurrence>
		<Category>attachment</Category>
		<Keyword>acetylated amino end</Keyword>
	</Entry>
	<Entry>
		<Id>0233</Id>
		<Description>A protein modification that effectively converts a glycine residue to N-acetylglycine.</Description>
		<SystematicName>2-(acetamido)ethanoic acid</SystematicName>
		<CrossReference>
			<Source>RESID</Source>
			<Id>AA0046</Id>
			<Name>N-acetylglycine</Name>
		</CrossReference>
		<CrossReference>
			<Source>PSI-MOD</Source>
			<Id>MOD:00055</Id>
			<Name>N-acetylglycine</Name>
		</CrossReference>
		<CrossReference>
			<Source>PDBCC</Source>
			<Id>ACE</Id>
			<Name>acetyl group</Name>
		</CrossReference>
		<Condition>
			<Component component="1">
				<Id source="PDBCC">GLY</Id>
				<Terminal>N</Terminal>
			</Component>
			<Component component="2">
				<Id source="PDBCC">ACE</Id>
			</Component>
			<Bond>
				<Atom component="1">N</Atom>
				<Atom component="2">C</Atom>
			</Bond>
		</Condition>
		<Occurrence>natural</Occurrence>
		<Category>attachment</Category>
		<Keyword>acetylated amino end</Keyword>
	</Entry>
	<Entry>
		<Id>0234</Id>
		<Description>A protein modification that effectively converts an L-proline residue to N-acetyl-L-proline.</Description>
		<SystematicName>(2S)-1-acetyl-2-pyrrolidinecarboxylic acid</SystematicName>
		<CrossReference>
			<Source>RESID</Source>
			<Id>AA0050</Id>
			<Name>N-acetyl-L-proline</Name>
		</CrossReference>
		<CrossReference>
			<Source>PSI-MOD</Source>
			<Id>MOD:00059</Id>
			<Name>N-acetyl-L-proline</Name>
		</CrossReference>
		<CrossReference>
			<Source>PDBCC</Source>
			<Id>ACE</Id>
			<Name>acetyl group</Name>
		</CrossReference>
		<Condition>
			<Component component="1">
				<Id source="PDBCC">PRO</Id>
				<Terminal>N</Terminal>
			</Component>
			<Component component="2">
				<Id source="PDBCC">ACE</Id>
			</Component>
			<Bond>
				<Atom component="1">N</Atom>
				<Atom component="2">C</Atom>
			</Bond>
		</Condition>
		<Occurrence>natural</Occurrence>
		<Category>attachment</Category>
		<Keyword>acetylated amino end</Keyword>
	</Entry>
	<Entry>
		<Id>0235</Id>
		<Description>A protein modification that effectively converts an L-serine residue to N-acetyl-L-serine.</Description>
		<SystematicName>(2S)-2-acetamido-3-hydroxypropanoic acid</SystematicName>
		<CrossReference>
			<Source>RESID</Source>
			<Id>AA0051</Id>
			<Name>N-acetyl-L-serine</Name>
		</CrossReference>
		<CrossReference>
			<Source>PSI-MOD</Source>
			<Id>MOD:00060</Id>
			<Name>N-acetyl-L-serine</Name>
		</CrossReference>
		<CrossReference>
			<Source>PDBCC</Source>
			<Id>ACE</Id>
			<Name>acetyl group</Name>
		</CrossReference>
		<Condition>
			<Component component="1">
				<Id source="PDBCC">SER</Id>
				<Terminal>N</Terminal>
			</Component>
			<Component component="2">
				<Id source="PDBCC">ACE</Id>
			</Component>
			<Bond>
				<Atom component="1">N</Atom>
				<Atom component="2">C</Atom>
			</Bond>
		</Condition>
		<Occurrence>natural</Occurrence>
		<Category>attachment</Category>
		<Keyword>acetylated amino end</Keyword>
	</Entry>
	<Entry>
		<Id>0236</Id>
		<Description>A protein modification that effectively converts an L-threonine residue to N-acetyl-L-threonine.</Description>
		<SystematicName>(2S,3R)-2-acetamido-3-hydroxybutanoic acid</SystematicName>
		<CrossReference>
			<Source>RESID</Source>
			<Id>AA0052</Id>
			<Name>N-acetyl-L-threonine</Name>
		</CrossReference>
		<CrossReference>
			<Source>PSI-MOD</Source>
			<Id>MOD:00061</Id>
			<Name>N-acetyl-L-threonine</Name>
		</CrossReference>
		<CrossReference>
			<Source>PDBCC</Source>
			<Id>ACE</Id>
			<Name>acetyl group</Name>
		</CrossReference>
		<Condition>
			<Component component="1">
				<Id source="PDBCC">THR</Id>
				<Terminal>N</Terminal>
			</Component>
			<Component component="2">
				<Id source="PDBCC">ACE</Id>
			</Component>
			<Bond>
				<Atom component="1">N</Atom>
				<Atom component="2">C</Atom>
			</Bond>
		</Condition>
		<Occurrence>natural</Occurrence>
		<Category>attachment</Category>
		<Keyword>acetylated amino end</Keyword>
	</Entry>
	<Entry>
		<Id>0237</Id>
		<Description>A protein modification that effectively converts an L-tyrosine residue to N-acetyl-L-tyrosine.</Description>
		<SystematicName>(2S)-2-acetamido-3-(4-hydoxyphenyl)propanoic acid</SystematicName>
		<CrossReference>
			<Source>RESID</Source>
			<Id>AA0053</Id>
			<Name>N-acetyl-L-tyrosine</Name>
		</CrossReference>
		<CrossReference>
			<Source>PSI-MOD</Source>
			<Id>MOD:00062</Id>
			<Name>N-acetyl-L-tyrosine</Name>
		</CrossReference>
		<CrossReference>
			<Source>PDBCC</Source>
			<Id>ACE</Id>
			<Name>acetyl group</Name>
		</CrossReference>
		<Condition>
			<Component component="1">
				<Id source="PDBCC">TYR</Id>
				<Terminal>N</Terminal>
			</Component>
			<Component component="2">
				<Id source="PDBCC">ACE</Id>
			</Component>
			<Bond>
				<Atom component="1">N</Atom>
				<Atom component="2">C</Atom>
			</Bond>
		</Condition>
		<Occurrence>natural</Occurrence>
		<Category>attachment</Category>
		<Keyword>acetylated amino end</Keyword>
	</Entry>
	<Entry>
		<Id>0238</Id>
		<Description>A protein modification that effectively converts an L-valine residue to N-acetyl-L-valine.</Description>
		<SystematicName>(S)-2-acetamido-3-methylbutanoic acid</SystematicName>
		<CrossReference>
			<Source>RESID</Source>
			<Id>AA0054</Id>
			<Name>N-acetyl-L-valine</Name>
		</CrossReference>
		<CrossReference>
			<Source>PSI-MOD</Source>
			<Id>MOD:00063</Id>
			<Name>N-acetyl-L-valine</Name>
		</CrossReference>
		<CrossReference>
			<Source>PDBCC</Source>
			<Id>ACE</Id>
			<Name>acetyl group</Name>
		</CrossReference>
		<Condition>
			<Component component="1">
				<Id source="PDBCC">VAL</Id>
				<Terminal>N</Terminal>
			</Component>
			<Component component="2">
				<Id source="PDBCC">ACE</Id>
			</Component>
			<Bond>
				<Atom component="1">N</Atom>
				<Atom component="2">C</Atom>
			</Bond>
		</Condition>
		<Occurrence>natural</Occurrence>
		<Category>attachment</Category>
		<Keyword>acetylated amino end</Keyword>
	</Entry>
	<Entry>
		<Id>0239</Id>
		<Description>A protein modification that effectively converts an L-arginine residue to N2-acetyl-L-arginine.</Description>
		<SystematicName>(S)-2-acetamido-5-carbamimidamidopentanoic acid</SystematicName>
		<CrossReference>
			<Source>RESID</Source>
			<Id>AA0354</Id>
			<Name>N2-acetyl-L-arginine</Name>
		</CrossReference>
		<CrossReference>
			<Source>PSI-MOD</Source>
			<Id>MOD:00359</Id>
			<Name>N2-acetyl-L-arginine</Name>
		</CrossReference>
		<CrossReference>
			<Source>PDBCC</Source>
			<Id>ACE</Id>
			<Name>acetyl group</Name>
		</CrossReference>
		<Condition>
			<Component component="1">
				<Id source="PDBCC">ARG</Id>
				<Terminal>N</Terminal>
			</Component>
			<Component component="2">
				<Id source="PDBCC">ACE</Id>
			</Component>
			<Bond>
				<Atom component="1">N</Atom>
				<Atom component="2">C</Atom>
			</Bond>
		</Condition>
		<Occurrence>natural</Occurrence>
		<Category>attachment</Category>
		<Keyword>acetylated amino end</Keyword>
	</Entry>
	<Entry>
		<Id>0240</Id>
		<Description>A protein modification that effectively converts an L-alanine residue to L-alanine amide.</Description>
		<SystematicName>(S)-2-aminopropanamide</SystematicName>
		<CrossReference>
			<Source>RESID</Source>
			<Id>AA0081</Id>
			<Name>L-alanine amide</Name>
		</CrossReference>
		<CrossReference>
			<Source>PSI-MOD</Source>
			<Id>MOD:00090</Id>
			<Name>L-alanine amide</Name>
		</CrossReference>
		<CrossReference>
			<Source>PDBCC</Source>
			<Id>NH2</Id>
			<Name>amino group</Name>
		</CrossReference>
		<Condition>
			<Component component="1">
				<Id source="PDBCC">ALA</Id>
				<Terminal>C</Terminal>
			</Component>
			<Component component="2">
				<Id source="PDBCC">NH2</Id>
			</Component>
			<Bond>
				<Atom component="1">C</Atom>
				<Atom component="2">N</Atom>
			</Bond>
		</Condition>
		<Occurrence>natural</Occurrence>
		<Category>attachment</Category>
		<Keyword>amidated carboxyl end</Keyword>
	</Entry>
	<Entry>
		<Id>0241</Id>
		<Description>A protein modification that effectively converts an L-asparagine residue to L-asparagine amide.</Description>
		<SystematicName>(S)-2-amino-butanediamide</SystematicName>
		<CrossReference>
			<Source>RESID</Source>
			<Id>AA0083</Id>
			<Name>L-asparagine amide</Name>
		</CrossReference>
		<CrossReference>
			<Source>PSI-MOD</Source>
			<Id>MOD:00092</Id>
			<Name>L-asparagine amide</Name>
		</CrossReference>
		<CrossReference>
			<Source>PDBCC</Source>
			<Id>NH2</Id>
			<Name>amino group</Name>
		</CrossReference>
		<Condition>
			<Component component="1">
				<Id source="PDBCC">ASN</Id>
				<Terminal>C</Terminal>
			</Component>
			<Component component="2">
				<Id source="PDBCC">NH2</Id>
			</Component>
			<Bond>
				<Atom component="1">C</Atom>
				<Atom component="2">N</Atom>
			</Bond>
		</Condition>
		<Occurrence>natural</Occurrence>
		<Category>attachment</Category>
		<Keyword>amidated carboxyl end</Keyword>
	</Entry>
	<Entry>
		<Id>0242</Id>
		<Description>A protein modification that effectively converts an L-aspartic acid residue to L-aspartic acid 1-amide.</Description>
		<SystematicName>(S)-2-amino-1-butanediamic acid</SystematicName>
		<CrossReference>
			<Source>RESID</Source>
			<Id>AA0084</Id>
			<Name>L-aspartic acid 1-amide</Name>
		</CrossReference>
		<CrossReference>
			<Source>PSI-MOD</Source>
			<Id>MOD:00093</Id>
			<Name>L-aspartic acid 1-amide</Name>
		</CrossReference>
		<CrossReference>
			<Source>PDBCC</Source>
			<Id>NH2</Id>
			<Name>amino group</Name>
		</CrossReference>
		<Condition>
			<Component component="1">
				<Id source="PDBCC">ASP</Id>
				<Terminal>C</Terminal>
			</Component>
			<Component component="2">
				<Id source="PDBCC">NH2</Id>
			</Component>
			<Bond>
				<Atom component="1">C</Atom>
				<Atom component="2">N</Atom>
			</Bond>
		</Condition>
		<Occurrence>natural</Occurrence>
		<Category>attachment</Category>
		<Keyword>amidated carboxyl end</Keyword>
	</Entry>
	<Entry>
		<Id>0243</Id>
		<Description>A protein modification that effectively converts an L-cysteine residue to L-cysteine amide.</Description>
		<SystematicName>(R)-2-amino-3-sulfanylpropanamide</SystematicName>
		<CrossReference>
			<Source>RESID</Source>
			<Id>AA0085</Id>
			<Name>L-cysteine amide</Name>
		</CrossReference>
		<CrossReference>
			<Source>PSI-MOD</Source>
			<Id>MOD:00094</Id>
			<Name>L-cysteine amide</Name>
		</CrossReference>
		<CrossReference>
			<Source>PDBCC</Source>
			<Id>NH2</Id>
			<Name>amino group</Name>
		</CrossReference>
		<Condition>
			<Component component="1">
				<Id source="PDBCC">CYS</Id>
				<Terminal>C</Terminal>
			</Component>
			<Component component="2">
				<Id source="PDBCC">NH2</Id>
			</Component>
			<Bond>
				<Atom component="1">C</Atom>
				<Atom component="2">N</Atom>
			</Bond>
		</Condition>
		<Occurrence>natural</Occurrence>
		<Category>attachment</Category>
		<Keyword>amidated carboxyl end</Keyword>
	</Entry>
	<Entry>
		<Id>0244</Id>
		<Description>A protein modification that effectively converts an L-glutamine residue to L-glutamine amide.</Description>
		<SystematicName>(S)-2-amino-pentanediamide</SystematicName>
		<CrossReference>
			<Source>RESID</Source>
			<Id>AA0086</Id>
			<Name>L-glutamine amide</Name>
		</CrossReference>
		<CrossReference>
			<Source>PSI-MOD</Source>
			<Id>MOD:00095</Id>
			<Name>L-glutamine amide</Name>
		</CrossReference>
		<CrossReference>
			<Source>PDBCC</Source>
			<Id>NH2</Id>
			<Name>amino group</Name>
		</CrossReference>
		<Condition>
			<Component component="1">
				<Id source="PDBCC">GLN</Id>
				<Terminal>C</Terminal>
			</Component>
			<Component component="2">
				<Id source="PDBCC">NH2</Id>
			</Component>
			<Bond>
				<Atom component="1">C</Atom>
				<Atom component="2">N</Atom>
			</Bond>
		</Condition>
		<Occurrence>natural</Occurrence>
		<Category>attachment</Category>
		<Keyword>amidated carboxyl end</Keyword>
	</Entry>
	<Entry>
		<Id>0245</Id>
		<Description>A protein modification that effectively converts an L-glutamic acid residue to L-glutamic acid 1-amide.</Description>
		<SystematicName>(S)-2-amino-1-pentanediamic acid</SystematicName>
		<CrossReference>
			<Source>RESID</Source>
			<Id>AA0087</Id>
			<Name>L-glutamic acid 1-amide</Name>
		</CrossReference>
		<CrossReference>
			<Source>PSI-MOD</Source>
			<Id>MOD:00096</Id>
			<Name>L-glutamic acid 1-amide</Name>
		</CrossReference>
		<CrossReference>
			<Source>PDBCC</Source>
			<Id>NH2</Id>
			<Name>amino group</Name>
		</CrossReference>
		<Condition>
			<Component component="1">
				<Id source="PDBCC">GLU</Id>
				<Terminal>C</Terminal>
			</Component>
			<Component component="2">
				<Id source="PDBCC">NH2</Id>
			</Component>
			<Bond>
				<Atom component="1">C</Atom>
				<Atom component="2">N</Atom>
			</Bond>
		</Condition>
		<Occurrence>natural</Occurrence>
		<Category>attachment</Category>
		<Keyword>amidated carboxyl end</Keyword>
	</Entry>
	<Entry>
		<Id>0246</Id>
		<Description>A protein modification that effectively converts a glycine residue to glycine amide.</Description>
		<SystematicName>2-aminoethanamide</SystematicName>
		<CrossReference>
			<Source>RESID</Source>
			<Id>AA0088</Id>
			<Name>glycine amide</Name>
		</CrossReference>
		<CrossReference>
			<Source>PSI-MOD</Source>
			<Id>MOD:00097</Id>
			<Name>glycine amide</Name>
		</CrossReference>
		<CrossReference>
			<Source>PDBCC</Source>
			<Id>NH2</Id>
			<Name>amino group</Name>
		</CrossReference>
		<Condition>
			<Component component="1">
				<Id source="PDBCC">GLY</Id>
				<Terminal>C</Terminal>
			</Component>
			<Component component="2">
				<Id source="PDBCC">NH2</Id>
			</Component>
			<Bond>
				<Atom component="1">C</Atom>
				<Atom component="2">N</Atom>
			</Bond>
		</Condition>
		<Occurrence>natural</Occurrence>
		<Category>attachment</Category>
		<Keyword>amidated carboxyl end</Keyword>
	</Entry>
	<Entry>
		<Id>0247</Id>
		<Description>A protein modification that effectively converts an L-histidine residue to L-histidine amide.</Description>
		<SystematicName>(S)-2-amino-3-(1H-imidazol-4-yl)propanamide</SystematicName>
		<CrossReference>
			<Source>RESID</Source>
			<Id>AA0089</Id>
			<Name>L-histidine amide</Name>
		</CrossReference>
		<CrossReference>
			<Source>PSI-MOD</Source>
			<Id>MOD:00098</Id>
			<Name>L-histidine amide</Name>
		</CrossReference>
		<CrossReference>
			<Source>PDBCC</Source>
			<Id>NH2</Id>
			<Name>amino group</Name>
		</CrossReference>
		<Condition>
			<Component component="1">
				<Id source="PDBCC">HIS</Id>
				<Terminal>C</Terminal>
			</Component>
			<Component component="2">
				<Id source="PDBCC">NH2</Id>
			</Component>
			<Bond>
				<Atom component="1">C</Atom>
				<Atom component="2">N</Atom>
			</Bond>
		</Condition>
		<Occurrence>natural</Occurrence>
		<Category>attachment</Category>
		<Keyword>amidated carboxyl end</Keyword>
	</Entry>
	<Entry>
		<Id>0248</Id>
		<Description>A protein modification that effectively converts an L-leucine residue to L-leucine amide.</Description>
		<SystematicName>(S)-2-amino-4-methylpentanamide</SystematicName>
		<CrossReference>
			<Source>RESID</Source>
			<Id>AA0091</Id>
			<Name>L-leucine amide</Name>
		</CrossReference>
		<CrossReference>
			<Source>PSI-MOD</Source>
			<Id>MOD:00100</Id>
			<Name>L-leucine amide</Name>
		</CrossReference>
		<CrossReference>
			<Source>PDBCC</Source>
			<Id>NH2</Id>
			<Name>amino group</Name>
		</CrossReference>
		<Condition>
			<Component component="1">
				<Id source="PDBCC">LEU</Id>
				<Terminal>C</Terminal>
			</Component>
			<Component component="2">
				<Id source="PDBCC">NH2</Id>
			</Component>
			<Bond>
				<Atom component="1">C</Atom>
				<Atom component="2">N</Atom>
			</Bond>
		</Condition>
		<Occurrence>natural</Occurrence>
		<Category>attachment</Category>
		<Keyword>amidated carboxyl end</Keyword>
	</Entry>
	<Entry>
		<Id>0249</Id>
		<Description>A protein modification that effectively converts an L-lysine residue to L-lysine amide.</Description>
		<SystematicName>(S)-2,6-diaminohexanamide</SystematicName>
		<CrossReference>
			<Source>RESID</Source>
			<Id>AA0092</Id>
			<Name>L-lysine amide</Name>
		</CrossReference>
		<CrossReference>
			<Source>PSI-MOD</Source>
			<Id>MOD:00101</Id>
			<Name>L-lysine amide</Name>
		</CrossReference>
		<CrossReference>
			<Source>PDBCC</Source>
			<Id>NH2</Id>
			<Name>amino group</Name>
		</CrossReference>
		<Condition>
			<Component component="1">
				<Id source="PDBCC">LYS</Id>
				<Terminal>C</Terminal>
			</Component>
			<Component component="2">
				<Id source="PDBCC">NH2</Id>
			</Component>
			<Bond>
				<Atom component="1">C</Atom>
				<Atom component="2">N</Atom>
			</Bond>
		</Condition>
		<Occurrence>natural</Occurrence>
		<Category>attachment</Category>
		<Keyword>amidated carboxyl end</Keyword>
	</Entry>
	<Entry>
		<Id>0250</Id>
		<Description>A protein modification that effectively converts an L-proline residue to L-proline amide.</Description>
		<SystematicName>(S)-pyrrolidine-2-carboxamide</SystematicName>
		<CrossReference>
			<Source>RESID</Source>
			<Id>AA0095</Id>
			<Name>L-proline amide</Name>
		</CrossReference>
		<CrossReference>
			<Source>PSI-MOD</Source>
			<Id>MOD:00104</Id>
			<Name>L-proline amide</Name>
		</CrossReference>
		<CrossReference>
			<Source>PDBCC</Source>
			<Id>NH2</Id>
			<Name>amino group</Name>
		</CrossReference>
		<Condition>
			<Component component="1">
				<Id source="PDBCC">PRO</Id>
				<Terminal>C</Terminal>
			</Component>
			<Component component="2">
				<Id source="PDBCC">NH2</Id>
			</Component>
			<Bond>
				<Atom component="1">C</Atom>
				<Atom component="2">N</Atom>
			</Bond>
		</Condition>
		<Occurrence>natural</Occurrence>
		<Category>attachment</Category>
		<Keyword>amidated carboxyl end</Keyword>
	</Entry>
	<Entry>
		<Id>0251</Id>
		<Description>A protein modification that effectively converts an L-tyrosine residue to L-tyrosine amide.</Description>
		<SystematicName>(S)-2-amino-3-(4-hydoxyphenyl)propanamide</SystematicName>
		<CrossReference>
			<Source>RESID</Source>
			<Id>AA0099</Id>
			<Name>L-tyrosine amide</Name>
		</CrossReference>
		<CrossReference>
			<Source>PSI-MOD</Source>
			<Id>MOD:00108</Id>
			<Name>L-tyrosine amide</Name>
		</CrossReference>
		<CrossReference>
			<Source>PDBCC</Source>
			<Id>NH2</Id>
			<Name>amino group</Name>
		</CrossReference>
		<Condition>
			<Component component="1">
				<Id source="PDBCC">TYR</Id>
				<Terminal>C</Terminal>
			</Component>
			<Component component="2">
				<Id source="PDBCC">NH2</Id>
			</Component>
			<Bond>
				<Atom component="1">C</Atom>
				<Atom component="2">N</Atom>
			</Bond>
		</Condition>
		<Occurrence>natural</Occurrence>
		<Category>attachment</Category>
		<Keyword>amidated carboxyl end</Keyword>
	</Entry>
	<Entry>
		<Id>0253</Id>
		<Description>A protein modification that effectively converts an L-alanine residue to N-acetyl-L-alanine.</Description>
		<SystematicName>(2S)-2-(acetamido)propanoic acid</SystematicName>
		<CrossReference>
			<Source>PDBCC</Source>
			<Id>AYA</Id>
			<Name>N-acetyl-L-alanine</Name>
		</CrossReference>
		<CrossReference>
			<Source>RESID</Source>
			<Id>AA0041</Id>
			<Name>N-acetyl-L-alanine</Name>
		</CrossReference>
		<CrossReference>
			<Source>PSI-MOD</Source>
			<Id>MOD:00050</Id>
			<Name>N-acetyl-L-alanine</Name>
		</CrossReference>
		<Condition>
			<Component component="1">
				<Id source="PDBCC">AYA</Id>
			</Component>
		</Condition>
		<Occurrence>natural</Occurrence>
		<Category>modified residue</Category>
		<Keyword>acetylated amino end</Keyword>
	</Entry>
	<Entry>
		<Id>0254</Id>
		<Description>A protein modification that effectively converts an L-cysteine residue to N-acetyl-L-cysteine.</Description>
		<SystematicName>(R)-2-acetamido-3-sulfanylpropanoic acid</SystematicName>
		<CrossReference>
			<Source>PDBCC</Source>
			<Id>SC2</Id>
			<Name>N-acetyl-L-cysteine</Name>
		</CrossReference>
		<CrossReference>
			<Source>RESID</Source>
			<Id>AA0043</Id>
			<Name>N-acetyl-L-cysteine</Name>
		</CrossReference>
		<CrossReference>
			<Source>PSI-MOD</Source>
			<Id>MOD:00052</Id>
			<Name>N-acetyl-L-cysteine</Name>
		</CrossReference>
		<Condition>
			<Component component="1">
				<Id source="PDBCC">SC2</Id>
			</Component>
		</Condition>
		<Occurrence>natural</Occurrence>
		<Category>modified residue</Category>
		<Keyword>acetylated amino end</Keyword>
	</Entry>
	<Entry>
		<Id>0255</Id>
		<Description>A protein modification that effectively converts an L-glutamic acid residue to N-acetyl-L-glutamic acid.</Description>
		<SystematicName>(S)-2-(acetamido)pentanedioic acid</SystematicName>
		<CrossReference>
			<Source>PDBCC</Source>
			<Id>NLG</Id>
			<Name>N-acetyl-L-glutamic acid</Name>
		</CrossReference>
		<CrossReference>
			<Source>RESID</Source>
			<Id>AA0044</Id>
			<Name>N-acetyl-L-glutamic acid</Name>
		</CrossReference>
		<CrossReference>
			<Source>PSI-MOD</Source>
			<Id>MOD:00053</Id>
			<Name>N-acetyl-L-glutamic acid</Name>
		</CrossReference>
		<Condition>
			<Component component="1">
				<Id source="PDBCC">NLG</Id>
			</Component>
		</Condition>
		<Occurrence>natural</Occurrence>
		<Category>modified residue</Category>
		<Keyword>acetylated amino end</Keyword>
	</Entry>
	<Entry>
		<Id>0256</Id>
		<Description>A protein modification that effectively converts an L-threonine residue to N-acetyl-L-threonine.</Description>
		<SystematicName>(2S,3R)-2-acetamido-3-hydroxybutanoic acid</SystematicName>
		<CrossReference>
			<Source>PDBCC</Source>
			<Id>THC</Id>
			<Name>N-acetyl-L-threonine</Name>
		</CrossReference>
		<CrossReference>
			<Source>RESID</Source>
			<Id>AA0052</Id>
			<Name>N-acetyl-L-threonine</Name>
		</CrossReference>
		<CrossReference>
			<Source>PSI-MOD</Source>
			<Id>MOD:00061</Id>
			<Name>N-acetyl-L-threonine</Name>
		</CrossReference>
		<Condition>
			<Component component="1">
				<Id source="PDBCC">THC</Id>
			</Component>
		</Condition>
		<Occurrence>natural</Occurrence>
		<Category>modified residue</Category>
		<Keyword>acetylated amino end</Keyword>
	</Entry>
	<Entry>
		<Id>0257</Id>
		<Description>A protein modification that effectively converts an L-serine residue to N-acetyl-L-serine.</Description>
		<SystematicName>(2S)-2-acetamido-3-hydroxypropanoic acid</SystematicName>
		<CrossReference>
			<Source>PDBCC</Source>
			<Id>SAC</Id>
			<Name>N-acetyl-L-serine</Name>
		</CrossReference>
		<CrossReference>
			<Source>RESID</Source>
			<Id>AA0051</Id>
			<Name>N-acetyl-L-serine</Name>
		</CrossReference>
		<CrossReference>
			<Source>PSI-MOD</Source>
			<Id>MOD:00060</Id>
			<Name>N-acetyl-L-serine</Name>
		</CrossReference>
		<Condition>
			<Component component="1">
				<Id source="PDBCC">SAC</Id>
			</Component>
		</Condition>
		<Occurrence>natural</Occurrence>
		<Category>modified residue</Category>
		<Keyword>acetylated amino end</Keyword>
	</Entry>
	<Entry>
		<Id>0258</Id>
		<Description>A protein modification that effectively converts an L-tyrosine residue to N-acetyl-L-tyrosine.</Description>
		<SystematicName>(2S)-2-acetamido-3-(4-hydoxyphenyl)propanoic acid</SystematicName>
		<CrossReference>
			<Source>PDBCC</Source>
			<Id>3NF</Id>
			<Name>N-acetyl-L-tyrosine</Name>
		</CrossReference>
		<CrossReference>
			<Source>RESID</Source>
			<Id>AA0053</Id>
			<Name>N-acetyl-L-tyrosine</Name>
		</CrossReference>
		<CrossReference>
			<Source>PSI-MOD</Source>
			<Id>MOD:00062</Id>
			<Name>N-acetyl-L-tyrosine</Name>
		</CrossReference>
		<Condition>
			<Component component="1">
				<Id source="PDBCC">3NF</Id>
			</Component>
		</Condition>
		<Occurrence>natural</Occurrence>
		<Category>modified residue</Category>
		<Keyword>acetylated amino end</Keyword>
	</Entry>
	<Entry>
		<Id>0259</Id>
		<Description>A protein modification that effectively converts an L-methionine to N-acetyl-L-methionine.</Description>
		<SystematicName>(2S)-2-acetamido-4-(methylsulfanyl)butanoic acid</SystematicName>
		<CrossReference>
			<Source>PDBCC</Source>
			<Id>AME</Id>
			<Name>N-acetyl-L-methionine</Name>
		</CrossReference>
		<CrossReference>
			<Source>RESID</Source>
			<Id>AA0049</Id>
			<Name>N-acetyl-L-methionine</Name>
		</CrossReference>
		<CrossReference>
			<Source>PSI-MOD</Source>
			<Id>MOD:00058</Id>
			<Name>N-acetyl-L-methionine</Name>
		</CrossReference>
		<Condition>
			<Component component="1">
				<Id source="PDBCC">AME</Id>
			</Component>
		</Condition>
		<Occurrence>natural</Occurrence>
		<Category>modified residue</Category>
		<Keyword>thioether bond</Keyword>
		<Keyword>acetylated amino end</Keyword>
	</Entry>
	<Entry>
		<Id>0260</Id>
		<Description>A protein modification that effectively converts a glycine residue to N-methylglycine.</Description>
		<SystematicName>methylaminoethanoic acid</SystematicName>
		<CrossReference>
			<Source>PDBCC</Source>
			<Id>SAR</Id>
			<Name>N-methylglycine</Name>
		</CrossReference>
		<CrossReference>
			<Source>RESID</Source>
			<Id>AA0063</Id>
			<Name>N-methylglycine</Name>
		</CrossReference>
		<CrossReference>
			<Source>PSI-MOD</Source>
			<Id>MOD:00072</Id>
			<Name>N-methylglycine</Name>
		</CrossReference>
		<Condition>
			<Component component="1">
				<Id source="PDBCC">SAR</Id>
			</Component>
		</Condition>
		<Occurrence>natural</Occurrence>
		<Category>modified residue</Category>
		<Keyword>methylated amino acid</Keyword>
		<Keyword>methylated amino end</Keyword>
	</Entry>
	<Entry>
		<Id>0261</Id>
		<Description>A protein modification that effectively converts an L-arginine residue to L-arginine amide.</Description>
		<SystematicName>(S)-2-amino-5-carbamimidamidopentanamide</SystematicName>
		<CrossReference>
			<Source>RESID</Source>
			<Id>AA0082</Id>
			<Name>L-arginine amide</Name>
		</CrossReference>
		<CrossReference>
			<Source>PSI-MOD</Source>
			<Id>MOD:00091</Id>
			<Name>L-arginine amide</Name>
		</CrossReference>
		<CrossReference>
			<Source>PDBCC</Source>
			<Id>NH2</Id>
			<Name>amino group</Name>
		</CrossReference>
		<Condition>
			<Component component="1">
				<Id source="PDBCC">ARG</Id>
				<Terminal>C</Terminal>
			</Component>
			<Component component="2">
				<Id source="PDBCC">NH2</Id>
			</Component>
			<Bond>
				<Atom component="1">C</Atom>
				<Atom component="2">N</Atom>
			</Bond>
		</Condition>
		<Occurrence>natural</Occurrence>
		<Category>attachment</Category>
		<Keyword>amidated carboxyl end</Keyword>
	</Entry>
	<Entry>
		<Id>0262</Id>
		<Description>A protein modification that effectively converts an L-isoleucine residue to L-isoleucine amide.</Description>
		<SystematicName>(2S,3S)-2-amino-3-methylpentanamide</SystematicName>
		<CrossReference>
			<Source>RESID</Source>
			<Id>AA0090</Id>
			<Name>L-isoleucine amide</Name>
		</CrossReference>
		<CrossReference>
			<Source>PSI-MOD</Source>
			<Id>MOD:00099</Id>
			<Name>L-isoleucine amide</Name>
		</CrossReference>
		<CrossReference>
			<Source>PDBCC</Source>
			<Id>NH2</Id>
			<Name>amino group</Name>
		</CrossReference>
		<Condition>
			<Component component="1">
				<Id source="PDBCC">ILE</Id>
			</Component>
			<Component component="2">
				<Id source="PDBCC">NH2</Id>
			</Component>
			<Bond>
				<Atom component="1">C</Atom>
				<Atom component="2">N</Atom>
			</Bond>
		</Condition>
		<Occurrence>natural</Occurrence>
		<Category>attachment</Category>
		<Keyword>amidated carboxyl end</Keyword>
	</Entry>
	<Entry>
		<Id>0263</Id>
		<Description>A protein modification that effectively converts an L-methionine residue to L-methionine amide.</Description>
		<SystematicName>(2S)-2-amino-4-(methylsulfanyl)butanamide</SystematicName>
		<CrossReference>
			<Source>RESID</Source>
			<Id>AA0093</Id>
			<Name>L-methionine amide</Name>
		</CrossReference>
		<CrossReference>
			<Source>PSI-MOD</Source>
			<Id>MOD:00102</Id>
			<Name>L-methionine amide</Name>
		</CrossReference>
		<CrossReference>
			<Source>PDBCC</Source>
			<Id>NH2</Id>
			<Name>amino group</Name>
		</CrossReference>
		<Condition>
			<Component component="1">
				<Id source="PDBCC">MET</Id>
			</Component>
			<Component component="2">
				<Id source="PDBCC">NH2</Id>
			</Component>
			<Bond>
				<Atom component="1">C</Atom>
				<Atom component="2">N</Atom>
			</Bond>
		</Condition>
		<Occurrence>natural</Occurrence>
		<Category>attachment</Category>
		<Keyword>amidated carboxyl end</Keyword>
	</Entry>
	<Entry>
		<Id>0264</Id>
		<Description>A protein modification that effectively converts an L-phenylalanine residue to L-phenylalanine amide.</Description>
		<SystematicName>(S)-2-amino-3-phenylpropanamide</SystematicName>
		<CrossReference>
			<Source>RESID</Source>
			<Id>AA0094</Id>
			<Name>L-phenylalanine amide</Name>
		</CrossReference>
		<CrossReference>
			<Source>PSI-MOD</Source>
			<Id>MOD:00103</Id>
			<Name>L-phenylalanine amide</Name>
		</CrossReference>
		<CrossReference>
			<Source>PDBCC</Source>
			<Id>NH2</Id>
			<Name>amino group</Name>
		</CrossReference>
		<Condition>
			<Component component="1">
				<Id source="PDBCC">PHE</Id>
			</Component>
			<Component component="2">
				<Id source="PDBCC">NH2</Id>
			</Component>
			<Bond>
				<Atom component="1">C</Atom>
				<Atom component="2">N</Atom>
			</Bond>
		</Condition>
		<Occurrence>natural</Occurrence>
		<Category>attachment</Category>
		<Keyword>amidated carboxyl end</Keyword>
	</Entry>
	<Entry>
		<Id>0265</Id>
		<Description>A protein modification that effectively converts an L-proline residue to L-proline amide.</Description>
		<SystematicName>(S)-pyrrolidine-2-carboxamide</SystematicName>
		<CrossReference>
			<Source>RESID</Source>
			<Id>AA0095</Id>
			<Name>L-proline amide</Name>
		</CrossReference>
		<CrossReference>
			<Source>PSI-MOD</Source>
			<Id>MOD:00104</Id>
			<Name>L-proline amide</Name>
		</CrossReference>
		<CrossReference>
			<Source>PDBCC</Source>
			<Id>NH2</Id>
			<Name>amino group</Name>
		</CrossReference>
		<Condition>
			<Component component="1">
				<Id source="PDBCC">PRO</Id>
			</Component>
			<Component component="2">
				<Id source="PDBCC">NH2</Id>
			</Component>
			<Bond>
				<Atom component="1">C</Atom>
				<Atom component="2">N</Atom>
			</Bond>
		</Condition>
		<Occurrence>natural</Occurrence>
		<Category>attachment</Category>
		<Keyword>amidated carboxyl end</Keyword>
	</Entry>
	<Entry>
		<Id>0266</Id>
		<Description>A protein modification that effectively converts an L-serine residue to L-serine amide.</Description>
		<SystematicName>(2S)-2-amino-3-hydroxypropanamide</SystematicName>
		<CrossReference>
			<Source>RESID</Source>
			<Id>AA0096</Id>
			<Name>L-serine amide</Name>
		</CrossReference>
		<CrossReference>
			<Source>PSI-MOD</Source>
			<Id>MOD:00105</Id>
			<Name>L-serine amide</Name>
		</CrossReference>
		<CrossReference>
			<Source>PDBCC</Source>
			<Id>NH2</Id>
			<Name>amino group</Name>
		</CrossReference>
		<Condition>
			<Component component="1">
				<Id source="PDBCC">SER</Id>
			</Component>
			<Component component="2">
				<Id source="PDBCC">NH2</Id>
			</Component>
			<Bond>
				<Atom component="1">C</Atom>
				<Atom component="2">N</Atom>
			</Bond>
		</Condition>
		<Occurrence>natural</Occurrence>
		<Category>attachment</Category>
		<Keyword>amidated carboxyl end</Keyword>
	</Entry>
	<Entry>
		<Id>0267</Id>
		<Description>A protein modification that effectively converts an L-serine residue to L-serine amide.</Description>
		<SystematicName>(2S)-2-amino-3-hydroxypropanamide</SystematicName>
		<CrossReference>
			<Source>PDBCC</Source>
			<Id>SET</Id>
			<Name>aminoserine</Name>
		</CrossReference>
		<CrossReference>
			<Source>RESID</Source>
			<Id>AA0096</Id>
			<Name>L-serine amide</Name>
		</CrossReference>
		<CrossReference>
			<Source>PSI-MOD</Source>
			<Id>MOD:00105</Id>
			<Name>L-serine amide</Name>
		</CrossReference>
		<Condition>
			<Component component="1">
				<Id source="PDBCC">SET</Id>
			</Component>
		</Condition>
		<Occurrence>natural</Occurrence>
		<Category>modified residue</Category>
		<Keyword>amidated carboxyl end</Keyword>
	</Entry>
	<Entry>
		<Id>0268</Id>
		<Description>A protein modification that effectively converts an L-threonine residue to L-threonine amide.</Description>
		<SystematicName>(2S,3R)-2-amino-3-hydroxybutanamide</SystematicName>
		<CrossReference>
			<Source>RESID</Source>
			<Id>AA0097</Id>
			<Name>L-threonine amide</Name>
		</CrossReference>
		<CrossReference>
			<Source>PSI-MOD</Source>
			<Id>MOD:00106</Id>
			<Name>L-threonine amide</Name>
		</CrossReference>
		<CrossReference>
			<Source>PDBCC</Source>
			<Id>NH2</Id>
			<Name>amino group</Name>
		</CrossReference>
		<Condition>
			<Component component="1">
				<Id source="PDBCC">THR</Id>
			</Component>
			<Component component="2">
				<Id source="PDBCC">NH2</Id>
			</Component>
			<Bond>
				<Atom component="1">C</Atom>
				<Atom component="2">N</Atom>
			</Bond>
		</Condition>
		<Occurrence>natural</Occurrence>
		<Category>attachment</Category>
		<Keyword>amidated carboxyl end</Keyword>
	</Entry>
	<Entry>
		<Id>0269</Id>
		<Description>A protein modification that effectively converts an L-tryptophan residue to L-tryptophan amide.</Description>
		<SystematicName></SystematicName>
		<CrossReference>
			<Source>RESID</Source>
			<Id>AA0098</Id>
			<Name>L-tryptophan amide</Name>
		</CrossReference>
		<CrossReference>
			<Source>PSI-MOD</Source>
			<Id>MOD:00107</Id>
			<Name>L-tryptophan amide</Name>
		</CrossReference>
		<CrossReference>
			<Source>PDBCC</Source>
			<Id>NH2</Id>
			<Name>amino group</Name>
		</CrossReference>
		<Condition>
			<Component component="1">
				<Id source="PDBCC">TRP</Id>
			</Component>
			<Component component="2">
				<Id source="PDBCC">NH2</Id>
			</Component>
			<Bond>
				<Atom component="1">C</Atom>
				<Atom component="2">N</Atom>
			</Bond>
		</Condition>
		<Occurrence>natural</Occurrence>
		<Category>attachment</Category>
		<Keyword>amidated carboxyl end</Keyword>
	</Entry>
	<Entry>
		<Id>0270</Id>
		<Description>A protein modification that effectively converts an L-tryptophan residue to L-tryptophan amide.</Description>
		<SystematicName>(2S)-2-amino-3-(1H-indol-3-yl)propanamide</SystematicName>
		<CrossReference>
			<Source>PDBCC</Source>
			<Id>LTN</Id>
			<Name>L-tryptophanamide</Name>
		</CrossReference>
		<CrossReference>
			<Source>RESID</Source>
			<Id>AA0098</Id>
			<Name>L-tryptophan amide</Name>
		</CrossReference>
		<CrossReference>
			<Source>PSI-MOD</Source>
			<Id>MOD:00107</Id>
			<Name>L-tryptophan amide</Name>
		</CrossReference>
		<Condition>
			<Component component="1">
				<Id source="PDBCC">LTN</Id>
			</Component>
		</Condition>
		<Occurrence>natural</Occurrence>
		<Category>modified residue</Category>
		<Keyword>amidated carboxyl end</Keyword>
	</Entry>
	<Entry>
		<Id>0271</Id>
		<Description>A protein modification that effectively converts an L-tyrosine residue to L-tyrosine amide.</Description>
		<SystematicName>(S)-2-amino-3-(4-hydoxyphenyl)propanamide</SystematicName>
		<CrossReference>
			<Source>RESID</Source>
			<Id>AA0099</Id>
			<Name>L-tyrosine amide</Name>
		</CrossReference>
		<CrossReference>
			<Source>PSI-MOD</Source>
			<Id>MOD:00108</Id>
			<Name>L-tyrosine amide</Name>
		</CrossReference>
		<CrossReference>
			<Source>PDBCC</Source>
			<Id>NH2</Id>
			<Name>amino group</Name>
		</CrossReference>
		<Condition>
			<Component component="1">
				<Id source="PDBCC">TYR</Id>
			</Component>
			<Component component="2">
				<Id source="PDBCC">NH2</Id>
			</Component>
			<Bond>
				<Atom component="1">C</Atom>
				<Atom component="2">N</Atom>
			</Bond>
		</Condition>
		<Occurrence>natural</Occurrence>
		<Category>attachment</Category>
		<Keyword>amidated carboxyl end</Keyword>
	</Entry>
	<Entry>
		<Id>0272</Id>
		<Description>A protein modification that effectively converts an L-valine residue to L-valine amide.</Description>
		<SystematicName>(S)-2-amino-3-methylbutanamide</SystematicName>
		<CrossReference>
			<Source>RESID</Source>
			<Id>AA0100</Id>
			<Name>L-valine amide</Name>
		</CrossReference>
		<CrossReference>
			<Source>PSI-MOD</Source>
			<Id>MOD:00109</Id>
			<Name>L-valine amide</Name>
		</CrossReference>
		<CrossReference>
			<Source>PDBCC</Source>
			<Id>NH2</Id>
			<Name>amino group</Name>
		</CrossReference>
		<Condition>
			<Component component="1">
				<Id source="PDBCC">VAL</Id>
			</Component>
			<Component component="2">
				<Id source="PDBCC">NH2</Id>
			</Component>
			<Bond>
				<Atom component="1">C</Atom>
				<Atom component="2">N</Atom>
			</Bond>
		</Condition>
		<Occurrence>natural</Occurrence>
		<Category>attachment</Category>
		<Keyword>amidated carboxyl end</Keyword>
	</Entry>
	<Entry>
		<Id>0273</Id>
		<Description>A protein modification that effectively converts an L-cysteine residue to S-farnesyl-L-cysteine.</Description>
		<SystematicName>(2R)-2-amino-3-[(2E,6E)-3,7,11-trimethyldodeca-2,6,10-trienyl]sulfanylpropanoic acid</SystematicName>
		<CrossReference>
			<Source>RESID</Source>
			<Id>AA0102</Id>
			<Name>S-farnesyl-L-cysteine</Name>
		</CrossReference>
		<CrossReference>
			<Source>PSI-MOD</Source>
			<Id>MOD:00109</Id>
			<Name>S-farnesyl-L-cysteine</Name>
		</CrossReference>
		<CrossReference>
			<Source>PDBCC</Source>
			<Id>FAR</Id>
			<Name>farnesyl</Name>
		</CrossReference>
		<Condition>
			<Component component="1">
				<Id source="PDBCC">CYS</Id>
			</Component>
			<Component component="2">
				<Id source="PDBCC">FAR</Id>
			</Component>
			<Bond>
				<Atom component="1">SG</Atom>
				<Atom component="2">C1</Atom>
			</Bond>
		</Condition>
		<Occurrence>natural</Occurrence>
		<Category>attachment</Category>
		<Keyword>lipoprotein</Keyword>
		<Keyword>prenylation</Keyword>
		<Keyword>thioether bond</Keyword>
	</Entry>
	<Entry>
		<Id>0274</Id>
		<Description>A protein modification that effectively converts an L-cysteine residue to S-geranylgeranyl-L-cysteine.</Description>
		<SystematicName>(2R)-2-amino-3-[(2E,6E,10E)-3,7,11,15-tetramethylhexadeca-2,6,10,14-tetraenyl]sulfanylpropanoic acid</SystematicName>
		<CrossReference>
			<Source>RESID</Source>
			<Id>AA0104</Id>
			<Name>S-geranylgeranyl-L-cysteine</Name>
		</CrossReference>
		<CrossReference>
			<Source>PSI-MOD</Source>
			<Id>MOD:00113</Id>
			<Name>S-geranylgeranyl-L-cysteine</Name>
		</CrossReference>
		<CrossReference>
			<Source>PDBCC</Source>
			<Id>GER</Id>
			<Name>geran-8-yl geran</Name>
		</CrossReference>
		<Condition>
			<Component component="1">
				<Id source="PDBCC">CYS</Id>
			</Component>
			<Component component="2">
				<Id source="PDBCC">GER</Id>
			</Component>
			<Bond>
				<Atom component="1">SG</Atom>
				<Atom component="2">C1</Atom>
			</Bond>
		</Condition>
		<Occurrence>natural</Occurrence>
		<Category>attachment</Category>
		<Keyword>lipoprotein</Keyword>
		<Keyword>prenylation</Keyword>
		<Keyword>thioether bond</Keyword>
	</Entry>
	<Entry>
		<Id>0275</Id>
		<Description>A protein modification that effectively converts an L-cysteine, L-serine, or L-tyrosine residue to pyruvic acid.</Description>
		<SystematicName>2-oxopropanoic acid</SystematicName>
		<CrossReference>
			<Source>PDBCC</Source>
			<Id>PYR</Id>
			<Name>pyruvic acid</Name>
		</CrossReference>
		<CrossReference>
			<Source>RESID</Source>
			<Id>AA0127</Id>
			<Name>pyruvic acid</Name>
		</CrossReference>
		<CrossReference>
			<Source>PSI-MOD</Source>
			<Id>MOD:00136</Id>
			<Name>pyruvic acid</Name>
		</CrossReference>
		<CrossReference>
			<Source>PSI-MOD</Source>
			<Id>MOD:00807</Id>
			<Name>pyruvic acid</Name>
		</CrossReference>
		<CrossReference>
			<Source>PSI-MOD</Source>
			<Id>MOD:01661</Id>
			<Name>pyruvic acid</Name>
		</CrossReference>
		<Condition>
			<Component component="1">
				<Id source="PDBCC">PYR</Id>
			</Component>
		</Condition>
		<Occurrence>natural</Occurrence>
		<Category>modified residue</Category>
		<Keyword>blocked amino end</Keyword>
	</Entry>
	<Entry>
		<Id>0276</Id>
		<Description>A protein modification that effectively converts an L-threonine residue into 2-oxobutanoic acid.</Description>
		<SystematicName>2-oxobutanoic acid</SystematicName>
		<CrossReference>
			<Source>PDBCC</Source>
			<Id>2KT</Id>
			<Name>2-oxobutanoic acid</Name>
		</CrossReference>
		<CrossReference>
			<Source>RESID</Source>
			<Id>AA0129</Id>
			<Name>2-oxobutanoic acid</Name>
		</CrossReference>
		<CrossReference>
			<Source>PSI-MOD</Source>
			<Id>MOD:00138</Id>
			<Name>2-oxobutanoic acid</Name>
		</CrossReference>
		<Condition>
			<Component component="1">
				<Id source="PDBCC">2KT</Id>
			</Component>
		</Condition>
		<Occurrence>natural</Occurrence>
		<Category>modified residue</Category>
		<Keyword>blocked amino end</Keyword>
	</Entry>
	<Entry>
		<Id>0277</Id>
		<Description>A protein modification that effectively results from forming an adduct between a cysteine residue and the porphyrin compound heme b, (7,12-diethenyl-3,8,13,17-tetramethylporphyrin-2,18-dipropanoato)iron.</Description>
		<SystematicName>[12-ethenyl-7-((S)-1-[(R)-2-amino-2-carboxy]ethylsulfanyl)ethyl-3,8,13,17-tetramethyl-21H,23H-porphine-2,18-bis(2-carboxyethyl)-N21,N22,N23,N24]-ferrate</SystematicName>
		<CrossReference>
			<Source>RESID</Source>
			<Id>AA0135</Id>
			<Name>heme-L-cysteine</Name>
		</CrossReference>
		<CrossReference>
			<Source>PSI-MOD</Source>
			<Id>MOD:00144</Id>
			<Name>heme-L-cysteine</Name>
		</CrossReference>
		<CrossReference>
			<Source>PDBCC</Source>
			<Id>HEM</Id>
			<Name>protoporphyrin IX containing Fe</Name>
		</CrossReference>
		<Condition>
			<Component component="1">
				<Id source="PDBCC">CYS</Id>
			</Component>
			<Component component="2">
				<Id source="PDBCC">HEM</Id>
			</Component>
			<Bond>
				<Atom component="1">SG</Atom>
				<Atom component="2">*</Atom>
			</Bond>
		</Condition>
		<Occurrence>natural</Occurrence>
		<Category>attachment</Category>
		<Keyword>chromoprotein</Keyword>
		<Keyword>heme</Keyword>
		<Keyword>iron</Keyword>
		<Keyword>metalloprotein</Keyword>
		<Keyword>thioether bond</Keyword>
	</Entry>
	<Entry>
		<Id>0278</Id>
		<Description>A protein modification that effectively converts an L-tyrosine residue to L-3',4'-dihydroxyphenylalanine.</Description>
		<SystematicName>(S)-2-amino-3-(3,4-dihydroxyphenyl)propanoic acid</SystematicName>
		<CrossReference>
			<Source>PDBCC</Source>
			<Id>DAH</Id>
			<Name>3,4-dihydroxyphenylalanine</Name>
		</CrossReference>
		<CrossReference>
			<Source>RESID</Source>
			<Id>AA0146</Id>
			<Name>L-3',4'-dihydroxyphenylalanine</Name>
		</CrossReference>
		<CrossReference>
			<Source>PSI-MOD</Source>
			<Id>MOD:00155</Id>
			<Name>L-3',4'-dihydroxyphenylalanine</Name>
		</CrossReference>
		<Condition>
			<Component component="1">
				<Id source="PDBCC">DAH</Id>
			</Component>
		</Condition>
		<Occurrence>natural</Occurrence>
		<Category>modified residue</Category>
		<Keyword>hydroxylation</Keyword>
	</Entry>
	<Entry>
		<Id>0279</Id>
		<Description>A protein modification that effectively converts an L-tryptophan residue to L-6'-chlorotryptophan.</Description>
		<SystematicName>(2S)-2-amino-3-(6-chloro-1H-indol-3-yl)propanoic acid</SystematicName>
		<CrossReference>
			<Source>PDBCC</Source>
			<Id>6CW</Id>
			<Name>6-chloro-L-tryptophan</Name>
		</CrossReference>
		<CrossReference>
			<Source>RESID</Source>
			<Id>AA0180</Id>
			<Name>6'-chloro-L-tryptophan</Name>
		</CrossReference>
		<CrossReference>
			<Source>PSI-MOD</Source>
			<Id>MOD:00886</Id>
			<Name>L-6'-chlorotryptophan</Name>
		</CrossReference>
		<Condition>
			<Component component="1">
				<Id source="PDBCC">6CW</Id>
			</Component>
		</Condition>
		<Occurrence>natural</Occurrence>
		<Category>modified residue</Category>
		<Keyword>chlorine</Keyword>
	</Entry>
	<Entry>
		<Id>0280</Id>
		<Description>A protein modification that effectively converts an L-threonine residue to dehydrobutyrine.</Description>
		<SystematicName>(2Z)-2-aminobut-2-enoic acid</SystematicName>
		<CrossReference>
			<Source>PDBCC</Source>
			<Id>DBU</Id>
			<Name>(2Z)-2-aminobut-2-enoic acid</Name>
		</CrossReference>
		<CrossReference>
			<Source>RESID</Source>
			<Id>AA0182</Id>
			<Name>(Z)-dehydrobutyrine</Name>
		</CrossReference>
		<CrossReference>
			<Source>PSI-MOD</Source>
			<Id>MOD:00190</Id>
			<Name>dehydrobutyrine (Thr)</Name>
		</CrossReference>
		<Condition>
			<Component component="1">
				<Id source="PDBCC">DBU</Id>
			</Component>
		</Condition>
		<Occurrence>natural</Occurrence>
		<Category>modified residue</Category>
		<Keyword></Keyword>
	</Entry>
	<Entry>
		<Id>0281</Id>
		<Description>A protein modification that effectively converts an L-serine residue to an amino-terminal lactic acid.</Description>
		<SystematicName>2-hydroxypropanoic acid</SystematicName>
		<CrossReference>
			<Source>PDBCC</Source>
			<Id>LAC</Id>
			<Name>lactic acid</Name>
		</CrossReference>
		<CrossReference>
			<Source>RESID</Source>
			<Id>AA0186</Id>
			<Name>lactic acid</Name>
		</CrossReference>
		<CrossReference>
			<Source>PSI-MOD</Source>
			<Id>MOD:00194</Id>
			<Name>lactic acid</Name>
		</CrossReference>
		<Condition>
			<Component component="1">
				<Id source="PDBCC">LAC</Id>
			</Component>
		</Condition>
		<Occurrence>natural</Occurrence>
		<Category>modified residue</Category>
		<Keyword>blocked amino end</Keyword>
	</Entry>
	<Entry>
		<Id>0282</Id>
		<Description>A protein modification that effectively converts an L-methionine residue to D-methionine.</Description>
		<SystematicName>(R)-2-amino-4-(methylsulfanyl)butanoic acid</SystematicName>
		<CrossReference>
			<Source>PDBCC</Source>
			<Id>MED</Id>
			<Name>D-methionine</Name>
		</CrossReference>
		<CrossReference>
			<Source>RESID</Source>
			<Id>AA0193</Id>
			<Name>D-methionine</Name>
		</CrossReference>
		<CrossReference>
			<Source>PSI-MOD</Source>
			<Id>MOD:00200</Id>
			<Name>D-methionine</Name>
		</CrossReference>
		<Condition>
			<Component component="1">
				<Id source="PDBCC">MED</Id>
			</Component>
		</Condition>
		<Occurrence>natural</Occurrence>
		<Category>modified residue</Category>
		<Keyword>D-amino acid</Keyword>
	</Entry>
	<Entry>
		<Id>0283</Id>
		<Description>A protein modification that effectively converts an L-phenylalanine residue to D-phenylalanine.</Description>
		<SystematicName>(R)-2-amino-3-phenylpropanoic acid</SystematicName>
		<CrossReference>
			<Source>PDBCC</Source>
			<Id>DPN</Id>
			<Name>D-phenylalanine</Name>
		</CrossReference>
		<CrossReference>
			<Source>RESID</Source>
			<Id>AA0194</Id>
			<Name>D-phenylalanine</Name>
		</CrossReference>
		<CrossReference>
			<Source>PSI-MOD</Source>
			<Id>MOD:00201</Id>
			<Name>D-phenylalanine</Name>
		</CrossReference>
		<Condition>
			<Component component="1">
				<Id source="PDBCC">DPN</Id>
			</Component>
		</Condition>
		<Occurrence>natural</Occurrence>
		<Category>modified residue</Category>
		<Keyword>D-amino acid</Keyword>
	</Entry>
	<Entry>
		<Id>0284</Id>
		<Description>A protein modification that effectively converts a source amino acid residue to D-serine.</Description>
		<SystematicName>(R)-2-amino-3-hydroxypropanoic acid</SystematicName>
		<CrossReference>
			<Source>PDBCC</Source>
			<Id>DSN</Id>
			<Name>D-serine</Name>
		</CrossReference>
		<CrossReference>
			<Source>RESID</Source>
			<Id>AA0195</Id>
			<Name>D-serine</Name>
		</CrossReference>
		<CrossReference>
			<Source>PSI-MOD</Source>
			<Id>MOD:00891</Id>
			<Name>D-serine</Name>
		</CrossReference>
		<Condition>
			<Component component="1">
				<Id source="PDBCC">DSN</Id>
			</Component>
		</Condition>
		<Occurrence>natural</Occurrence>
		<Category>modified residue</Category>
		<Keyword>D-amino acid</Keyword>
	</Entry>
	<Entry>
		<Id>0285</Id>
		<Description>A protein modification that effectively converts an L-leucine residue to D-leucine.</Description>
		<SystematicName>(2R)-2-amino-4-methylpentanoic acid</SystematicName>
		<CrossReference>
			<Source>PDBCC</Source>
			<Id>DLE</Id>
			<Name>D-leucine</Name>
		</CrossReference>
		<CrossReference>
			<Source>RESID</Source>
			<Id>AA0197</Id>
			<Name>D-leucine</Name>
		</CrossReference>
		<CrossReference>
			<Source>PSI-MOD</Source>
			<Id>MOD:00204</Id>
			<Name>D-leucine</Name>
		</CrossReference>
		<Condition>
			<Component component="1">
				<Id source="PDBCC">DLE</Id>
			</Component>
		</Condition>
		<Occurrence>natural</Occurrence>
		<Category>modified residue</Category>
		<Keyword>D-amino acid</Keyword>
	</Entry>
	<Entry>
		<Id>0286</Id>
		<Description>A protein modification that effectively crosslinks an L-tyrosine residue and 5'-phosphoadenosine through a phosphodiester bond to form O4'-(phospho-5'-adenosine)-L-tyrosine.</Description>
		<SystematicName>(S)-2-amino-3-[4-(5'-adenosine phosphonoxy)phenyl]propanoic acid</SystematicName>
		<CrossReference>
			<Source>RESID</Source>
			<Id>AA0203</Id>
			<Name>O4'-(phospho-5'-adenosine)-L-tyrosine</Name>
		</CrossReference>
		<CrossReference>
			<Source>PSI-MOD</Source>
			<Id>MOD:00208</Id>
			<Name>O4'-(phospho-5'-adenosine)-L-tyrosine</Name>
		</CrossReference>
		<CrossReference>
			<Source>PDBCC</Source>
			<Id>AMP</Id>
			<Name>adenosine monophosphate</Name>
		</CrossReference>
		<Condition>
			<Component component="1">
				<Id source="PDBCC">TYR</Id>
			</Component>
			<Component component="2">
				<Id source="PDBCC">AMP</Id>
			</Component>
			<Bond>
				<Atom component="1">OH</Atom>
				<Atom component="2">P</Atom>
			</Bond>
		</Condition>
		<Occurrence>natural</Occurrence>
		<Category>attachment</Category>
		<Keyword>phosphoprotein</Keyword>
	</Entry>
	<Entry>
		<Id>0287</Id>
		<Description></Description>
		<SystematicName>(2S)-2-amino-5-([amino(phosphonoamino)methylidene]amino)pentanoic acid</SystematicName>
		<CrossReference>
			<Source>RESID</Source>
			<Id>AA0222</Id>
			<Name>omega-N-phospho-L-arginine</Name>
		</CrossReference>
		<CrossReference>
			<Source>PSI-MOD</Source>
			<Id>MOD:00227</Id>
			<Name>omega-N-phospho-L-arginine</Name>
		</CrossReference>
		<CrossReference>
			<Source>PDBCC</Source>
			<Id>PO3</Id>
			<Name>phosphite ion</Name>
		</CrossReference>
		<Condition>
			<Component component="1">
				<Id source="PDBCC">ARG</Id>
			</Component>
			<Component component="2">
				<Id source="PDBCC">PO3</Id>
			</Component>
			<Bond>
				<Atom component="1">*</Atom>
				<Atom component="2">P</Atom>
			</Bond>
		</Condition>
		<Occurrence>natural</Occurrence>
		<Category>attachment</Category>
		<Keyword>phosphoprotein</Keyword>
	</Entry>
	<Entry>
		<Id>0288</Id>
		<Description>A protein modification that effectively converts two L-cysteine residues, two L-histidine residues and a two-iron two-sulfur cluster to bis-L-cysteinyl bis-L-histidino diiron disulfide.</Description>
		<SystematicName>di-mu-sulfido(bis-S-cysteinyliron)(bis-N3'-histidinoiron)</SystematicName>
		<CrossReference>
			<Source>RESID</Source>
			<Id>AA0225</Id>
			<Name>bis-L-cysteinyl bis-L-histidino diiron disulfide</Name>
		</CrossReference>
		<CrossReference>
			<Source>PSI-MOD</Source>
			<Id>MOD:00230</Id>
			<Name>bis-L-cysteinyl bis-L-histidino diiron disulfide</Name>
		</CrossReference>
		<CrossReference>
			<Source>PDBCC</Source>
			<Id>FES</Id>
			<Name>Fe2/S2 (inorganic) cluster</Name>
		</CrossReference>
		<Condition>
			<Component component="1">
				<Id source="PDBCC">CYS</Id>
			</Component>
			<Component component="2">
				<Id source="PDBCC">CYS</Id>
			</Component>
			<Component component="3">
				<Id source="PDBCC">HIS</Id>
			</Component>
			<Component component="4">
				<Id source="PDBCC">HIS</Id>
			</Component>
			<Component component="5">
				<Id source="PDBCC">FES</Id>
			</Component>
			<Bond>
				<Atom component="1">SG</Atom>
				<Atom component="5">FE1,FE2</Atom>
			</Bond>
			<Bond>
				<Atom component="2">SG</Atom>
				<Atom component="5">FE1,FE2</Atom>
			</Bond>
			<Bond>
				<Atom component="3">ND1</Atom>
				<Atom component="5">FE1,FE2</Atom>
			</Bond>
			<Bond>
				<Atom component="4">ND1</Atom>
				<Atom component="5">FE1,FE2</Atom>
			</Bond>
		</Condition>
		<Occurrence>natural</Occurrence>
		<Category>crosslink4</Category>
		<Keyword>2Fe-2S</Keyword>
		<Keyword>metalloprotein</Keyword>
		<Keyword>Rieske iron-sulfur protein</Keyword>
	</Entry>
	<Entry>
		<Id>0289</Id>
		<Description>A protein modification that effectively crosslinks an L-lysine residue and 5'-phosphoadenosine through a phosphoramide ester bond to form N6-(phospho-5'-adenosine)-L-lysine.</Description>
		<SystematicName>(S)-2-amino-6-(5'-adenosine phosphonamino)hexanoic acid</SystematicName>
		<CrossReference>
			<Source>RESID</Source>
			<Id>AA0227</Id>
			<Name>N6-(phospho-5'-adenosine)-L-lysine</Name>
		</CrossReference>
		<CrossReference>
			<Source>PSI-MOD</Source>
			<Id>MOD:00232</Id>
			<Name>N6-(phospho-5'-adenosine)-L-lysine</Name>
		</CrossReference>
		<CrossReference>
			<Source>PDBCC</Source>
			<Id>AMP</Id>
			<Name>adenosine monophospate</Name>
		</CrossReference>
		<Condition>
			<Component component="1">
				<Id source="PDBCC">LYS</Id>
			</Component>
			<Component component="2">
				<Id source="PDBCC">AMP</Id>
			</Component>
			<Bond>
				<Atom component="1">NZ</Atom>
				<Atom component="2">P</Atom>
			</Bond>
		</Condition>
		<Occurrence>natural</Occurrence>
		<Category>attachment</Category>
        <Keyword>phosphoprotein</Keyword>
	</Entry>
	<Entry>
		<Id>0291</Id>
		<Description>A protein modification that effectively crosslinks an L-cysteine residue and an L-serine residue to form L-cysteine oxazoline-4-carboxylic acid.</Description>
		<SystematicName>(4S)-2-[(1R)-1-amino-2-sulfanylethyl]-4,5-dihydro-1,3-oxazole-4-carboxylic acid</SystematicName>
		<CrossReference>
			<Source>RESID</Source>
			<Id>AA0239</Id>
			<Name>L-cysteine oxazoline-4-carboxylic acid</Name>
		</CrossReference>
		<CrossReference>
			<Source>PSI-MOD</Source>
			<Id>MOD:00244</Id>
			<Name>L-cysteine oxazoline-4-carboxylic acid</Name>
		</CrossReference>
		<Condition>
			<Component component="1">
				<Id source="PDBCC">CYS</Id>
			</Component>
			<Component component="2">
				<Id source="PDBCC">SER</Id>
			</Component>
			<Bond>
				<Atom component="1">C</Atom>
				<Atom component="2">N</Atom>
			</Bond>
			<Bond>
				<Atom component="1">C</Atom>
				<Atom component="2">OG</Atom>
			</Bond>
		</Condition>
		<Occurrence>natural</Occurrence>
		<Category>crosslink1</Category>
		<Keyword>oxazole/thiazole ring</Keyword>
	</Entry>
	<Entry>
		<Id>0292</Id>
		<Description>A protein modification that effectively crosslinks an L-cysteine residue and an L-serine residue to form L-cysteine oxazole-4-carboxylic acid.</Description>
		<SystematicName>2-[(1R)-1-amino-2-sulfanylethyl]-1,3-oxazole-4-carboxylic acid</SystematicName>
		<CrossReference>
			<Source>RESID</Source>
			<Id>AA0238</Id>
			<Name>L-cysteine oxazole-4-carboxylic acid</Name>
		</CrossReference>
		<CrossReference>
			<Source>PSI-MOD</Source>
			<Id>MOD:00243</Id>
			<Name>L-cysteine oxazole-4-carboxylic acid</Name>
		</CrossReference>
		<Condition>
			<Component component="1">
				<Id source="PDBCC">CYS</Id>
			</Component>
			<Component component="2">
				<Id source="PDBCC">SER</Id>
			</Component>
			<Bond>
				<Atom component="1">C</Atom>
				<Atom component="2">N</Atom>
			</Bond>
			<Bond>
				<Atom component="1">C</Atom>
				<Atom component="2">OG</Atom>
			</Bond>
		</Condition>
		<Occurrence>natural</Occurrence>
		<Category>crosslink1</Category>
		<Keyword>oxazole/thiazole ring</Keyword>
	</Entry>
	<Entry>
		<Id>0293</Id>
		<Description>A protein modification that effectively crosslinks a glycine residue and an L-serine residue to form glycine oxazole-4-carboxylic acid.</Description>
		<SystematicName>2-aminomethyl-1,3-oxazole-4-carboxylic acid</SystematicName>
		<CrossReference>
			<Source>RESID</Source>
			<Id>AA0240</Id>
			<Name>glycine oxazole-4-carboxylic acid</Name>
		</CrossReference>
		<CrossReference>
			<Source>PSI-MOD</Source>
			<Id>MOD:00243</Id>
			<Name>glycine oxazole-4-carboxylic acid</Name>
		</CrossReference>
		<Condition>
			<Component component="1">
				<Id source="PDBCC">GLY</Id>
			</Component>
			<Component component="2">
				<Id source="PDBCC">SER</Id>
			</Component>
			<Bond>
				<Atom component="1">C</Atom>
				<Atom component="2">N</Atom>
			</Bond>
			<Bond>
				<Atom component="1">C</Atom>
				<Atom component="2">OG</Atom>
			</Bond>
		</Condition>
		<Occurrence>natural</Occurrence>
		<Category>crosslink1</Category>
		<Keyword>oxazole/thiazole ring</Keyword>
	</Entry>
	<Entry>
		<Id>0294</Id>
		<Description>A protein modification that effectively crosslinks an L-cysteine residue and a glycine residue to form glycine thiazole-4-carboxylic acid.</Description>
		<SystematicName>2-(aminomethyl)-1,3-thiazole-4-carboxylic acid</SystematicName>
		<CrossReference>
			<Source>RESID</Source>
			<Id>AA0241</Id>
			<Name>glycine thiazole-4-carboxylic acid</Name>
		</CrossReference>
		<CrossReference>
			<Source>PSI-MOD</Source>
			<Id>MOD:00246</Id>
			<Name>glycine thiazole-4-carboxylic acid</Name>
		</CrossReference>
		<Condition>
			<Component component="1">
				<Id source="PDBCC">GLY</Id>
			</Component>
			<Component component="2">
				<Id source="PDBCC">CYS</Id>
			</Component>
			<Bond>
				<Atom component="1">C</Atom>
				<Atom component="2">N</Atom>
			</Bond>
			<Bond>
				<Atom component="1">C</Atom>
				<Atom component="2">SG</Atom>
			</Bond>
		</Condition>
		<Occurrence>natural</Occurrence>
		<Category>crosslink1</Category>
		<Keyword>oxazole/thiazole ring</Keyword>
		<Keyword>thioether bond</Keyword>
	</Entry>
	<Entry>
		<Id>0295</Id>
		<Description>A protein modification that effectively crosslinks an L-cysteine residue and an L-serine residue to form L-serine thiazole-4-carboxylic acid.</Description>
		<SystematicName>2-[(1S)-1-amino-2-hydroxyethyl]-1,3-thiazole-4-carboxylic acid</SystematicName>
		<CrossReference>
			<Source>RESID</Source>
			<Id>AA0242</Id>
			<Name>L-serine thiazole-4-carboxylic acid</Name>
		</CrossReference>
		<CrossReference>
			<Source>PSI-MOD</Source>
			<Id>MOD:00247</Id>
			<Name>L-serine thiazole-4-carboxylic acid</Name>
		</CrossReference>
		<Condition>
			<Component component="1">
				<Id source="PDBCC">SER</Id>
			</Component>
			<Component component="2">
				<Id source="PDBCC">CYS</Id>
			</Component>
			<Bond>
				<Atom component="1">C</Atom>
				<Atom component="2">N</Atom>
			</Bond>
			<Bond>
				<Atom component="1">C</Atom>
				<Atom component="2">SG</Atom>
			</Bond>
		</Condition>
		<Occurrence>natural</Occurrence>
		<Category>crosslink1</Category>
		<Keyword>oxazole/thiazole ring</Keyword>
		<Keyword>thioether bond</Keyword>
	</Entry>
	<Entry>
		<Id>0296</Id>
		<Description>A protein modification that effectively crosslinks an L-cysteine residue and an L-phenylalanine residue to form L-phenylalanine thiazole-4-carboxylic acid.</Description>
		<SystematicName>2-[(1S)-1-amino-2-phenylethyl]-1,3-thiazole-4-carboxylic acid</SystematicName>
		<CrossReference>
			<Source>RESID</Source>
			<Id>AA0243</Id>
			<Name>L-phenylalanine thiazole-4-carboxylic acid</Name>
		</CrossReference>
		<CrossReference>
			<Source>PSI-MOD</Source>
			<Id>MOD:00248</Id>
			<Name>L-phenylalanine thiazole-4-carboxylic acid</Name>
		</CrossReference>
		<Condition>
			<Component component="1">
				<Id source="PDBCC">PHE</Id>
			</Component>
			<Component component="2">
				<Id source="PDBCC">CYS</Id>
			</Component>
			<Bond>
				<Atom component="1">C</Atom>
				<Atom component="2">N</Atom>
			</Bond>
			<Bond>
				<Atom component="1">C</Atom>
				<Atom component="2">SG</Atom>
			</Bond>
		</Condition>
		<Occurrence>natural</Occurrence>
		<Category>crosslink1</Category>
		<Keyword>oxazole/thiazole ring</Keyword>
		<Keyword>thioether bond</Keyword>
	</Entry>
	<Entry>
		<Id>0297</Id>
		<Description>A protein modification that effectively crosslinks two L-cysteine residues to form L-cysteine thiazole-4-carboxylic acid.</Description>
		<SystematicName>2-[(1S)-1-amino-2-sulfanylethyl]-1,3-thiazole-4-carboxylic acid</SystematicName>
		<CrossReference>
			<Source>RESID</Source>
			<Id>AA0244</Id>
			<Name>L-cysteine thiazole-4-carboxylic acid</Name>
		</CrossReference>
		<CrossReference>
			<Source>PSI-MOD</Source>
			<Id>MOD:00249</Id>
			<Name>L-cysteine thiazole-4-carboxylic acid</Name>
		</CrossReference>
		<Condition>
			<Component component="1">
				<Id source="PDBCC">CYS</Id>
			</Component>
			<Component component="2">
				<Id source="PDBCC">CYS</Id>
			</Component>
			<Bond>
				<Atom component="1">C</Atom>
				<Atom component="2">N</Atom>
			</Bond>
			<Bond>
				<Atom component="1">C</Atom>
				<Atom component="2">SG</Atom>
			</Bond>
		</Condition>
		<Occurrence>natural</Occurrence>
		<Category>crosslink1</Category>
		<Keyword>oxazole/thiazole ring</Keyword>
		<Keyword>thioether bond</Keyword>
	</Entry>
	<Entry>
		<Id>0298</Id>
		<Description>A protein modification that effectively crosslinks an L-cysteine residue and an L-lysine residue to form L-lysine thiazole-4-carboxylic acid.</Description>
		<SystematicName>2-[(1S)-1,5-diaminopentyl]-1,3-thiazole-4-carboxylic acid</SystematicName>
		<CrossReference>
			<Source>RESID</Source>
			<Id>AA0245</Id>
			<Name>L-lysine thiazole-4-carboxylic acid</Name>
		</CrossReference>
		<CrossReference>
			<Source>PSI-MOD</Source>
			<Id>MOD:00250</Id>
			<Name>L-lysine thiazole-4-carboxylic acid</Name>
		</CrossReference>
		<Condition>
			<Component component="1">
				<Id source="PDBCC">CYS</Id>
			</Component>
			<Component component="2">
				<Id source="PDBCC">LYS</Id>
			</Component>
			<Bond>
				<Atom component="1">C</Atom>
				<Atom component="2">SG</Atom>
			</Bond>
			<Bond>
				<Atom component="1">C</Atom>
				<Atom component="2">N</Atom>
			</Bond>
		</Condition>
		<Occurrence>natural</Occurrence>
		<Category>crosslink1</Category>
		<Keyword>oxazole/thiazole ring</Keyword>
		<Keyword>thioether bond</Keyword>
	</Entry>
	<Entry>
		<Id>0299</Id>
		<Description>A protein modification that effectively cross-links an L-cysteine residue and an L-threonine residue by a thioether bond to form S-(2-aminovinyl)-3-methyl-D-cysteine.</Description>
		<SystematicName>(2S,3S)-2-amino-3-[((Z)-2-aminovinyl)sulfanyl]butanoic acid</SystematicName>
		<CrossReference>
			<Source>RESID</Source>
			<Id>AA0253</Id>
			<Name>S-(2-aminovinyl)-3-methyl-D-cysteine</Name>
		</CrossReference>
		<CrossReference>
			<Source>PSI-MOD</Source>
			<Id>MOD:00258</Id>
			<Name>S-(2-aminovinyl)-3-methyl-D-cysteine</Name>
		</CrossReference>
		<CrossReference>
			<Source>PDBCC</Source>
			<Id>TEE</Id>
			<Name>2-amino-ethenethiol</Name>
		</CrossReference>
		<Condition>
			<Component component="1">
				<Id source="PDBCC">THR</Id>
			</Component>
			<Component component="2">
				<Id source="PDBCC">TEE</Id>
			</Component>
			<Bond>
				<Atom component="1">CB</Atom>
				<Atom component="2">SG</Atom>
			</Bond>
		</Condition>
		<Occurrence>natural</Occurrence>
		<Category>attachment</Category>
		<Keyword>blocked carboxyl end</Keyword>
		<Keyword>lanthionine</Keyword>
		<Keyword>thioether bond</Keyword>
	</Entry>
	<Entry>
		<Id>0300</Id>
		<Description>A protein modification that inserts or replaces a residue with an L-pyrrolysine residue, a natural pretranslational modification.</Description>
		<SystematicName>(2R)-2-amino-6-[(2R,3R)-3-methyl-3,4-dihydro-2H-pyrrol-2-ylcarbonyl]aminohexanoic acid</SystematicName>
		<CrossReference>
			<Source>PDBCC</Source>
			<Id>PYL</Id>
			<Name>N6-{[(2R,3R)-3-methyl-3,4-dihydro-2H-pyrrol-2-yl]carbonyl}-L-lysine</Name>
		</CrossReference>
		<CrossReference>
			<Source>RESID</Source>
			<Id>AA0321</Id>
			<Name>L-pyrrolysine</Name>
		</CrossReference>
		<CrossReference>
			<Source>PSI-MOD</Source>
			<Id>MOD:01187</Id>
			<Name>L-pyrrolysine residue</Name>
		</CrossReference>
		<Condition>
			<Component component="1">
				<Id source="PDBCC">PYL</Id>
			</Component>
		</Condition>
		<Occurrence>natural</Occurrence>
		<Category>modified residue</Category>
		<Keyword>pretranslational modification</Keyword>
	</Entry>
	<Entry>
		<Id>0301</Id>
		<Description>A protein modification that effectively converts an L-glutamic acid residue to L-2-aminobutanoic acid.</Description>
		<SystematicName>(S)-2-aminobutanoic acid</SystematicName>
		<CrossReference>
			<Source>PDBCC</Source>
			<Id>ABA</Id>
			<Name>alpha-aminobutyric acid</Name>
		</CrossReference>
		<CrossReference>
			<Source>RESID</Source>
			<Id>AA0409</Id>
			<Name>L-2-aminobutanoic acid</Name>
		</CrossReference>
		<CrossReference>
			<Source>PSI-MOD</Source>
			<Id>MOD:00819</Id>
			<Name>L-2-aminobutanoic acid (Glu)</Name>
		</CrossReference>
		<Condition>
			<Component component="1">
				<Id source="PDBCC">ABA</Id>
			</Component>
		</Condition>
		<Occurrence>natural</Occurrence>
		<Category>modified residue</Category>
		<Keyword></Keyword>
	</Entry>
	<Entry>
		<Id>0302</Id>
		<Description>A protein modification that effectively crosslinks an L-cysteine residue and an L-isoleucine residue to form L-isoleucine thiazole-4-carboxylic acid.</Description>
		<SystematicName>2-[(1S,2S)-1-amino-2-methylbutyl]-1,3-thiazole-4-carboxylic acid</SystematicName>
		<CrossReference>
			<Source>RESID</Source>
			<Id>AA0466</Id>
			<Name>L-isoleucine thiazole-4-carboxylic acid</Name>
		</CrossReference>
		<CrossReference>
			<Source>PSI-MOD</Source>
			<Id>MOD:01389</Id>
			<Name>L-isoleucine thiazole-4-carboxylic acid</Name>
		</CrossReference>
		<Condition>
			<Component component="1">
				<Id source="PDBCC">ILE</Id>
			</Component>
			<Component component="2">
				<Id source="PDBCC">CYS</Id>
			</Component>
			<Bond>
				<Atom component="1">C</Atom>
				<Atom component="2">N</Atom>
			</Bond>
			<Bond>
				<Atom component="1">C</Atom>
				<Atom component="2">SG</Atom>
			</Bond>
		</Condition>
		<Occurrence>natural</Occurrence>
		<Category>crosslink1</Category>
		<Keyword>oxazole/thiazole ring</Keyword>
		<Keyword>thioether bond</Keyword>
	</Entry>
	<Entry>
		<Id>0303</Id>
		<Description>A protein modification that effectively crosslinks an L-cysteine residue and an L-valine residue to form L-valine thiazole-4-carboxylic acid.</Description>
		<SystematicName>2-[(1S)-1-amino-2-methylpropyl]-1,3-thiazole-4-carboxylic acid</SystematicName>
		<CrossReference>
			<Source>RESID</Source>
			<Id>AA0467</Id>
			<Name>L-valine thiazole-4-carboxylic acid</Name>
		</CrossReference>
		<CrossReference>
			<Source>PSI-MOD</Source>
			<Id>MOD:01390</Id>
			<Name>L-valine thiazole-4-carboxylic acid</Name>
		</CrossReference>
		<Condition>
			<Component component="1">
				<Id source="PDBCC">VAL</Id>
			</Component>
			<Component component="2">
				<Id source="PDBCC">CYS</Id>
			</Component>
			<Bond>
				<Atom component="1">C</Atom>
				<Atom component="2">N</Atom>
			</Bond>
			<Bond>
				<Atom component="1">C</Atom>
				<Atom component="2">SG</Atom>
			</Bond>
		</Condition>
		<Occurrence>natural</Occurrence>
		<Category>crosslink1</Category>
		<Keyword>oxazole/thiazole ring</Keyword>
		<Keyword>thioether bond</Keyword>
	</Entry>
	<Entry>
		<Id>0304</Id>
		<Description>A protein modification that effectively converts an L-serine residue to O-(2,4-diacetamido-2,4-dideoxyglucosyl)-L-serine.</Description>
		<SystematicName>(2S)-2-amino-3-(2,4-diacetamido-2,4-dideoxy-beta-D-glucopyranosyloxy)propanoic acid</SystematicName>
		<CrossReference>
			<Source>RESID</Source>
			<Id>AA0499</Id>
			<Name>O-(2,4-diacetamido-2,4-dideoxyglucosyl)-L-serine</Name>
		</CrossReference>
		<CrossReference>
			<Source>PSI-MOD</Source>
			<Id>MOD:01589</Id>
			<Name>O-(2,4-diacetamido-2,4-dideoxyglucosyl)-L-serine</Name>
		</CrossReference>
		<CrossReference>
			<Source>PDBCC</Source>
			<Id>DT6</Id>
			<Name>2,4-bis(acetylamino)-1,5-anhydro-2,4-dideoxy-D-glucitol</Name>
		</CrossReference>
		<Condition>
			<Component component="1">
				<Id source="PDBCC">SER</Id>
			</Component>
			<Component component="2">
				<Id source="PDBCC">DT6</Id>
			</Component>
			<Bond>
				<Atom component="1">OG</Atom>
				<Atom component="2">C1</Atom>
			</Bond>
		</Condition>
		<Occurrence>natural</Occurrence>
		<Category>attachment</Category>
		<Keyword>glycoprotein</Keyword>
	</Entry>
	<Entry>
		<Id>0305</Id>
		<Description>A protein modification that effectively converts an L-tyrosine residue to 3'-nitro-L-tyrosine.</Description>
		<SystematicName>(2S)-2-amino-3-(4-hydroxy-3-nitrophenyl)propanoic acid</SystematicName>
		<CrossReference>
			<Source>PDBCC</Source>
			<Id>NIY</Id>
			<Name>meta-nitro-tyrosine</Name>
		</CrossReference>
		<CrossReference>
			<Source>RESID</Source>
			<Id>AA0537</Id>
			<Name>3'-nitro-L-tyrosine</Name>
		</CrossReference>
		<CrossReference>
			<Source>PSI-MOD</Source>
			<Id>MOD:01786</Id>
			<Name>3-nitro-L-tyrosine</Name>
		</CrossReference>
		<Condition>
			<Component component="1">
				<Id source="PDBCC">NIY</Id>
			</Component>
		</Condition>
		<Occurrence>natural</Occurrence>
		<Category>modified residue</Category>
		<Keyword></Keyword>
	</Entry>
	<Entry>
		<Id>0306</Id>
		<Description>A protein modification that effectively converts an L-tryptophan residue to a 2'-hydroxy-L-tryptophan.</Description>
		<SystematicName>(2S)-2-amino-3-(2-hydroxy-1H-indol-3-yl)propanoic acid</SystematicName>
		<CrossReference>
			<Source>PDBCC</Source>
			<Id>TRO</Id>
			<Name>2-hydroxy-tryptophan</Name>
		</CrossReference>
		<CrossReference>
			<Source>RESID</Source>
			<Id>AA0542</Id>
			<Name>2'-hydroxy-L-tryptophan</Name>
		</CrossReference>
		<CrossReference>
			<Source>PSI-MOD</Source>
			<Id>MOD:01816</Id>
			<Name>2'-hydroxy-L-tryptophan</Name>
		</CrossReference>
		<Condition>
			<Component component="1">
				<Id source="PDBCC">TRO</Id>
			</Component>
		</Condition>
		<Occurrence>artifactual</Occurrence>
		<Category>modified residue</Category>
		<Keyword>hydroxylation</Keyword>
	</Entry>
	<Entry>
		<Id>0307</Id>
		<Description>A protein modification that effectively converts an L-tryptophan residue to a 2'-oxo-L-tryptophan.</Description>
		<SystematicName>(2S)-2-amino-3-[(3S)-2-oxo-2,3-dihydro-1H-indol-3-yl]propanoic acid</SystematicName>
		<CrossReference>
			<Source>PDBCC</Source>
			<Id>TRO</Id>
			<Name>2-hydroxy-tryptophan</Name>
		</CrossReference>
		<CrossReference>
			<Source>RESID</Source>
			<Id>AA0543</Id>
			<Name>2'-oxo-L-tryptophan</Name>
		</CrossReference>
		<CrossReference>
			<Source>PSI-MOD</Source>
			<Id>MOD:01817</Id>
			<Name>oxidation of tryptophan to 2'-oxo-L-tryptophan</Name>
		</CrossReference>
		<Condition>
			<Component component="1">
				<Id source="PDBCC">TRO</Id>
			</Component>
		</Condition>
		<Occurrence>artifactual</Occurrence>
		<Category>modified residue</Category>
		<Keyword></Keyword>
	</Entry>
	<Entry>
		<Id>0308</Id>
		<Description>The amino group of the following amino acid forms a thiopeptide bond. This is an amino(sulfanyl)methylidene in the tautomeric form.</Description>
		<SystematicName>5-hydroxy-2-(3-methylbutanoyl)-1,3-oxazole-4-carbothioic O-acid</SystematicName>
		<CrossReference>
			<Source>PDBCC</Source>
			<Id>8LI</Id>
			<Name>(4Z)-4-[hydroxy(sulfanyl)methylidene]-2-(3-methylbutanoyl)-1,3-oxazol-5(4H)-one</Name>
		</CrossReference>
		<CrossReference>
			<Source>RESID</Source>
			<Id>AA0550</Id>
			<Name>2-(3-methylbutanoyl)-5-hydroxy-oxazole-4-carbothionic acid</Name>
		</CrossReference>
		<CrossReference>
			<Source>PSI-MOD</Source>
			<Comment>link to MOD:01844 is broken on PSI-MOD site</Comment>
			<Id>MOD:01844</Id>
			<Name>2-(3-methylbutanoyl)-5-hydroxy-oxazole-4-carbothionic acid</Name>
		</CrossReference>
		<Condition>
			<Component component="1">
				<Id source="PDBCC">8LI</Id>
			</Component>
		</Condition>
		<Occurrence>natural</Occurrence>
		<Category>modified residue</Category>
		<Keyword>imidazolinone/oxazolinone ring</Keyword>
	</Entry>
	<Entry>
		<Id>0309</Id>
		<Description>The amino group of the following amino acid forms a thiopeptide bond. This is an amino(sulfanyl)methylidene in the tautomeric form</Description>
		<SystematicName>5-hydroxy-2-[(2S)-pyrrolidin-2-yl]-1,3-oxazole-4-carbothioic O-acid</SystematicName>
		<CrossReference>
			<Source>PDBCC</Source>
			<Id>66G</Id>
			<Name>(4Z)-4-[hydroxy(sulfanyl)methylidene]-2-[(2S)-pyrrolidin-2-yl]-1,3-oxazol-5(4H)-one</Name>
		</CrossReference>
		<CrossReference>
			<Source>RESID</Source>
			<Id>AA0551</Id>
			<Name>L-proline 5-hydroxy-oxazole-4-carbothionic acid</Name>
		</CrossReference>
		<CrossReference>
			<Source>PSI-MOD</Source>
			<Comment>link to MOD:01844 is broken on PSI-MOD site</Comment>
			<Id>MOD:01844</Id>
			<Name>	L-proline 5-hydroxy-oxazole-4-carbothionic acid</Name>
		</CrossReference>
		<Condition>
			<Component component="1">
				<Id source="PDBCC">66G</Id>
			</Component>
		</Condition>
		<Occurrence>natural</Occurrence>
		<Category>modified residue</Category>
		<Keyword>imidazolinone/oxazolinone ring</Keyword>
	</Entry>
	<Entry>
		<Id>0310</Id>
		<Description>A protein modification that effectively trioxygenates an L-cysteine residue to L-cysteine sulfonic acid.</Description>
		<SystematicName>(2R)-2-amino-3-sulfopropanoic acid</SystematicName>
		<CrossReference>
			<Source>PDBCC</Source>
			<Id>OCS</Id>
			<Name>cysteinesulfonic acid</Name>
		</CrossReference>
		<CrossReference>
			<Source>RESID</Source>
			<Id>AA0556</Id>
			<Name>L-cysteine sulfonic acid</Name>
		</CrossReference>
		<CrossReference>
			<Source>PSI-MOD</Source>
			<Id>MOD:00460</Id>
			<Name>L-cysteic acid (L-cysteine sulfonic acid)</Name>
		</CrossReference>
		<Condition>
			<Component component="1">
				<Id source="PDBCC">OCS</Id>
			</Component>
		</Condition>
		<Occurrence>artifactual</Occurrence>
		<Category>modified residue</Category>
		<Keyword></Keyword>
	</Entry>
	<Entry>
		<Id>0311</Id>
		<Description>A protein modification that effectively converts a source amino acid residue to an N-formyl-L-methionine, a natural pretranslational modification.</Description>
		<SystematicName>(S)-2-formylamino-4-(methylsulfanyl)butanoic acid</SystematicName>
		<CrossReference>
			<Source>RESID</Source>
			<Id>AA0021</Id>
			<Name>N-formyl-L-methionine</Name>
		</CrossReference>
		<CrossReference>
			<Source>PSI-MOD</Source>
			<Id>MOD:00030</Id>
			<Name>N-formyl-L-methionine</Name>
		</CrossReference>
		<CrossReference>
			<Source>PDBCC</Source>
			<Id>FOR</Id>
			<Name>formyl group</Name>
		</CrossReference>
		<Condition>
			<Component component="1">
				<Id source="PDBCC">MET</Id>
				<Terminal>N</Terminal>
			</Component>
			<Component component="2">
				<Id source="PDBCC">FOR</Id>
			</Component>
			<Bond>
				<Atom component="1">N</Atom>
				<Atom component="2">C</Atom>
			</Bond>
		</Condition>
		<Category>attachment</Category>
		<Occurrence>natural</Occurrence>
		<Keyword>thioether bond</Keyword>
		<Keyword>blocked amino end</Keyword>
		<Keyword>formylation</Keyword>
		<Keyword>pretranslational modification</Keyword>
	</Entry>
	<Entry>
		<Id>0312</Id>
		<Description>A protein modification that effectively converts an L-lysine residue to N6-formyl-L-lysine.</Description>
		<SystematicName>(S)-2-amino-6-(formylamino)hexanoic acid</SystematicName>
		<CrossReference>
			<Source>RESID</Source>
			<Id>AA0211</Id>
			<Name>N6-formyl-L-lysine</Name>
		</CrossReference>
		<CrossReference>
			<Source>PSI-MOD</Source>
			<Id>MOD:00216</Id>
			<Name>N6-formyl-L-lysine</Name>
		</CrossReference>
		<CrossReference>
			<Source>PDBCC</Source>
			<Id>FOR</Id>
			<Name>formyl group</Name>
		</CrossReference>
		<Condition>
			<Component component="1">
				<Id source="PDBCC">LYS</Id>
			</Component>
			<Component component="2">
				<Id source="PDBCC">FOR</Id>
			</Component>
			<Bond>
				<Atom component="1">NZ</Atom>
				<Atom component="2">C</Atom>
			</Bond>
		</Condition>
		<Category>attachment</Category>
		<Occurrence>natural</Occurrence>
		<Keyword>formylation</Keyword>
	</Entry>
	<Entry>
		<Id>0313</Id>
		<Description>A protein modification that effectively crosslinks an L-alanine residue and a glycine residue to form L-alanine 5-imidazolinone glycine.</Description>
		<SystematicName>(2-[(1S)-1-aminoethyl]-5-oxo-4,5-dihydro-1H-imidazol-1-yl)acetic acid</SystematicName>
		<CrossReference>
			<Source>RESID</Source>
			<Id>AA0187</Id>
			<Name>L-alanine 5-imidazolinone glycine</Name>
		</CrossReference>
		<CrossReference>
			<Source>PDBCC</Source>
			<Id>AYG</Id>
			<Name>[(4E)-2-[(1S)-1-aminoethyl]-4-(4-hydroxybenzylidene)-5-oxo-4,5-dihydro-1H-imidazol-1-yl]acetic acid</Name>
		</CrossReference>
		<CrossReference>
			<Source>PDBCC</Source>
			<Id>CRQ</Id>
			<Name>[2-(3-carbamoyl-1-imino-propyl)-4-(4-hydroxy-benzylidene)-5-oxo-4,5-dihydro-imidazol-1-yl]-acetic acid</Name>
		</CrossReference>
		<CrossReference>
			<Source>PDBCC</Source>
			<Id>MDO</Id>
			<Name>{2-[(1S)-1-aminoethyl]-4-methylidene-5-oxo-4,5-dihydro-1H-imidazol-1-yl}acetic acid</Name>
		</CrossReference>
		<CrossReference>
			<Source>PDBCC</Source>
			<Id>X9Q</Id>
			<Name>{(2S)-2-[(1S)-1-aminoethyl]-4-benzyl-5-oxo-2,5-dihydro-1H-imidazol-1-yl}acetic acid</Name>
		</CrossReference>
		<CrossReference>
			<Source>PSI-MOD</Source>
			<Id>MOD:00195</Id>
			<Name>L-alanine 5-imidazolinone glycine</Name>
		</CrossReference>
		<Condition>
			<Component component="1">
				<Id source="PDBCC">AYG,CRQ,MDO,X9Q</Id>
			</Component>
		</Condition>
		<Category>modified residue</Category>
		<Occurrence>natural</Occurrence>
		<Keyword>imidazolinone/oxazolinone ring</Keyword>
	</Entry>
	<Entry>
		<Id>0314</Id>
		<Description>A protein modification that effectively crosslinks an L-cysteine residue and a glycine residue to form L-cysteine 5-imidazolinone glycine.</Description>
		<SystematicName>(2-[(1R)-1-amino-2-sulfanylethyl]-5-oxo-4,5-dihydro-1H-imidazol-1-yl)acetic acid</SystematicName>
		<CrossReference>
			<Source>RESID</Source>
			<Id>AA0188</Id>
			<Name>L-cysteine 5-imidazolinone glycine</Name>
		</CrossReference>
		<CrossReference>
			<Source>PDBCC</Source>
			<Id>GYC</Id>
			<Name>[(4Z)-2-[(1R)-1-amino-2-mercaptoethyl]-4-(4-hydroxybenzylidene)-5-oxo-4,5-dihydro-1H-imidazol-1-yl]acetic acid</Name>
		</CrossReference>
		<CrossReference>
			<Source>PSI-MOD</Source>
			<Id>MOD:00196</Id>
			<Name>L-cysteine 5-imidazolinone glycine</Name>
		</CrossReference>
		<Condition>
			<Component component="1">
				<Id source="PDBCC">GYC</Id>
			</Component>
		</Condition>
		<Category>modified residue</Category>
        <Occurrence>natural</Occurrence>
        <Keyword>imidazolinone/oxazolinone ring</Keyword>
        <Comment>from RCSB PDB</Comment>
		<Keyword>chromoprotein</Keyword>
    </Entry>
    <Entry>
        <Id>0315</Id>
        <Description>A protein modification that effectively crosslinks an L-histidine residue and 5'-phosphoadenosine through a phosphoramide ester bond to form 1'-(phospho-5'-adenosine)-L-histidine.</Description>
        <SystematicName>(2S)-2-amino-3-[1-(5'-adenosine phosphono)imidazol-4-yl]propanoic acid</SystematicName>
        <CrossReference>
            <Source>RESID</Source>
            <Id>AA0371</Id>
            <Name>1'-(phospho-5'-adenosine)-L-histidine</Name>
        </CrossReference>
        <CrossReference>
            <Source>PDBCC</Source>
            <Id>AMP</Id>
            <Name>adenosine monophosphate</Name>
        </CrossReference>
        <CrossReference>
            <Source>PSI-MOD</Source>
            <Id>MOD:00376</Id>
            <Name>1'-(phospho-5'-adenosine)-L-histidine</Name>
        </CrossReference>
        <Condition>

			<Component component="1">
				<Id source="PDBCC">HIS</Id>
			</Component>
			<Component component="2">
				<Id source="PDBCC">AMP</Id>
			</Component>
			<Bond>
				<Atom component="1">NE2</Atom>
				<Atom component="2">P</Atom>
			</Bond>
		</Condition>
		<Category>attachment</Category>
		<Occurrence>natural</Occurrence>
		<Keyword>phosphoprotein</Keyword>
	</Entry>
	<Entry>
		<Id>0316</Id>
		<Description>a protein modification that effectively forms a O3-(N-acetylaminoglucosyl)serine</Description>
		<SystematicName>(2S)-2-amino-3-(2-acetamido-2-deoxy-beta-D-glucopyranosyloxy)propanoic acid</SystematicName>
		<CrossReference>
			<Source>RESID</Source>
			<Id>AA0398</Id>
			<Name>O-(N-acetylamino)glucosyl-L-serine</Name>
		</CrossReference>
		<CrossReference>
			<Source>PDBCC</Source>
			<Id>NAG</Id>
			<Name>N-acetyl-D-glucosamine</Name>
		</CrossReference>
		<CrossReference>
			<Source>PSI-MOD</Source>
			<Id>MOD:00805</Id>
			<Name>O-(N-acetylaminoglucosyl)-L-serine</Name>
		</CrossReference>
		<Condition>
			<Component component="1">
				<Id source="PDBCC">SER</Id>
			</Component>
			<Component component="2">
				<Id source="PDBCC">NAG</Id>
			</Component>
			<Bond>
				<Atom component="1">OG</Atom>
				<Atom component="2">C1</Atom>
			</Bond>
		</Condition>
		<Category>attachment</Category>
		<Occurrence>natural</Occurrence>
		<Keyword>glycoprotein</Keyword>
	</Entry>
	<Entry>
		<Id>0317</Id>
		<Description>a protein modification that effectively forms a O3-(N-acetylaminoglucosyl)threonine</Description>
		<SystematicName>(2S,3R)-2-amino-3-(alpha-D-2-acetamido-2-deoxyglucopyranosyloxy)butanoic acid</SystematicName>
		<CrossReference>
			<Source>RESID</Source>
			<Id>AA0399</Id>
			<Name>O-(N-acetylamino)glucosyl-L-threonine</Name>
		</CrossReference>
		<CrossReference>
			<Source>PDBCC</Source>
			<Id>NDG</Id>
			<Name>2-(acetylamino)-2-deoxy-A-D-glucopyranose</Name>
		</CrossReference>
		<CrossReference>
			<Source>PSI-MOD</Source>
			<Id>MOD:00806</Id>
			<Name>O-(N-acetylaminoglucosyl)-L-threonine</Name>
		</CrossReference>
		<Condition>
			<Component component="1">
				<Id source="PDBCC">THR</Id>
			</Component>
			<Component component="2">
				<Id source="PDBCC">NDG</Id>
			</Component>
			<Bond>
				<Atom component="1">OG1</Atom>
				<Atom component="2">C1</Atom>
			</Bond>
		</Condition>
		<Category>attachment</Category>
		<Occurrence>natural</Occurrence>
		<Keyword>glycoprotein</Keyword>
	</Entry>
	<Entry>
		<Id>0318</Id>
		<Description>A protein modification that effectively crosslinks an L-aspartic acid residue and a glycine residue to form 2-imino-alanine 5-imidazolinone glycine.</Description>
		<SystematicName>(2-ethanimidoyl-5-oxo-4,5-dihydro-1H-imidazol-1-yl)acetic acid</SystematicName>
		<CrossReference>
			<Source>RESID</Source>
			<Id>AA0410</Id>
			<Name>2-imino-alanine 5-imidazolinone glycine</Name>
		</CrossReference>
		<CrossReference>
			<Source>PDBCC</Source>
			<Id>XYG</Id>
			<Name>[(4Z)-2-[(1Z)-ethanimidoyl]-4-(4-hydroxybenzylidene)-5-oxo-4,5-dihydro-1H-imidazol-1-yl]acetic acid</Name>
		</CrossReference>
		<CrossReference>
			<Source>PSI-MOD</Source>
			<Id>MOD:00820</Id>
			<Name>2-imino-alanine 5-imidazolinone glycine</Name>
		</CrossReference>
		<Condition>
			<Component component="1">
				<Id source="PDBCC">XYG</Id>
			</Component>
		</Condition>

        <Category>modified residue</Category>
        <Occurrence>natural</Occurrence>
        <Keyword>imidazolinone/oxazolinone ring</Keyword>
        <Comment>RCSB PDB added keyword chromoprotein</Comment>
		<Keyword>chromoprotein</Keyword>
    </Entry>
    <Entry>
        <Id>0319</Id>
        <Description>A protein modification that crosslinks an aspartic acid and the following glycine residue with the formation of (2-aminosuccinimidyl)acetic acid.</Description>
        <SystematicName>[(3S)-3-amino-2,5-dioxopyrrolidin-1-yl]acetic acid</SystematicName>
        <CrossReference>
            <Source>RESID</Source>
            <Id>AA0441</Id>
            <Name>(2-aminosuccinimidyl)acetic acid</Name>
        </CrossReference>
        <CrossReference>
            <Source>PDBCC</Source>
            <Id>SUI</Id>
            <Name>(3-amino-2,5-dioxo-1-pyrrolidinly)acetic acid</Name>
        </CrossReference>
        <CrossReference>
            <Source>PSI-MOD</Source>
            <Id>MOD:00952</Id>
            <Name>(2-aminosuccinimidyl)acetic acid</Name>
        </CrossReference>
        <Condition>
			<Component component="1">
				<Id source="PDBCC">SUI</Id>
			</Component>
		</Condition>
		<Category>modified residue</Category>
		<Occurrence>hypothetical</Occurrence>
	</Entry>
	<Entry>
		<Id>320</Id>
		<Description>Metal coordination</Description>
		<CrossReference>
			<Source>PDBCC</Source>
			<Id>AG</Id>
			<Name>silver ion</Name>
		</CrossReference>
		<Condition>
			<Component component="1">
				<Id source="PDBCC">*</Id>
			</Component>
			<Component component="2">
				<Id source="PDBCC">AG</Id>
			</Component>
			<Bond>
				<Atom component="1">*</Atom>
				<Atom component="2">*</Atom>
			</Bond>
		</Condition>
		<Occurrence>natural</Occurrence>
		<Category>undefined</Category>
		<Keyword>Metal coordination</Keyword>
	</Entry>
	<Entry>
		<Id>321</Id>
		<Description>Metal coordination</Description>
		<CrossReference>
			<Source>PDBCC</Source>
			<Id>AL</Id>
			<Name>aluminum ion</Name>
		</CrossReference>
		<Condition>
			<Component component="1">
				<Id source="PDBCC">*</Id>
			</Component>
			<Component component="2">
				<Id source="PDBCC">AL</Id>
			</Component>
			<Bond>
				<Atom component="1">*</Atom>
				<Atom component="2">*</Atom>
			</Bond>
		</Condition>
		<Occurrence>natural</Occurrence>
		<Category>undefined</Category>
		<Keyword>Metal coordination</Keyword>
	</Entry>
	<Entry>
		<Id>322</Id>
		<Description>Metal coordination</Description>
		<CrossReference>
			<Source>PDBCC</Source>
			<Id>AU</Id>
			<Name>gold ion</Name>
		</CrossReference>
		<Condition>
			<Component component="1">
				<Id source="PDBCC">*</Id>
			</Component>
			<Component component="2">
				<Id source="PDBCC">AU</Id>
			</Component>
			<Bond>
				<Atom component="1">*</Atom>
				<Atom component="2">*</Atom>
			</Bond>
		</Condition>
		<Occurrence>natural</Occurrence>
		<Category>undefined</Category>
		<Keyword>Metal coordination</Keyword>
	</Entry>
	<Entry>
		<Id>323</Id>
		<Description>Metal coordination</Description>
		<CrossReference>
			<Source>PDBCC</Source>
			<Id>AU3</Id>
			<Name>gold 3+ ion</Name>
		</CrossReference>
		<Condition>
			<Component component="1">
				<Id source="PDBCC">*</Id>
			</Component>
			<Component component="2">
				<Id source="PDBCC">AU3</Id>
			</Component>
			<Bond>
				<Atom component="1">*</Atom>
				<Atom component="2">*</Atom>
			</Bond>
		</Condition>
		<Occurrence>natural</Occurrence>
		<Category>undefined</Category>
		<Keyword>Metal coordination</Keyword>
	</Entry>
	<Entry>
		<Id>324</Id>
		<Description>Metal coordination</Description>
		<CrossReference>
			<Source>PDBCC</Source>
			<Id>BA</Id>
			<Name>barium ion</Name>
		</CrossReference>
		<Condition>
			<Component component="1">
				<Id source="PDBCC">*</Id>
			</Component>
			<Component component="2">
				<Id source="PDBCC">BA</Id>
			</Component>
			<Bond>
				<Atom component="1">*</Atom>
				<Atom component="2">*</Atom>
			</Bond>
		</Condition>
		<Occurrence>natural</Occurrence>
		<Category>undefined</Category>
		<Keyword>Metal coordination</Keyword>
	</Entry>
	<Entry>
		<Id>325</Id>
		<Description>Metal coordination</Description>
		<CrossReference>
			<Source>PDBCC</Source>
			<Id>CA</Id>
			<Name>calcium ion</Name>
		</CrossReference>
		<Condition>
			<Component component="1">
				<Id source="PDBCC">*</Id>
			</Component>
			<Component component="2">
				<Id source="PDBCC">CA</Id>
			</Component>
			<Bond>
				<Atom component="1">*</Atom>
				<Atom component="2">*</Atom>
			</Bond>
		</Condition>
		<Occurrence>natural</Occurrence>
		<Category>undefined</Category>
		<Keyword>Metal coordination</Keyword>
	</Entry>
	<Entry>
		<Id>326</Id>
		<Description>Metal coordination</Description>
		<CrossReference>
			<Source>PDBCC</Source>
			<Id>CD</Id>
			<Name>cadmium ion</Name>
		</CrossReference>
		<Condition>
			<Component component="1">
				<Id source="PDBCC">*</Id>
			</Component>
			<Component component="2">
				<Id source="PDBCC">CD</Id>
			</Component>
			<Bond>
				<Atom component="1">*</Atom>
				<Atom component="2">*</Atom>
			</Bond>
		</Condition>
		<Occurrence>natural</Occurrence>
		<Category>undefined</Category>
		<Keyword>Metal coordination</Keyword>
	</Entry>
	<Entry>
		<Id>327</Id>
		<Description>Metal coordination</Description>
		<CrossReference>
			<Source>PDBCC</Source>
			<Id>CE</Id>
			<Name>cerium (III) ion</Name>
		</CrossReference>
		<Condition>
			<Component component="1">
				<Id source="PDBCC">*</Id>
			</Component>
			<Component component="2">
				<Id source="PDBCC">CE</Id>
			</Component>
			<Bond>
				<Atom component="1">*</Atom>
				<Atom component="2">*</Atom>
			</Bond>
		</Condition>
		<Occurrence>natural</Occurrence>
		<Category>undefined</Category>
		<Keyword>Metal coordination</Keyword>
	</Entry>
	<Entry>
		<Id>328</Id>
		<Description>Metal coordination</Description>
		<CrossReference>
			<Source>PDBCC</Source>
			<Id>CO</Id>
			<Name>cobat (II) ion</Name>
		</CrossReference>
		<Condition>
			<Component component="1">
				<Id source="PDBCC">*</Id>
			</Component>
			<Component component="2">
				<Id source="PDBCC">CO</Id>
			</Component>
			<Bond>
				<Atom component="1">*</Atom>
				<Atom component="2">*</Atom>
			</Bond>
		</Condition>
		<Occurrence>natural</Occurrence>
		<Category>undefined</Category>
		<Keyword>Metal coordination</Keyword>
	</Entry>
	<Entry>
		<Id>329</Id>
		<Description>Metal coordination</Description>
		<CrossReference>
			<Source>PDBCC</Source>
			<Id>3CO</Id>
			<Name>cobat (III) ion</Name>
		</CrossReference>
		<Condition>
			<Component component="1">
				<Id source="PDBCC">*</Id>
			</Component>
			<Component component="2">
				<Id source="PDBCC">3CO</Id>
			</Component>
			<Bond>
				<Atom component="1">*</Atom>
				<Atom component="2">*</Atom>
			</Bond>
		</Condition>
		<Occurrence>natural</Occurrence>
		<Category>undefined</Category>
		<Keyword>Metal coordination</Keyword>
	</Entry>
	<Entry>
		<Id>330</Id>
		<Description>Metal coordination</Description>
		<CrossReference>
			<Source>PDBCC</Source>
			<Id>CR</Id>
			<Name>chromium ion</Name>
		</CrossReference>
		<Condition>
			<Component component="1">
				<Id source="PDBCC">*</Id>
			</Component>
			<Component component="2">
				<Id source="PDBCC">CR</Id>
			</Component>
			<Bond>
				<Atom component="1">*</Atom>
				<Atom component="2">*</Atom>
			</Bond>
		</Condition>
		<Occurrence>natural</Occurrence>
		<Category>undefined</Category>
		<Keyword>Metal coordination</Keyword>
	</Entry>
	<Entry>
		<Id>331</Id>
		<Description>Metal coordination</Description>
		<CrossReference>
			<Source>PDBCC</Source>
			<Id>CS</Id>
			<Name>cesium ion</Name>
		</CrossReference>
		<Condition>
			<Component component="1">
				<Id source="PDBCC">*</Id>
			</Component>
			<Component component="2">
				<Id source="PDBCC">CS</Id>
			</Component>
			<Bond>
				<Atom component="1">*</Atom>
				<Atom component="2">*</Atom>
			</Bond>
		</Condition>
		<Occurrence>natural</Occurrence>
		<Category>undefined</Category>
		<Keyword>Metal coordination</Keyword>
	</Entry>
	<Entry>
		<Id>332</Id>
		<Description>Metal coordination</Description>
		<CrossReference>
			<Source>PDBCC</Source>
			<Id>CU</Id>
			<Name>copper (II) ion</Name>
		</CrossReference>
		<Condition>
			<Component component="1">
				<Id source="PDBCC">*</Id>
			</Component>
			<Component component="2">
				<Id source="PDBCC">CU</Id>
			</Component>
			<Bond>
				<Atom component="1">*</Atom>
				<Atom component="2">*</Atom>
			</Bond>
		</Condition>
		<Occurrence>natural</Occurrence>
		<Category>undefined</Category>
		<Keyword>Metal coordination</Keyword>
	</Entry>
	<Entry>
		<Id>333</Id>
		<Description>Metal coordination</Description>
		<CrossReference>
			<Source>PDBCC</Source>
			<Id>CU1</Id>
			<Name>copper (I) ion</Name>
		</CrossReference>
		<Condition>
			<Component component="1">
				<Id source="PDBCC">*</Id>
			</Component>
			<Component component="2">
				<Id source="PDBCC">CU1</Id>
			</Component>
			<Bond>
				<Atom component="1">*</Atom>
				<Atom component="2">*</Atom>
			</Bond>
		</Condition>
		<Occurrence>natural</Occurrence>
		<Category>undefined</Category>
		<Keyword>Metal coordination</Keyword>
	</Entry>
	<Entry>
		<Id>334</Id>
		<Description>Metal coordination</Description>
		<CrossReference>
			<Source>PDBCC</Source>
			<Id>CU3</Id>
			<Name>copper (III) ion</Name>
		</CrossReference>
		<Condition>
			<Component component="1">
				<Id source="PDBCC">*</Id>
			</Component>
			<Component component="2">
				<Id source="PDBCC">CU3</Id>
			</Component>
			<Bond>
				<Atom component="1">*</Atom>
				<Atom component="2">*</Atom>
			</Bond>
		</Condition>
		<Occurrence>natural</Occurrence>
		<Category>undefined</Category>
		<Keyword>Metal coordination</Keyword>
	</Entry>
	<Entry>
		<Id>335</Id>
		<Description>Metal coordination</Description>
		<CrossReference>
			<Source>PDBCC</Source>
			<Id>ER3</Id>
			<Name>erbium (III) ion</Name>
		</CrossReference>
		<Condition>
			<Component component="1">
				<Id source="PDBCC">*</Id>
			</Component>
			<Component component="2">
				<Id source="PDBCC">ER3</Id>
			</Component>
			<Bond>
				<Atom component="1">*</Atom>
				<Atom component="2">*</Atom>
			</Bond>
		</Condition>
		<Occurrence>natural</Occurrence>
		<Category>undefined</Category>
		<Keyword>Metal coordination</Keyword>
	</Entry>
	<Entry>
		<Id>336</Id>
		<Description>Metal coordination</Description>
		<CrossReference>
			<Source>PDBCC</Source>
			<Id>EU</Id>
			<Name>europium ion</Name>
		</CrossReference>
		<Condition>
			<Component component="1">
				<Id source="PDBCC">*</Id>
			</Component>
			<Component component="2">
				<Id source="PDBCC">EU</Id>
			</Component>
			<Bond>
				<Atom component="1">*</Atom>
				<Atom component="2">*</Atom>
			</Bond>
		</Condition>
		<Occurrence>natural</Occurrence>
		<Category>undefined</Category>
		<Keyword>Metal coordination</Keyword>
	</Entry>
	<Entry>
		<Id>337</Id>
		<Description>Metal coordination</Description>
		<CrossReference>
			<Source>PDBCC</Source>
			<Id>EU3</Id>
			<Name>europium (III) ion</Name>
		</CrossReference>
		<Condition>
			<Component component="1">
				<Id source="PDBCC">*</Id>
			</Component>
			<Component component="2">
				<Id source="PDBCC">EU3</Id>
			</Component>
			<Bond>
				<Atom component="1">*</Atom>
				<Atom component="2">*</Atom>
			</Bond>
		</Condition>
		<Occurrence>natural</Occurrence>
		<Category>undefined</Category>
		<Keyword>Metal coordination</Keyword>
	</Entry>
	<Entry>
		<Id>338</Id>
		<Description>Metal coordination</Description>
		<CrossReference>
			<Source>PDBCC</Source>
			<Id>FE</Id>
			<Name>Fe (III) ion</Name>
		</CrossReference>
		<Condition>
			<Component component="1">
				<Id source="PDBCC">*</Id>
			</Component>
			<Component component="2">
				<Id source="PDBCC">FE</Id>
			</Component>
			<Bond>
				<Atom component="1">*</Atom>
				<Atom component="2">*</Atom>
			</Bond>
		</Condition>
		<Occurrence>natural</Occurrence>
		<Category>undefined</Category>
		<Keyword>Metal coordination</Keyword>
	</Entry>
	<Entry>
		<Id>339</Id>
		<Description>Metal coordination</Description>
		<CrossReference>
			<Source>PDBCC</Source>
			<Id>FE2</Id>
			<Name>Fe (II) ion</Name>
		</CrossReference>
		<Condition>
			<Component component="1">
				<Id source="PDBCC">*</Id>
			</Component>
			<Component component="2">
				<Id source="PDBCC">FE2</Id>
			</Component>
			<Bond>
				<Atom component="1">*</Atom>
				<Atom component="2">*</Atom>
			</Bond>
		</Condition>
		<Occurrence>natural</Occurrence>
		<Category>undefined</Category>
		<Keyword>Metal coordination</Keyword>
	</Entry>
	<Entry>
		<Id>341</Id>
		<Description>Metal coordination</Description>
		<CrossReference>
			<Source>PDBCC</Source>
			<Id>GA</Id>
			<Name>gallium (III) ion</Name>
		</CrossReference>
		<Condition>
			<Component component="1">
				<Id source="PDBCC">*</Id>
			</Component>
			<Component component="2">
				<Id source="PDBCC">GA</Id>
			</Component>
			<Bond>
				<Atom component="1">*</Atom>
				<Atom component="2">*</Atom>
			</Bond>
		</Condition>
		<Occurrence>natural</Occurrence>
		<Category>undefined</Category>
		<Keyword>Metal coordination</Keyword>
	</Entry>
	<Entry>
		<Id>342</Id>
		<Description>Metal coordination</Description>
		<CrossReference>
			<Source>PDBCC</Source>
			<Id>GD</Id>
			<Name>gadolinium ion</Name>
		</CrossReference>
		<Condition>
			<Component component="1">
				<Id source="PDBCC">*</Id>
			</Component>
			<Component component="2">
				<Id source="PDBCC">GD</Id>
			</Component>
			<Bond>
				<Atom component="1">*</Atom>
				<Atom component="2">*</Atom>
			</Bond>
		</Condition>
		<Occurrence>natural</Occurrence>
		<Category>undefined</Category>
		<Keyword>Metal coordination</Keyword>
	</Entry>
	<Entry>
		<Id>343</Id>
		<Description>Metal coordination</Description>
		<CrossReference>
			<Source>PDBCC</Source>
			<Id>GD3</Id>
			<Name>gadolinium (III) ion</Name>
		</CrossReference>
		<Condition>
			<Component component="1">
				<Id source="PDBCC">*</Id>
			</Component>
			<Component component="2">
				<Id source="PDBCC">GD3</Id>
			</Component>
			<Bond>
				<Atom component="1">*</Atom>
				<Atom component="2">*</Atom>
			</Bond>
		</Condition>
		<Occurrence>natural</Occurrence>
		<Category>undefined</Category>
		<Keyword>Metal coordination</Keyword>
	</Entry>
	<Entry>
		<Id>344</Id>
		<Description>Metal coordination</Description>
		<CrossReference>
			<Source>PDBCC</Source>
			<Id>HG</Id>
			<Name>mercury (II) ion</Name>
		</CrossReference>
		<Condition>
			<Component component="1">
				<Id source="PDBCC">*</Id>
			</Component>
			<Component component="2">
				<Id source="PDBCC">HG</Id>
			</Component>
			<Bond>
				<Atom component="1">*</Atom>
				<Atom component="2">*</Atom>
			</Bond>
		</Condition>
		<Occurrence>natural</Occurrence>
		<Category>undefined</Category>
		<Keyword>Metal coordination</Keyword>
	</Entry>
	<Entry>
		<Id>345</Id>
		<Description>Metal coordination</Description>
		<CrossReference>
			<Source>PDBCC</Source>
			<Id>HO</Id>
			<Name>holmium ion</Name>
		</CrossReference>
		<Condition>
			<Component component="1">
				<Id source="PDBCC">*</Id>
			</Component>
			<Component component="2">
				<Id source="PDBCC">HO</Id>
			</Component>
			<Bond>
				<Atom component="1">*</Atom>
				<Atom component="2">*</Atom>
			</Bond>
		</Condition>
		<Occurrence>natural</Occurrence>
		<Category>undefined</Category>
		<Keyword>Metal coordination</Keyword>
	</Entry>
	<Entry>
		<Id>346</Id>
		<Description>Metal coordination</Description>
		<CrossReference>
			<Source>PDBCC</Source>
			<Id>HO3</Id>
			<Name>holmium (III) ion</Name>
		</CrossReference>
		<Condition>
			<Component component="1">
				<Id source="PDBCC">*</Id>
			</Component>
			<Component component="2">
				<Id source="PDBCC">HO3</Id>
			</Component>
			<Bond>
				<Atom component="1">*</Atom>
				<Atom component="2">*</Atom>
			</Bond>
		</Condition>
		<Occurrence>natural</Occurrence>
		<Category>undefined</Category>
		<Keyword>Metal coordination</Keyword>
	</Entry>
	<Entry>
		<Id>347</Id>
		<Description>Metal coordination</Description>
		<CrossReference>
			<Source>PDBCC</Source>
			<Id>IN</Id>
			<Name>indium (III) ion</Name>
		</CrossReference>
		<Condition>
			<Component component="1">
				<Id source="PDBCC">*</Id>
			</Component>
			<Component component="2">
				<Id source="PDBCC">IN</Id>
			</Component>
			<Bond>
				<Atom component="1">*</Atom>
				<Atom component="2">*</Atom>
			</Bond>
		</Condition>
		<Occurrence>natural</Occurrence>
		<Category>undefined</Category>
		<Keyword>Metal coordination</Keyword>
	</Entry>
	<Entry>
		<Id>348</Id>
		<Description>Metal coordination</Description>
		<CrossReference>
			<Source>PDBCC</Source>
			<Id>IR</Id>
			<Name>iridium ion</Name>
		</CrossReference>
		<Condition>
			<Component component="1">
				<Id source="PDBCC">*</Id>
			</Component>
			<Component component="2">
				<Id source="PDBCC">IR</Id>
			</Component>
			<Bond>
				<Atom component="1">*</Atom>
				<Atom component="2">*</Atom>
			</Bond>
		</Condition>
		<Occurrence>natural</Occurrence>
		<Category>undefined</Category>
		<Keyword>Metal coordination</Keyword>
	</Entry>
	<Entry>
		<Id>349</Id>
		<Description>Metal coordination</Description>
		<CrossReference>
			<Source>PDBCC</Source>
			<Id>IR3</Id>
			<Name>iridium (III) ion</Name>
		</CrossReference>
		<Condition>
			<Component component="1">
				<Id source="PDBCC">*</Id>
			</Component>
			<Component component="2">
				<Id source="PDBCC">IR3</Id>
			</Component>
			<Bond>
				<Atom component="1">*</Atom>
				<Atom component="2">*</Atom>
			</Bond>
		</Condition>
		<Occurrence>natural</Occurrence>
		<Category>undefined</Category>
		<Keyword>Metal coordination</Keyword>
	</Entry>
	<Entry>
		<Id>350</Id>
		<Description>Metal coordination</Description>
		<CrossReference>
			<Source>PDBCC</Source>
			<Id>K</Id>
			<Name>potassium ion</Name>
		</CrossReference>
		<Condition>
			<Component component="1">
				<Id source="PDBCC">*</Id>
			</Component>
			<Component component="2">
				<Id source="PDBCC">K</Id>
			</Component>
			<Bond>
				<Atom component="1">*</Atom>
				<Atom component="2">*</Atom>
			</Bond>
		</Condition>
		<Occurrence>natural</Occurrence>
		<Category>undefined</Category>
		<Keyword>Metal coordination</Keyword>
	</Entry>
	<Entry>
		<Id>351</Id>
		<Description>Metal coordination</Description>
		<CrossReference>
			<Source>PDBCC</Source>
			<Id>LA</Id>
			<Name>lanthanum (III) ion</Name>
		</CrossReference>
		<Condition>
			<Component component="1">
				<Id source="PDBCC">*</Id>
			</Component>
			<Component component="2">
				<Id source="PDBCC">LA</Id>
			</Component>
			<Bond>
				<Atom component="1">*</Atom>
				<Atom component="2">*</Atom>
			</Bond>
		</Condition>
		<Occurrence>natural</Occurrence>
		<Category>undefined</Category>
		<Keyword>Metal coordination</Keyword>
	</Entry>
	<Entry>
		<Id>352</Id>
		<Description>Metal coordination</Description>
		<CrossReference>
			<Source>PDBCC</Source>
			<Id>LI</Id>
			<Name>lithium ion</Name>
		</CrossReference>
		<Condition>
			<Component component="1">
				<Id source="PDBCC">*</Id>
			</Component>
			<Component component="2">
				<Id source="PDBCC">LI</Id>
			</Component>
			<Bond>
				<Atom component="1">*</Atom>
				<Atom component="2">*</Atom>
			</Bond>
		</Condition>
		<Occurrence>natural</Occurrence>
		<Category>undefined</Category>
		<Keyword>Metal coordination</Keyword>
	</Entry>
	<Entry>
		<Id>353</Id>
		<Description>Metal coordination</Description>
		<CrossReference>
			<Source>PDBCC</Source>
			<Id>LU</Id>
			<Name>lutetium (III) ion</Name>
		</CrossReference>
		<Condition>
			<Component component="1">
				<Id source="PDBCC">*</Id>
			</Component>
			<Component component="2">
				<Id source="PDBCC">LU</Id>
			</Component>
			<Bond>
				<Atom component="1">*</Atom>
				<Atom component="2">*</Atom>
			</Bond>
		</Condition>
		<Occurrence>natural</Occurrence>
		<Category>undefined</Category>
		<Keyword>Metal coordination</Keyword>
	</Entry>
	<Entry>
		<Id>354</Id>
		<Description>Metal coordination</Description>
		<CrossReference>
			<Source>PDBCC</Source>
			<Id>MG</Id>
			<Name>magnesium ion</Name>
		</CrossReference>
		<Condition>
			<Component component="1">
				<Id source="PDBCC">*</Id>
			</Component>
			<Component component="2">
				<Id source="PDBCC">MG</Id>
			</Component>
			<Bond>
				<Atom component="1">*</Atom>
				<Atom component="2">*</Atom>
			</Bond>
		</Condition>
		<Occurrence>natural</Occurrence>
		<Category>undefined</Category>
		<Keyword>Metal coordination</Keyword>
	</Entry>
	<Entry>
		<Id>355</Id>
		<Description>Metal coordination</Description>
		<CrossReference>
			<Source>PDBCC</Source>
			<Id>MN</Id>
			<Name>manganese (II) ion</Name>
		</CrossReference>
		<Condition>
			<Component component="1">
				<Id source="PDBCC">*</Id>
			</Component>
			<Component component="2">
				<Id source="PDBCC">MN</Id>
			</Component>
			<Bond>
				<Atom component="1">*</Atom>
				<Atom component="2">*</Atom>
			</Bond>
		</Condition>
		<Occurrence>natural</Occurrence>
		<Category>undefined</Category>
		<Keyword>Metal coordination</Keyword>
	</Entry>
	<Entry>
		<Id>356</Id>
		<Description>Metal coordination</Description>
		<CrossReference>
			<Source>PDBCC</Source>
			<Id>MN3</Id>
			<Name>manganese (III) ion</Name>
		</CrossReference>
		<Condition>
			<Component component="1">
				<Id source="PDBCC">*</Id>
			</Component>
			<Component component="2">
				<Id source="PDBCC">MN3</Id>
			</Component>
			<Bond>
				<Atom component="1">*</Atom>
				<Atom component="2">*</Atom>
			</Bond>
		</Condition>
		<Occurrence>natural</Occurrence>
		<Category>undefined</Category>
		<Keyword>Metal coordination</Keyword>
	</Entry>
	<Entry>
		<Id>357</Id>
		<Description>Metal coordination</Description>
		<CrossReference>
			<Source>PDBCC</Source>
			<Id>MO</Id>
			<Name>molybdenum ion</Name>
		</CrossReference>
		<Condition>
			<Component component="1">
				<Id source="PDBCC">*</Id>
			</Component>
			<Component component="2">
				<Id source="PDBCC">MO</Id>
			</Component>
			<Bond>
				<Atom component="1">*</Atom>
				<Atom component="2">*</Atom>
			</Bond>
		</Condition>
		<Occurrence>natural</Occurrence>
		<Category>undefined</Category>
		<Keyword>Metal coordination</Keyword>
	</Entry>
	<Entry>
		<Id>358</Id>
		<Description>Metal coordination</Description>
		<CrossReference>
			<Source>PDBCC</Source>
			<Id>4MO</Id>
			<Name>molybdenum (IV) ion</Name>
		</CrossReference>
		<Condition>
			<Component component="1">
				<Id source="PDBCC">*</Id>
			</Component>
			<Component component="2">
				<Id source="PDBCC">4MO</Id>
			</Component>
			<Bond>
				<Atom component="1">*</Atom>
				<Atom component="2">*</Atom>
			</Bond>
		</Condition>
		<Occurrence>natural</Occurrence>
		<Category>undefined</Category>
		<Keyword>Metal coordination</Keyword>
	</Entry>
	<Entry>
		<Id>359</Id>
		<Description>Metal coordination</Description>
		<CrossReference>
			<Source>PDBCC</Source>
			<Id>6MO</Id>
			<Name>molybdenum (VI) ion</Name>
		</CrossReference>
		<Condition>
			<Component component="1">
				<Id source="PDBCC">*</Id>
			</Component>
			<Component component="2">
				<Id source="PDBCC">6MO</Id>
			</Component>
			<Bond>
				<Atom component="1">*</Atom>
				<Atom component="2">*</Atom>
			</Bond>
		</Condition>
		<Occurrence>natural</Occurrence>
		<Category>undefined</Category>
		<Keyword>Metal coordination</Keyword>
	</Entry>
	<Entry>
		<Id>360</Id>
		<Description>Metal coordination</Description>
		<CrossReference>
			<Source>PDBCC</Source>
			<Id>NA</Id>
			<Name>sodium ion</Name>
		</CrossReference>
		<Condition>
			<Component component="1">
				<Id source="PDBCC">*</Id>
			</Component>
			<Component component="2">
				<Id source="PDBCC">NA</Id>
			</Component>
			<Bond>
				<Atom component="1">*</Atom>
				<Atom component="2">*</Atom>
			</Bond>
		</Condition>
		<Occurrence>natural</Occurrence>
		<Category>undefined</Category>
		<Keyword>Metal coordination</Keyword>
	</Entry>
	<Entry>
		<Id>361</Id>
		<Description>Metal coordination</Description>
		<CrossReference>
			<Source>PDBCC</Source>
			<Id>NI</Id>
			<Name>nickel (II) ion</Name>
		</CrossReference>
		<Condition>
			<Component component="1">
				<Id source="PDBCC">*</Id>
			</Component>
			<Component component="2">
				<Id source="PDBCC">NI</Id>
			</Component>
			<Bond>
				<Atom component="1">*</Atom>
				<Atom component="2">*</Atom>
			</Bond>
		</Condition>
		<Occurrence>natural</Occurrence>
		<Category>undefined</Category>
		<Keyword>Metal coordination</Keyword>
	</Entry>
	<Entry>
		<Id>362</Id>
		<Description>Metal coordination</Description>
		<CrossReference>
			<Source>PDBCC</Source>
			<Id>3NI</Id>
			<Name>nickel (III) ion</Name>
		</CrossReference>
		<Condition>
			<Component component="1">
				<Id source="PDBCC">*</Id>
			</Component>
			<Component component="2">
				<Id source="PDBCC">3NI</Id>
			</Component>
			<Bond>
				<Atom component="1">*</Atom>
				<Atom component="2">*</Atom>
			</Bond>
		</Condition>
		<Occurrence>natural</Occurrence>
		<Category>undefined</Category>
		<Keyword>Metal coordination</Keyword>
	</Entry>
	<Entry>
		<Id>363</Id>
		<Description>Metal coordination</Description>
		<CrossReference>
			<Source>PDBCC</Source>
			<Id>OS</Id>
			<Name>osmium ion</Name>
		</CrossReference>
		<Condition>
			<Component component="1">
				<Id source="PDBCC">*</Id>
			</Component>
			<Component component="2">
				<Id source="PDBCC">OS</Id>
			</Component>
			<Bond>
				<Atom component="1">*</Atom>
				<Atom component="2">*</Atom>
			</Bond>
		</Condition>
		<Occurrence>natural</Occurrence>
		<Category>undefined</Category>
		<Keyword>Metal coordination</Keyword>
	</Entry>
	<Entry>
		<Id>364</Id>
		<Description>Metal coordination</Description>
		<CrossReference>
			<Source>PDBCC</Source>
			<Id>OS4</Id>
			<Name>osmium (IV) ion</Name>
		</CrossReference>
		<Condition>
			<Component component="1">
				<Id source="PDBCC">*</Id>
			</Component>
			<Component component="2">
				<Id source="PDBCC">OS4</Id>
			</Component>
			<Bond>
				<Atom component="1">*</Atom>
				<Atom component="2">*</Atom>
			</Bond>
		</Condition>
		<Occurrence>natural</Occurrence>
		<Category>undefined</Category>
		<Keyword>Metal coordination</Keyword>
	</Entry>
	<Entry>
		<Id>365</Id>
		<Description>Metal coordination</Description>
		<CrossReference>
			<Source>PDBCC</Source>
			<Id>PB</Id>
			<Name>lead (II) ion</Name>
		</CrossReference>
		<Condition>
			<Component component="1">
				<Id source="PDBCC">*</Id>
			</Component>
			<Component component="2">
				<Id source="PDBCC">PB</Id>
			</Component>
			<Bond>
				<Atom component="1">*</Atom>
				<Atom component="2">*</Atom>
			</Bond>
		</Condition>
		<Occurrence>natural</Occurrence>
		<Category>undefined</Category>
		<Keyword>Metal coordination</Keyword>
	</Entry>
	<Entry>
		<Id>366</Id>
		<Description>Metal coordination</Description>
		<CrossReference>
			<Source>PDBCC</Source>
			<Id>PD</Id>
			<Name>palladium ion</Name>
		</CrossReference>
		<Condition>
			<Component component="1">
				<Id source="PDBCC">*</Id>
			</Component>
			<Component component="2">
				<Id source="PDBCC">PD</Id>
			</Component>
			<Bond>
				<Atom component="1">*</Atom>
				<Atom component="2">*</Atom>
			</Bond>
		</Condition>
		<Occurrence>natural</Occurrence>
		<Category>undefined</Category>
		<Keyword>Metal coordination</Keyword>
	</Entry>
	<Entry>
		<Id>367</Id>
		<Description>Metal coordination</Description>
		<CrossReference>
			<Source>PDBCC</Source>
			<Id>PR</Id>
			<Name>praseodymium ion</Name>
		</CrossReference>
		<Condition>
			<Component component="1">
				<Id source="PDBCC">*</Id>
			</Component>
			<Component component="2">
				<Id source="PDBCC">PR</Id>
			</Component>
			<Bond>
				<Atom component="1">*</Atom>
				<Atom component="2">*</Atom>
			</Bond>
		</Condition>
		<Occurrence>natural</Occurrence>
		<Category>undefined</Category>
		<Keyword>Metal coordination</Keyword>
	</Entry>
	<Entry>
		<Id>368</Id>
		<Description>Metal coordination</Description>
		<CrossReference>
			<Source>PDBCC</Source>
			<Id>PT</Id>
			<Name>platinum (II) ion</Name>
		</CrossReference>
		<Condition>
			<Component component="1">
				<Id source="PDBCC">*</Id>
			</Component>
			<Component component="2">
				<Id source="PDBCC">PT</Id>
			</Component>
			<Bond>
				<Atom component="1">*</Atom>
				<Atom component="2">*</Atom>
			</Bond>
		</Condition>
		<Occurrence>natural</Occurrence>
		<Category>undefined</Category>
		<Keyword>Metal coordination</Keyword>
	</Entry>
	<Entry>
		<Id>369</Id>
		<Description>Metal coordination</Description>
		<CrossReference>
			<Source>PDBCC</Source>
			<Id>PT4</Id>
			<Name>platinum (IV) ion</Name>
		</CrossReference>
		<Condition>
			<Component component="1">
				<Id source="PDBCC">*</Id>
			</Component>
			<Component component="2">
				<Id source="PDBCC">PT4</Id>
			</Component>
			<Bond>
				<Atom component="1">*</Atom>
				<Atom component="2">*</Atom>
			</Bond>
		</Condition>
		<Occurrence>natural</Occurrence>
		<Category>undefined</Category>
		<Keyword>Metal coordination</Keyword>
	</Entry>
	<Entry>
		<Id>370</Id>
		<Description>Metal coordination</Description>
		<CrossReference>
			<Source>PDBCC</Source>
			<Id>RB</Id>
			<Name>rubidium ion</Name>
		</CrossReference>
		<Condition>
			<Component component="1">
				<Id source="PDBCC">*</Id>
			</Component>
			<Component component="2">
				<Id source="PDBCC">RB</Id>
			</Component>
			<Bond>
				<Atom component="1">*</Atom>
				<Atom component="2">*</Atom>
			</Bond>
		</Condition>
		<Occurrence>natural</Occurrence>
		<Category>undefined</Category>
		<Keyword>Metal coordination</Keyword>
	</Entry>
	<Entry>
		<Id>371</Id>
		<Description>Metal coordination</Description>
		<CrossReference>
			<Source>PDBCC</Source>
			<Id>RE</Id>
			<Name>rhenium ion</Name>
		</CrossReference>
		<Condition>
			<Component component="1">
				<Id source="PDBCC">*</Id>
			</Component>
			<Component component="2">
				<Id source="PDBCC">RE</Id>
			</Component>
			<Bond>
				<Atom component="1">*</Atom>
				<Atom component="2">*</Atom>
			</Bond>
		</Condition>
		<Occurrence>natural</Occurrence>
		<Category>undefined</Category>
		<Keyword>Metal coordination</Keyword>
	</Entry>
	<Entry>
		<Id>0252</Id>
		<Description>Metal coordination</Description>
		<CrossReference>
			<Source>PDBCC</Source>
			<Id>RH</Id>
			<Name>rhodium ion</Name>
		</CrossReference>
		<Condition>
			<Component component="1">
				<Id source="PDBCC">*</Id>
			</Component>
			<Component component="2">
				<Id source="PDBCC">RH</Id>
			</Component>
			<Bond>
				<Atom component="1">*</Atom>
				<Atom component="2">*</Atom>
			</Bond>
		</Condition>
		<Occurrence>natural</Occurrence>
		<Category>undefined</Category>
		<Keyword>Metal coordination</Keyword>
	</Entry>
	<Entry>
		<Id>372</Id>
		<Description>Metal coordination</Description>
		<CrossReference>
			<Source>PDBCC</Source>
			<Id>RH3</Id>
			<Name>rhodium (III) ion</Name>
		</CrossReference>
		<Condition>
			<Component component="1">
				<Id source="PDBCC">*</Id>
			</Component>
			<Component component="2">
				<Id source="PDBCC">RH3</Id>
			</Component>
			<Bond>
				<Atom component="1">*</Atom>
				<Atom component="2">*</Atom>
			</Bond>
		</Condition>
		<Occurrence>natural</Occurrence>
		<Category>undefined</Category>
		<Keyword>Metal coordination</Keyword>
	</Entry>
	<Entry>
		<Id>373</Id>
		<Description>Metal coordination</Description>
		<CrossReference>
			<Source>PDBCC</Source>
			<Id>RU</Id>
			<Name>ruthenium ion</Name>
		</CrossReference>
		<Condition>
			<Component component="1">
				<Id source="PDBCC">*</Id>
			</Component>
			<Component component="2">
				<Id source="PDBCC">RU</Id>
			</Component>
			<Bond>
				<Atom component="1">*</Atom>
				<Atom component="2">*</Atom>
			</Bond>
		</Condition>
		<Occurrence>natural</Occurrence>
		<Category>undefined</Category>
		<Keyword>Metal coordination</Keyword>
	</Entry>
	<Entry>
		<Id>374</Id>
		<Description>Metal coordination</Description>
		<CrossReference>
			<Source>PDBCC</Source>
			<Id>SM</Id>
			<Name>samarium (III) ion</Name>
		</CrossReference>
		<Condition>
			<Component component="1">
				<Id source="PDBCC">*</Id>
			</Component>
			<Component component="2">
				<Id source="PDBCC">SM</Id>
			</Component>
			<Bond>
				<Atom component="1">*</Atom>
				<Atom component="2">*</Atom>
			</Bond>
		</Condition>
		<Occurrence>natural</Occurrence>
		<Category>undefined</Category>
		<Keyword>Metal coordination</Keyword>
	</Entry>
	<Entry>
		<Id>375</Id>
		<Description>Metal coordination</Description>
		<CrossReference>
			<Source>PDBCC</Source>
			<Id>SR</Id>
			<Name>strontium ion</Name>
		</CrossReference>
		<Condition>
			<Component component="1">
				<Id source="PDBCC">*</Id>
			</Component>
			<Component component="2">
				<Id source="PDBCC">SR</Id>
			</Component>
			<Bond>
				<Atom component="1">*</Atom>
				<Atom component="2">*</Atom>
			</Bond>
		</Condition>
		<Occurrence>natural</Occurrence>
		<Category>undefined</Category>
		<Keyword>Metal coordination</Keyword>
	</Entry>
	<Entry>
		<Id>376</Id>
		<Description>Metal coordination</Description>
		<CrossReference>
			<Source>PDBCC</Source>
			<Id>TB</Id>
			<Name>terbium (III) ion</Name>
		</CrossReference>
		<Condition>
			<Component component="1">
				<Id source="PDBCC">*</Id>
			</Component>
			<Component component="2">
				<Id source="PDBCC">TB</Id>
			</Component>
			<Bond>
				<Atom component="1">*</Atom>
				<Atom component="2">*</Atom>
			</Bond>
		</Condition>
		<Occurrence>natural</Occurrence>
		<Category>undefined</Category>
		<Keyword>Metal coordination</Keyword>
	</Entry>
	<Entry>
		<Id>377</Id>
		<Description>Metal coordination</Description>
		<CrossReference>
			<Source>PDBCC</Source>
			<Id>TL</Id>
			<Name>thallium (I) ion</Name>
		</CrossReference>
		<Condition>
			<Component component="1">
				<Id source="PDBCC">*</Id>
			</Component>
			<Component component="2">
				<Id source="PDBCC">TL</Id>
			</Component>
			<Bond>
				<Atom component="1">*</Atom>
				<Atom component="2">*</Atom>
			</Bond>
		</Condition>
		<Occurrence>natural</Occurrence>
		<Category>undefined</Category>
		<Keyword>Metal coordination</Keyword>
	</Entry>
	<Entry>
		<Id>378</Id>
		<Description>Metal coordination</Description>
		<CrossReference>
			<Source>PDBCC</Source>
			<Id>U1</Id>
			<Name>uranium ion</Name>
		</CrossReference>
		<Condition>
			<Component component="1">
				<Id source="PDBCC">*</Id>
			</Component>
			<Component component="2">
				<Id source="PDBCC">U1</Id>
			</Component>
			<Bond>
				<Atom component="1">*</Atom>
				<Atom component="2">*</Atom>
			</Bond>
		</Condition>
		<Occurrence>natural</Occurrence>
		<Category>undefined</Category>
		<Keyword>Metal coordination</Keyword>
	</Entry>
	<Entry>
		<Id>379</Id>
		<Description>Metal coordination</Description>
		<CrossReference>
			<Source>PDBCC</Source>
			<Id>V</Id>
			<Name>vanadium ion</Name>
		</CrossReference>
		<Condition>
			<Component component="1">
				<Id source="PDBCC">*</Id>
			</Component>
			<Component component="2">
				<Id source="PDBCC">V</Id>
			</Component>
			<Bond>
				<Atom component="1">*</Atom>
				<Atom component="2">*</Atom>
			</Bond>
		</Condition>
		<Occurrence>natural</Occurrence>
		<Category>undefined</Category>
		<Keyword>Metal coordination</Keyword>
	</Entry>
	<Entry>
		<Id>380</Id>
		<Description>Metal coordination</Description>
		<CrossReference>
			<Source>PDBCC</Source>
			<Id>W</Id>
			<Name>tungsten ion</Name>
		</CrossReference>
		<Condition>
			<Component component="1">
				<Id source="PDBCC">*</Id>
			</Component>
			<Component component="2">
				<Id source="PDBCC">W</Id>
			</Component>
			<Bond>
				<Atom component="1">*</Atom>
				<Atom component="2">*</Atom>
			</Bond>
		</Condition>
		<Occurrence>natural</Occurrence>
		<Category>undefined</Category>
		<Keyword>Metal coordination</Keyword>
	</Entry>
	<Entry>
		<Id>381</Id>
		<Description>Metal coordination</Description>
		<CrossReference>
			<Source>PDBCC</Source>
			<Id>Y1</Id>
			<Name>yttrium ion</Name>
		</CrossReference>
		<Condition>
			<Component component="1">
				<Id source="PDBCC">*</Id>
			</Component>
			<Component component="2">
				<Id source="PDBCC">Y1</Id>
			</Component>
			<Bond>
				<Atom component="1">*</Atom>
				<Atom component="2">*</Atom>
			</Bond>
		</Condition>
		<Occurrence>natural</Occurrence>
		<Category>undefined</Category>
		<Keyword>Metal coordination</Keyword>
	</Entry>
	<Entry>
		<Id>382</Id>
		<Description>Metal coordination</Description>
		<CrossReference>
			<Source>PDBCC</Source>
			<Id>YT3</Id>
			<Name>yttrium (III) ion</Name>
		</CrossReference>
		<Condition>
			<Component component="1">
				<Id source="PDBCC">*</Id>
			</Component>
			<Component component="2">
				<Id source="PDBCC">YT3</Id>
			</Component>
			<Bond>
				<Atom component="1">*</Atom>
				<Atom component="2">*</Atom>
			</Bond>
		</Condition>
		<Occurrence>natural</Occurrence>
		<Category>undefined</Category>
		<Keyword>Metal coordination</Keyword>
	</Entry>
	<Entry>
		<Id>383</Id>
		<Description>Metal coordination</Description>
		<CrossReference>
			<Source>PDBCC</Source>
			<Id>YB</Id>
			<Name>ytterbium ion</Name>
		</CrossReference>
		<Condition>
			<Component component="1">
				<Id source="PDBCC">*</Id>
			</Component>
			<Component component="2">
				<Id source="PDBCC">YB</Id>
			</Component>
			<Bond>
				<Atom component="1">*</Atom>
				<Atom component="2">*</Atom>
			</Bond>
		</Condition>
		<Occurrence>natural</Occurrence>
		<Category>undefined</Category>
		<Keyword>Metal coordination</Keyword>
	</Entry>
	<Entry>
		<Id>384</Id>
		<Description>Metal coordination</Description>
		<CrossReference>
			<Source>PDBCC</Source>
			<Id>YB2</Id>
			<Name>ytterbium (II) ion</Name>
		</CrossReference>
		<Condition>
			<Component component="1">
				<Id source="PDBCC">*</Id>
			</Component>
			<Component component="2">
				<Id source="PDBCC">YB2</Id>
			</Component>
			<Bond>
				<Atom component="1">*</Atom>
				<Atom component="2">*</Atom>
			</Bond>
		</Condition>
		<Occurrence>natural</Occurrence>
		<Category>undefined</Category>
		<Keyword>Metal coordination</Keyword>
	</Entry>
	<Entry>
		<Id>385</Id>
		<Description>Metal coordination</Description>
		<CrossReference>
			<Source>PDBCC</Source>
			<Id>ZN</Id>
			<Name>zinc ion</Name>
		</CrossReference>
		<Condition>
			<Component component="1">
				<Id source="PDBCC">*</Id>
			</Component>
			<Component component="2">
				<Id source="PDBCC">ZN</Id>
			</Component>
			<Bond>
				<Atom component="1">*</Atom>
				<Atom component="2">*</Atom>
			</Bond>
		</Condition>
		<Occurrence>natural</Occurrence>
		<Category>undefined</Category>
		<Keyword>Metal coordination</Keyword>
	</Entry>
	<Entry>
		<Id>0386</Id>
		<Description>A protein modification that effectively converts an L-asparagine residue to an N4-glycosyl-L-asparagine.</Description>
		<SystematicName>(S)-2-amino-4-(2-acetamido-2-deoxy-beta-D-glucopyranosyl)amino-4-oxobutanoic acid</SystematicName>
		<CrossReference>
			<Source>RESID</Source>
			<Id>AA0151</Id>
			<Name>N4-(N-acetylamino)glucosyl-L-asparagine</Name>
		</CrossReference>
		<CrossReference>
			<Source>PSI-MOD</Source>
			<Id>MOD:00831</Id>
			<Name>N4-(N-acetylamino)glucosyl-L-asparagine</Name>
		</CrossReference>
		<CrossReference>
			<Source>PDBCC</Source>
			<Id>NDG</Id>
			<Name>2-(acetylamino)-2-deoxy-alpha-D-glucopyranose</Name>
		</CrossReference>
		<Condition>
			<Component component="1">
				<Id source="PDBCC">ASN</Id>
			</Component>
			<Component component="2">
				<Id source="PDBCC">NDG</Id>
			</Component>
			<Bond>
				<Atom component="1">ND2</Atom>
				<Atom component="2">C1</Atom>
			</Bond>
		</Condition>
		<Occurrence>natural</Occurrence>
		<Category>attachment</Category>
		<Keyword>glycoprotein</Keyword>
	</Entry>
	<Entry>
		<Id>0387</Id>
		<Description>A protein modification that effectively converts an L-asparagine residue to N4-(N-acetaminogalactosyl)-L-asparagine.</Description>
		<SystematicName>(2S)-2-amino-4-(2-acetamido-2-deoxy-beta-D-galactopyranosyl)amino-4-oxobutanoic acid</SystematicName>
		<CrossReference>
			<Source>RESID</Source>
			<Id>AA0420</Id>
			<Name>N4-(N-acetylamino)galactosyl-L-asparagine</Name>
		</CrossReference>
		<CrossReference>
			<Source>PSI-MOD</Source>
			<Id>MOD:00832</Id>
			<Name>N4-(N-acetylamino)galactosyl-L-asparagine</Name>
		</CrossReference>
		<CrossReference>
			<Source>PDBCC</Source>
			<Id>A2G</Id>
			<Name>2-(acetylamino)-2-deoxy-alpha-D-galactopyranose</Name>
		</CrossReference>
		<Condition>
			<Component component="1">
				<Id source="PDBCC">ASN</Id>
			</Component>
			<Component component="2">
				<Id source="PDBCC">A2G</Id>
			</Component>
			<Bond>
				<Atom component="1">ND2</Atom>
				<Atom component="2">C1</Atom>
			</Bond>
		</Condition>
		<Occurrence>natural</Occurrence>
		<Category>attachment</Category>
		<Keyword>glycoprotein</Keyword>
	</Entry>
	<Entry>
		<Id>0388</Id>
		<Description>A protein modification that effectively converts an L-asparagine residue to N4-(N-acetaminogalactosyl)-L-asparagine.</Description>
		<SystematicName>(2S)-2-amino-4-(2-acetamido-2-deoxy-beta-D-galactopyranosyl)amino-4-oxobutanoic acid</SystematicName>
		<CrossReference>
			<Source>RESID</Source>
			<Id>AA0420</Id>
			<Name>N4-(N-acetylamino)galactosyl-L-asparagine</Name>
		</CrossReference>
		<CrossReference>
			<Source>PSI-MOD</Source>
			<Id>MOD:00832</Id>
			<Name>N4-(N-acetylamino)galactosyl-L-asparagine</Name>
		</CrossReference>
		<CrossReference>
			<Source>PDBCC</Source>
			<Id>NGA</Id>
			<Name>2-(acetylamino)-2-deoxy-beta-D-galactopyranose</Name>
		</CrossReference>
		<Condition>
			<Component component="1">
				<Id source="PDBCC">ASN</Id>
			</Component>
			<Component component="2">
				<Id source="PDBCC">NGA</Id>
			</Component>
			<Bond>
				<Atom component="1">ND2</Atom>
				<Atom component="2">C1</Atom>
			</Bond>
		</Condition>
		<Occurrence>natural</Occurrence>
		<Category>attachment</Category>
		<Keyword>glycoprotein</Keyword>
	</Entry>
	<Entry>
		<Id>0389</Id>
		<Description>A protein modification that effectively converts an L-asparagine residue to N4-glucosyl-asparagine.</Description>
		<SystematicName>(S)-2-amino-4-(D-glucopyranosyl)amino-4-oxobutanoic acid</SystematicName>
		<CrossReference>
			<Source>RESID</Source>
			<Id>AA0421</Id>
			<Name>N4-glucosyl-L-asparagine</Name>
		</CrossReference>
		<CrossReference>
			<Source>PSI-MOD</Source>
			<Id>MOD:00833</Id>
			<Name>N4-glucosyl-L-asparagine</Name>
		</CrossReference>
		<CrossReference>
			<Source>PDBCC</Source>
			<Id>BGC</Id>
			<Name>beta-D-glucopyranose</Name>
		</CrossReference>
		<Condition>
			<Component component="1">
				<Id source="PDBCC">ASN</Id>
			</Component>
			<Component component="2">
				<Id source="PDBCC">BGC</Id>
			</Component>
			<Bond>
				<Atom component="1">ND2</Atom>
				<Atom component="2">C1</Atom>
			</Bond>
		</Condition>
		<Occurrence>natural</Occurrence>
		<Category>attachment</Category>
		<Keyword>glycoprotein</Keyword>
	</Entry>
	<Entry>
		<Id>0390</Id>
		<Description>A protein modification that effectively converts an L-asparagine residue to N4-glucosyl-asparagine.</Description>
		<SystematicName>(S)-2-amino-4-(D-glucopyranosyl)amino-4-oxobutanoic acid</SystematicName>
		<CrossReference>
			<Source>RESID</Source>
			<Id>AA0421</Id>
			<Name>N4-glucosyl-L-asparagine</Name>
		</CrossReference>
		<CrossReference>
			<Source>PSI-MOD</Source>
			<Id>MOD:00833</Id>
			<Name>N4-glucosyl-L-asparagine</Name>
		</CrossReference>
		<CrossReference>
			<Source>PDBCC</Source>
			<Id>GLC</Id>
			<Name>alpha-D-glucopyranose</Name>
		</CrossReference>
		<Condition>
			<Component component="1">
				<Id source="PDBCC">ASN</Id>
			</Component>
			<Component component="2">
				<Id source="PDBCC">GLC</Id>
			</Component>
			<Bond>
				<Atom component="1">ND2</Atom>
				<Atom component="2">C1</Atom>
			</Bond>
		</Condition>
		<Occurrence>natural</Occurrence>
		<Category>attachment</Category>
		<Keyword>glycoprotein</Keyword>
	</Entry>
	<Entry>
		<Id>0391</Id>
		<Description>A protein modification that effectively converts an L-arginine residue to N4-glucosyl-arginine.</Description>
		<SystematicName>(S)-2-amino-5-[beta-glucopyranosyl(imino(methylamino)methyl)amino]pentanoic acid</SystematicName>
		<CrossReference>
			<Source>RESID</Source>
			<Id>AA0327</Id>
			<Name>omega-N-glucosyl-L-arginine</Name>
		</CrossReference>
		<CrossReference>
			<Source>PSI-MOD</Source>
			<Id>MOD:00332</Id>
			<Name>omega-N-glucosyl-L-arginine</Name>
		</CrossReference>
		<CrossReference>
			<Source>PDBCC</Source>
			<Id>BGC</Id>
			<Name>beta-D-glucopyranose</Name>
		</CrossReference>
		<Condition>
			<Component component="1">
				<Id source="PDBCC">ARG</Id>
			</Component>
			<Component component="2">
				<Id source="PDBCC">BGC</Id>
			</Component>
			<Bond>
				<Atom component="1">NH1,NH2</Atom>
				<Atom component="2">C1</Atom>
			</Bond>
		</Condition>
		<Occurrence>natural</Occurrence>
		<Category>attachment</Category>
		<Keyword>glycoprotein</Keyword>
	</Entry>
	<Entry>
		<Id>0392</Id>
		<Description>A protein modification that effectively converts an L-arginine residue to N4-glucosyl-arginine.</Description>
		<SystematicName>(S)-2-amino-5-[beta-glucopyranosyl(imino(methylamino)methyl)amino]pentanoic acid</SystematicName>
		<CrossReference>
			<Source>RESID</Source>
			<Id>AA0327</Id>
			<Name>omega-N-glucosyl-L-arginine</Name>
		</CrossReference>
		<CrossReference>
			<Source>PSI-MOD</Source>
			<Id>MOD:00332</Id>
			<Name>omega-N-glucosyl-L-arginine</Name>
		</CrossReference>
		<CrossReference>
			<Source>PDBCC</Source>
			<Id>GLC</Id>
			<Name>alpha-D-glucopyranose</Name>
		</CrossReference>
		<Condition>
			<Component component="1">
				<Id source="PDBCC">ARG</Id>
			</Component>
			<Component component="2">
				<Id source="PDBCC">GLC</Id>
			</Component>
			<Bond>
				<Atom component="1">NH1,NH2</Atom>
				<Atom component="2">C1</Atom>
			</Bond>
		</Condition>
		<Occurrence>natural</Occurrence>
		<Category>attachment</Category>
		<Keyword>glycoprotein</Keyword>
	</Entry>
	<Entry>
		<Id>0393</Id>
		<Description>A protein modification that effectively converts an L-cysteine residue to S-(N-acetylamino)glucosyl-L-cysteine.</Description>
		<SystematicName>(2R)-2-amino-3-[(beta-D-2-[N-acetylamino]-2-deoxyglucopyranosyl)sulfanyl]propanoic acid</SystematicName>
		<CrossReference>
			<Source>RESID</Source>
			<Id>AA0560</Id>
			<Name>S-(N-acetylamino)glucosyl-L-cysteine</Name>
		</CrossReference>
		<CrossReference>
			<Source>PSI-MOD</Source>
			<Id>MOD:01858</Id>
			<Name>S-(N-acetylamino)glucosyl-L-cysteine</Name>
		</CrossReference>
		<CrossReference>
			<Source>PDBCC</Source>
			<Id>NAG</Id>
			<Name>N-acetyl-D-glucosamine</Name>
		</CrossReference>
		<Condition>
			<Component component="1">
				<Id source="PDBCC">CYS</Id>
			</Component>
			<Component component="2">
				<Id source="PDBCC">NAG</Id>
			</Component>
			<Bond>
				<Atom component="1">SG</Atom>
				<Atom component="2">C1</Atom>
			</Bond>
		</Condition>
		<Occurrence>natural</Occurrence>
		<Category>attachment</Category>
		<Keyword>glycoprotein</Keyword>
		<Keyword>thioether bond</Keyword>
	</Entry>
	<Entry>
		<Id>0394</Id>
		<Description>A protein modification that effectively converts an L-cysteine residue to S-(N-acetylamino)glucosyl-L-cysteine.</Description>
		<SystematicName>(2R)-2-amino-3-[(beta-D-2-[N-acetylamino]-2-deoxyglucopyranosyl)sulfanyl]propanoic acid</SystematicName>
		<CrossReference>
			<Source>RESID</Source>
			<Id>AA0560</Id>
			<Name>S-(N-acetylamino)glucosyl-L-cysteine</Name>
		</CrossReference>
		<CrossReference>
			<Source>PSI-MOD</Source>
			<Id>MOD:01858</Id>
			<Name>S-(N-acetylamino)glucosyl-L-cysteine</Name>
		</CrossReference>
		<CrossReference>
			<Source>PDBCC</Source>
			<Id>NDG</Id>
			<Name>2-(acetylamino)-2-deoxy-alpha-D-glucopyranose</Name>
		</CrossReference>
		<Condition>
			<Component component="1">
				<Id source="PDBCC">CYS</Id>
			</Component>
			<Component component="2">
				<Id source="PDBCC">NDG</Id>
			</Component>
			<Bond>
				<Atom component="1">SG</Atom>
				<Atom component="2">C1</Atom>
			</Bond>
		</Condition>
		<Occurrence>natural</Occurrence>
		<Category>attachment</Category>
		<Keyword>glycoprotein</Keyword>
		<Keyword>thioether bond</Keyword>
	</Entry>
	<Entry>
		<Id>0395</Id>
		<Description>A protein modification that effectively converts an L-cysteine residue to S-glucosylated L-cysteine.</Description>
		<SystematicName>(2R)-2-amino-3-[(beta-D-glucopyranosyl)sulfanyl]propanoic acid</SystematicName>
		<CrossReference>
			<Source>RESID</Source>
			<Id>AA0152</Id>
			<Name>S-glucosyl-L-cysteine</Name>
		</CrossReference>
		<CrossReference>
			<Source>PSI-MOD</Source>
			<Id>MOD:00161</Id>
			<Name>S-glucosyl-L-cysteine</Name>
		</CrossReference>
		<CrossReference>
			<Source>PDBCC</Source>
			<Id>BGC</Id>
			<Name>beta-D-glucopyranose</Name>
		</CrossReference>
		<Condition>
			<Component component="1">
				<Id source="PDBCC">CYS</Id>
			</Component>
			<Component component="2">
				<Id source="PDBCC">BGC</Id>
			</Component>
			<Bond>
				<Atom component="1">SG</Atom>
				<Atom component="2">C1</Atom>
			</Bond>
		</Condition>
		<Occurrence>natural</Occurrence>
		<Category>attachment</Category>
		<Keyword>glycoprotein</Keyword>
		<Keyword>thioether bond</Keyword>
	</Entry>
	<Entry>
		<Id>0396</Id>
		<Description>A protein modification that effectively converts an L-cysteine residue to S-glucosylated L-cysteine.</Description>
		<SystematicName>(2R)-2-amino-3-[(beta-D-glucopyranosyl)sulfanyl]propanoic acid</SystematicName>
		<CrossReference>
			<Source>RESID</Source>
			<Id>AA0152</Id>
			<Name>S-glucosyl-L-cysteine</Name>
		</CrossReference>
		<CrossReference>
			<Source>PSI-MOD</Source>
			<Id>MOD:00161</Id>
			<Name>S-glucosyl-L-cysteine</Name>
		</CrossReference>
		<CrossReference>
			<Source>PDBCC</Source>
			<Id>GLC</Id>
			<Name>alpha-D-glucopyranose</Name>
		</CrossReference>
		<Condition>
			<Component component="1">
				<Id source="PDBCC">CYS</Id>
			</Component>
			<Component component="2">
				<Id source="PDBCC">GLC</Id>
			</Component>
			<Bond>
				<Atom component="1">SG</Atom>
				<Atom component="2">C1</Atom>
			</Bond>
		</Condition>
		<Occurrence>natural</Occurrence>
		<Category>attachment</Category>
		<Keyword>glycoprotein</Keyword>
		<Keyword>thioether bond</Keyword>
	</Entry>
	<Entry>
		<Id>0397</Id>
		<Description>A protein modification that effectively converts an L-cysteine residue to S-galactosyl-L-cysteine.</Description>
		<SystematicName>(R)-2-amino-3-(beta-D-galactopyranosylsulfanyl)propanoic acid</SystematicName>
		<CrossReference>
			<Source>RESID</Source>
			<Id>AA0392</Id>
			<Name>S-galactosyl-L-cysteine</Name>
			<Status>deprecated</Status>
		</CrossReference>
		<CrossReference>
			<Source>PSI-MOD</Source>
			<Id>MOD:00799</Id>
			<Name>S-galactosyl-L-cysteine</Name>
		</CrossReference>
		<CrossReference>
			<Source>PDBCC</Source>
			<Id>GLA</Id>
			<Name>alpha-D-galactopyranose</Name>
		</CrossReference>
		<Condition>
			<Component component="1">
				<Id source="PDBCC">CYS</Id>
			</Component>
			<Component component="2">
				<Id source="PDBCC">GLA</Id>
			</Component>
			<Bond>
				<Atom component="1">SG</Atom>
				<Atom component="2">C1</Atom>
			</Bond>
		</Condition>
		<Occurrence>natural</Occurrence>
		<Category>attachment</Category>
		<Keyword>glycoprotein</Keyword>
		<Keyword>thioether bond</Keyword>
	</Entry>
	<Entry>
		<Id>0398</Id>
		<Description>A protein modification that effectively converts an L-cysteine residue to S-galactosyl-L-cysteine.</Description>
		<SystematicName>(R)-2-amino-3-(beta-D-galactopyranosylsulfanyl)propanoic acid</SystematicName>
		<CrossReference>
			<Source>RESID</Source>
			<Id>AA0392</Id>
			<Name>S-galactosyl-L-cysteine</Name>
			<Status>deprecated</Status>
		</CrossReference>
		<CrossReference>
			<Source>PSI-MOD</Source>
			<Id>MOD:00799</Id>
			<Name>S-galactosyl-L-cysteine</Name>
		</CrossReference>
		<CrossReference>
			<Source>PDBCC</Source>
			<Id>GAL</Id>
			<Name>beta-D-galactopyranose</Name>
		</CrossReference>
		<Condition>
			<Component component="1">
				<Id source="PDBCC">CYS</Id>
			</Component>
			<Component component="2">
				<Id source="PDBCC">GAL</Id>
			</Component>
			<Bond>
				<Atom component="1">SG</Atom>
				<Atom component="2">C1</Atom>
			</Bond>
		</Condition>
		<Occurrence>natural</Occurrence>
		<Category>attachment</Category>
		<Keyword>glycoprotein</Keyword>
		<Keyword>thioether bond</Keyword>
	</Entry>
	<Entry>
		<Id>0399</Id>
		<Description>a protein modification that effectively forms a O3-(N-acetylaminoglucosyl)serine</Description>
		<SystematicName>(2S)-2-amino-3-(2-acetamido-2-deoxy-beta-D-glucopyranosyloxy)propanoic acid</SystematicName>
		<CrossReference>
			<Source>RESID</Source>
			<Id>AA0398</Id>
			<Name>O-(N-acetylamino)glucosyl-L-serine</Name>
		</CrossReference>
		<CrossReference>
			<Source>PDBCC</Source>
			<Id>NDG</Id>
			<Name>2-(acetylamino)-2-deoxy-alpha-D-glucopyranose</Name>
		</CrossReference>
		<CrossReference>
			<Source>PSI-MOD</Source>
			<Id>MOD:00805</Id>
			<Name>O-(N-acetylaminoglucosyl)-L-serine</Name>
		</CrossReference>
		<Condition>
			<Component component="1">
				<Id source="PDBCC">SER</Id>
			</Component>
			<Component component="2">
				<Id source="PDBCC">NDG</Id>
			</Component>
			<Bond>
				<Atom component="1">OG</Atom>
				<Atom component="2">C1</Atom>
			</Bond>
		</Condition>
		<Category>attachment</Category>
		<Occurrence>natural</Occurrence>
		<Keyword>glycoprotein</Keyword>
	</Entry>
	<Entry>
		<Id>0400</Id>
		<Description>A protein modification that effectively converts an L-serine residue to O3-beta-glucosylated L-serine.</Description>
		<SystematicName>(S)-2-amino-3-(beta-D-glucopyranosyloxy)propanoic acid</SystematicName>
		<CrossReference>
			<Source>RESID</Source>
			<Id>AA0397</Id>
			<Name>O-glucosyl-L-serine</Name>
		</CrossReference>
		<CrossReference>
			<Source>PSI-MOD</Source>
			<Id>MOD:00804</Id>
			<Name>O-glucosyl-L-serine</Name>
		</CrossReference>
		<CrossReference>
			<Source>PDBCC</Source>
			<Id>BGC</Id>
			<Name>beta-D-glucopyranose</Name>
		</CrossReference>
		<Condition>
			<Component component="1">
				<Id source="PDBCC">SER</Id>
			</Component>
			<Component component="2">
				<Id source="PDBCC">BGC</Id>
			</Component>
			<Bond>
				<Atom component="1">OG</Atom>
				<Atom component="2">C1</Atom>
			</Bond>
		</Condition>
		<Occurrence>natural</Occurrence>
		<Category>attachment</Category>
		<Keyword>glycoprotein</Keyword>
	</Entry>
	<Entry>
		<Id>0401</Id>
		<Description>A protein modification that effectively converts an L-serine residue to O3-beta-glucosylated L-serine.</Description>
		<SystematicName>(S)-2-amino-3-(beta-D-glucopyranosyloxy)propanoic acid</SystematicName>
		<CrossReference>
			<Source>RESID</Source>
			<Id>AA0397</Id>
			<Name>O-glucosyl-L-serine</Name>
		</CrossReference>
		<CrossReference>
			<Source>PSI-MOD</Source>
			<Id>MOD:00804</Id>
			<Name>O-glucosyl-L-serine</Name>
		</CrossReference>
		<CrossReference>
			<Source>PDBCC</Source>
			<Id>GLC</Id>
			<Name>alpha-D-glucopyranose</Name>
		</CrossReference>
		<Condition>
			<Component component="1">
				<Id source="PDBCC">SER</Id>
			</Component>
			<Component component="2">
				<Id source="PDBCC">GLC</Id>
			</Component>
			<Bond>
				<Atom component="1">OG</Atom>
				<Atom component="2">C1</Atom>
			</Bond>
		</Condition>
		<Occurrence>natural</Occurrence>
		<Category>attachment</Category>
		<Keyword>glycoprotein</Keyword>
	</Entry>
	<Entry>
		<Id>0402</Id>
		<Description>A protein modification that effectively converts an L-serine residue to O3-galactosylserine.</Description>
		<SystematicName>(S)-2-amino-3-(alpha-D-galactopyranosyloxy)propanoic acid</SystematicName>
		<CrossReference>
			<Source>RESID</Source>
			<Id>AA0400</Id>
			<Name>O-galactosyl-L-serine</Name>
		</CrossReference>
		<CrossReference>
			<Source>PSI-MOD</Source>
			<Id>MOD:00808</Id>
			<Name>O-glucosyl-L-serine</Name>
		</CrossReference>
		<CrossReference>
			<Source>PDBCC</Source>
			<Id>GLA</Id>
			<Name>alpha-D-galactopyranose</Name>
		</CrossReference>
		<Condition>
			<Component component="1">
				<Id source="PDBCC">SER</Id>
			</Component>
			<Component component="2">
				<Id source="PDBCC">GLA</Id>
			</Component>
			<Bond>
				<Atom component="1">OG</Atom>
				<Atom component="2">C1</Atom>
			</Bond>
		</Condition>
		<Occurrence>natural</Occurrence>
		<Category>attachment</Category>
		<Keyword>glycoprotein</Keyword>
	</Entry>
	<Entry>
		<Id>0403</Id>
		<Description>A protein modification that effectively converts an L-serine residue to O3-galactosylserine.</Description>
		<SystematicName>(S)-2-amino-3-(alpha-D-galactopyranosyloxy)propanoic acid</SystematicName>
		<CrossReference>
			<Source>RESID</Source>
			<Id>AA0400</Id>
			<Name>O-galactosyl-L-serine</Name>
		</CrossReference>
		<CrossReference>
			<Source>PSI-MOD</Source>
			<Id>MOD:00808</Id>
			<Name>O-glucosyl-L-serine</Name>
		</CrossReference>
		<CrossReference>
			<Source>PDBCC</Source>
			<Id>GAL</Id>
			<Name>beta-D-galactopyranose</Name>
		</CrossReference>
		<Condition>
			<Component component="1">
				<Id source="PDBCC">SER</Id>
			</Component>
			<Component component="2">
				<Id source="PDBCC">GAL</Id>
			</Component>
			<Bond>
				<Atom component="1">OG</Atom>
				<Atom component="2">C1</Atom>
			</Bond>
		</Condition>
		<Occurrence>natural</Occurrence>
		<Category>attachment</Category>
		<Keyword>glycoprotein</Keyword>
	</Entry>
	<Entry>
		<Id>0404</Id>
		<Description>A protein modification that effectively converts an L-serine residue to an O-fucosylserine.</Description>
		<SystematicName>(S)-2-amino-3-(alpha-6-deoxy-D-galactopyranosyloxy)propanoic acid</SystematicName>
		<CrossReference>
			<Source>RESID</Source>
			<Id>AA0404</Id>
			<Name>O-fucosyl-L-serine</Name>
		</CrossReference>
		<CrossReference>
			<Source>PSI-MOD</Source>
			<Id>MOD:00812</Id>
			<Name>O-fucosyl-L-serine</Name>
		</CrossReference>
		<CrossReference>
			<Source>PDBCC</Source>
			<Id>FCA</Id>
			<Name>alpha-D-fucose</Name>
		</CrossReference>
		<Condition>
			<Component component="1">
				<Id source="PDBCC">SER</Id>
			</Component>
			<Component component="2">
				<Id source="PDBCC">FCA</Id>
			</Component>
			<Bond>
				<Atom component="1">OG</Atom>
				<Atom component="2">C1</Atom>
			</Bond>
		</Condition>
		<Occurrence>natural</Occurrence>
		<Category>attachment</Category>
		<Keyword>glycoprotein</Keyword>
	</Entry>
	<Entry>
		<Id>0405</Id>
		<Description>A protein modification that effectively converts an L-serine residue to an O-fucosylserine.</Description>
		<SystematicName>(S)-2-amino-3-(alpha-6-deoxy-D-galactopyranosyloxy)propanoic acid</SystematicName>
		<CrossReference>
			<Source>RESID</Source>
			<Id>AA0404</Id>
			<Name>O-fucosyl-L-serine</Name>
		</CrossReference>
		<CrossReference>
			<Source>PSI-MOD</Source>
			<Id>MOD:00812</Id>
			<Name>O-fucosyl-L-serine</Name>
		</CrossReference>
		<CrossReference>
			<Source>PDBCC</Source>
			<Id>FCB</Id>
			<Name>beta-D-fucose</Name>
		</CrossReference>
		<Condition>
			<Component component="1">
				<Id source="PDBCC">SER</Id>
			</Component>
			<Component component="2">
				<Id source="PDBCC">FCB</Id>
			</Component>
			<Bond>
				<Atom component="1">OG</Atom>
				<Atom component="2">C1</Atom>
			</Bond>
		</Condition>
		<Occurrence>natural</Occurrence>
		<Category>attachment</Category>
		<Keyword>glycoprotein</Keyword>
	</Entry>
	<Entry>
		<Id>0406</Id>
		<Description>A protein modification that effectively forms a O3-xylosylserine.</Description>
		<SystematicName>(S)-2-amino-3-(alpha-D-xylopyranosyloxy)propanoic acid</SystematicName>
		<CrossReference>
			<Source>RESID</Source>
			<Id>AA0406</Id>
			<Name>O-xylosyl-L-serine</Name>
			<Status>deprecated</Status>
		</CrossReference>
		<CrossReference>
			<Source>PSI-MOD</Source>
			<Id>MOD:00814</Id>
			<Name>O-xylosyl-L-serine</Name>
		</CrossReference>
		<CrossReference>
			<Source>PDBCC</Source>
			<Id>XYP</Id>
			<Name>beta-D-xylopyranose</Name>
		</CrossReference>
		<Condition>
			<Component component="1">
				<Id source="PDBCC">SER</Id>
			</Component>
			<Component component="2">
				<Id source="PDBCC">XYP</Id>
			</Component>
			<Bond>
				<Atom component="1">OG</Atom>
				<Atom component="2">C1</Atom>
			</Bond>
		</Condition>
		<Occurrence>natural</Occurrence>
		<Category>attachment</Category>
		<Keyword>glycoprotein</Keyword>
	</Entry>
	<Entry>
		<Id>0407</Id>
		<Description>A protein modification that effectively converts an L-serine residue to O3-mannosylserine.</Description>
		<SystematicName>(S)-2-amino-3-(alpha-D-mannopyranosyloxy)propanoic acid</SystematicName>
		<CrossReference>
			<Source>RESID</Source>
			<Id>AA0402</Id>
			<Name>O-mannosyl-L-serine</Name>
		</CrossReference>
		<CrossReference>
			<Source>PSI-MOD</Source>
			<Id>MOD:00810</Id>
			<Name>O-mannosyl-L-serine</Name>
		</CrossReference>
		<CrossReference>
			<Source>PDBCC</Source>
			<Id>MAN</Id>
			<Name>alpha-D-mannopyranose</Name>
		</CrossReference>
		<Condition>
			<Component component="1">
				<Id source="PDBCC">SER</Id>
			</Component>
			<Component component="2">
				<Id source="PDBCC">MAN</Id>
			</Component>
			<Bond>
				<Atom component="1">OG</Atom>
				<Atom component="2">C1</Atom>
			</Bond>
		</Condition>
		<Occurrence>natural</Occurrence>
		<Category>attachment</Category>
		<Keyword>glycoprotein</Keyword>
	</Entry>
	<Entry>
		<Id>0408</Id>
		<Description>A protein modification that effectively converts an L-serine residue to O3-mannosylserine.</Description>
		<SystematicName>(S)-2-amino-3-(alpha-D-mannopyranosyloxy)propanoic acid</SystematicName>
		<CrossReference>
			<Source>RESID</Source>
			<Id>AA0402</Id>
			<Name>O-mannosyl-L-serine</Name>
		</CrossReference>
		<CrossReference>
			<Source>PSI-MOD</Source>
			<Id>MOD:00810</Id>
			<Name>O-mannosyl-L-serine</Name>
		</CrossReference>
		<CrossReference>
			<Source>PDBCC</Source>
			<Id>BMA</Id>
			<Name>beta-D-mannopyranose</Name>
		</CrossReference>
		<Condition>
			<Component component="1">
				<Id source="PDBCC">SER</Id>
			</Component>
			<Component component="2">
				<Id source="PDBCC">BMA</Id>
			</Component>
			<Bond>
				<Atom component="1">OG</Atom>
				<Atom component="2">C1</Atom>
			</Bond>
		</Condition>
		<Occurrence>natural</Occurrence>
		<Category>attachment</Category>
		<Keyword>glycoprotein</Keyword>
	</Entry>
	<Entry>
		<Id>0409</Id>
		<Description>A protein modification that effectively converts an L-serine residue to O-D-glucuronosyl-L-serine.</Description>
		<SystematicName>(2S)-2-amino-3-(beta-D-glucopyranuronosyl)propanoic acid</SystematicName>
		<CrossReference>
			<Source>RESID</Source>
			<Id>AA0291</Id>
			<Name>O-D-glucuronosyl-L-serine</Name>
		</CrossReference>
		<CrossReference>
			<Source>PSI-MOD</Source>
			<Id>MOD:00296</Id>
			<Name>O-D-glucuronosyl-L-serine</Name>
		</CrossReference>
		<CrossReference>
			<Source>PDBCC</Source>
			<Id>GCU</Id>
			<Name>alpha-D-glucopyranuronic acid</Name>
		</CrossReference>
		<Condition>
			<Component component="1">
				<Id source="PDBCC">SER</Id>
			</Component>
			<Component component="2">
				<Id source="PDBCC">GCU</Id>
			</Component>
			<Bond>
				<Atom component="1">OG</Atom>
				<Atom component="2">C1</Atom>
			</Bond>
		</Condition>
		<Occurrence>natural</Occurrence>
		<Category>attachment</Category>
		<Keyword>glycoprotein</Keyword>
	</Entry>
	<Entry>
		<Id>0410</Id>
		<Description>A protein modification that effectively converts an L-serine residue to O-D-glucuronosyl-L-serine.</Description>
		<SystematicName>(2S)-2-amino-3-(beta-D-glucopyranuronosyl)propanoic acid</SystematicName>
		<CrossReference>
			<Source>RESID</Source>
			<Id>AA0291</Id>
			<Name>O-D-glucuronosyl-L-serine</Name>
		</CrossReference>
		<CrossReference>
			<Source>PSI-MOD</Source>
			<Id>MOD:00296</Id>
			<Name>O-D-glucuronosyl-L-serine</Name>
		</CrossReference>
		<CrossReference>
			<Source>PDBCC</Source>
			<Id>BDP</Id>
			<Name>beta-D-glucopyranuronic acid</Name>
		</CrossReference>
		<Condition>
			<Component component="1">
				<Id source="PDBCC">SER</Id>
			</Component>
			<Component component="2">
				<Id source="PDBCC">BDP</Id>
			</Component>
			<Bond>
				<Atom component="1">OG</Atom>
				<Atom component="2">C1</Atom>
			</Bond>
		</Condition>
		<Occurrence>natural</Occurrence>
		<Category>attachment</Category>
		<Keyword>glycoprotein</Keyword>
	</Entry>
	<Entry>
		<Id>0411</Id>
		<Description>A protein modification that effectively converts an L-threonine residue to O3-(N-acetylaminoglucosyl)-L-threonine.</Description>
		<SystematicName>(2S,3R)-2-amino-3-(alpha-D-2-acetamido-2-deoxyglucopyranosyloxy)butanoic acid</SystematicName>
		<CrossReference>
			<Source>RESID</Source>
			<Id>AA0399</Id>
			<Name>O-(N-acetylamino)glucosyl-L-threonine</Name>
		</CrossReference>
		<CrossReference>
			<Source>PSI-MOD</Source>
			<Id>MOD:00806</Id>
			<Name>O-(N-acetylamino)glucosyl-L-threonine</Name>
		</CrossReference>
		<CrossReference>
			<Source>PDBCC</Source>
			<Id>NAG</Id>
			<Name>N-acetyl-D-glucosamine</Name>
		</CrossReference>
		<Condition>
			<Component component="1">
				<Id source="PDBCC">THR</Id>
			</Component>
			<Component component="2">
				<Id source="PDBCC">NAG</Id>
			</Component>
			<Bond>
				<Atom component="1">OG1</Atom>
				<Atom component="2">C1</Atom>
			</Bond>
		</Condition>
		<Occurrence>natural</Occurrence>
		<Category>attachment</Category>
		<Keyword>glycoprotein</Keyword>
	</Entry>
	<Entry>
		<Id>0412</Id>
		<Description>A protein modification that effectively converts an L-threonine residue to O3-(N-acetylaminoglucosyl)-L-threonine.</Description>
		<SystematicName>(2S,3R)-2-amino-3-(alpha-D-2-acetamido-2-deoxyglucopyranosyloxy)butanoic acid</SystematicName>
		<CrossReference>
			<Source>RESID</Source>
			<Id>AA0399</Id>
			<Name>O-(N-acetylamino)glucosyl-L-threonine</Name>
		</CrossReference>
		<CrossReference>
			<Source>PSI-MOD</Source>
			<Id>MOD:00806</Id>
			<Name>O-(N-acetylamino)glucosyl-L-threonine</Name>
		</CrossReference>
		<CrossReference>
			<Source>PDBCC</Source>
			<Id>NDG</Id>
			<Name>2-(acetylamino)-2-deoxy-A-D-glucopyranose</Name>
		</CrossReference>
		<Condition>
			<Component component="1">
				<Id source="PDBCC">THR</Id>
			</Component>
			<Component component="2">
				<Id source="PDBCC">NDG</Id>
			</Component>
			<Bond>
				<Atom component="1">OG1</Atom>
				<Atom component="2">C1</Atom>
			</Bond>
		</Condition>
		<Occurrence>natural</Occurrence>
		<Category>attachment</Category>
		<Keyword>glycoprotein</Keyword>
	</Entry>
	<Entry>
		<Id>0413</Id>
		<Description>A protein modification that effectively converts an L-threonine residue to O-glucosylated L-threonine.</Description>
		<SystematicName>O-glucosyl-L-threonine</SystematicName>
		<CrossReference>
			<Source>PDBCC</Source>
			<Id>BGC</Id>
			<Name>beta-D-glucopyranose</Name>
		</CrossReference>
		<Condition>
			<Component component="1">
				<Id source="PDBCC">THR</Id>
			</Component>
			<Component component="2">
				<Id source="PDBCC">BGC</Id>
			</Component>
			<Bond>
				<Atom component="1">OG1</Atom>
				<Atom component="2">C1</Atom>
			</Bond>
		</Condition>
		<Occurrence>natural</Occurrence>
		<Category>attachment</Category>
		<Keyword>glycoprotein</Keyword>
	</Entry>
	<Entry>
		<Id>0414</Id>
		<Description>A protein modification that effectively converts an L-threonine residue to O-glucosylated L-threonine.</Description>
		<SystematicName>O-glucosyl-L-threonine</SystematicName>
		<CrossReference>
			<Source>PDBCC</Source>
			<Id>GLC</Id>
			<Name>alpha-D-glucopyranose</Name>
		</CrossReference>
		<Condition>
			<Component component="1">
				<Id source="PDBCC">THR</Id>
			</Component>
			<Component component="2">
				<Id source="PDBCC">GLC</Id>
			</Component>
			<Bond>
				<Atom component="1">OG1</Atom>
				<Atom component="2">C1</Atom>
			</Bond>
		</Condition>
		<Occurrence>natural</Occurrence>
		<Category>attachment</Category>
		<Keyword>glycoprotein</Keyword>
	</Entry>
	<Entry>
		<Id>0415</Id>
		<Description>A protein modification that effectively converts an L-threonine residue to O3-galactosylthreonine.</Description>
		<SystematicName>(2S,3R)-2-amino-3-(alpha-D-galactopyranosyloxy)butanoic acid</SystematicName>
		<CrossReference>
			<Source>RESID</Source>
			<Id>AA0401</Id>
			<Name>O-galactosyl-L-threonine</Name>
		</CrossReference>
		<CrossReference>
			<Source>PSI-MOD</Source>
			<Id>MOD:00809</Id>
			<Name>O-galactosyl-L-threonine</Name>
		</CrossReference>
		<CrossReference>
			<Source>PDBCC</Source>
			<Id>GLA</Id>
			<Name>alpha-D-galactopyranose</Name>
		</CrossReference>
		<Condition>
			<Component component="1">
				<Id source="PDBCC">THR</Id>
			</Component>
			<Component component="2">
				<Id source="PDBCC">GLA</Id>
			</Component>
			<Bond>
				<Atom component="1">OG1</Atom>
				<Atom component="2">C1</Atom>
			</Bond>
		</Condition>
		<Occurrence>natural</Occurrence>
		<Category>attachment</Category>
		<Keyword>glycoprotein</Keyword>
	</Entry>
	<Entry>
		<Id>0416</Id>
		<Description>A protein modification that effectively converts an L-threonine residue to O3-galactosylthreonine.</Description>
		<SystematicName>(2S,3R)-2-amino-3-(alpha-D-galactopyranosyloxy)butanoic acid</SystematicName>
		<CrossReference>
			<Source>RESID</Source>
			<Id>AA0401</Id>
			<Name>O-galactosyl-L-threonine</Name>
		</CrossReference>
		<CrossReference>
			<Source>PSI-MOD</Source>
			<Id>MOD:00809</Id>
			<Name>O-galactosyl-L-threonine</Name>
		</CrossReference>
		<CrossReference>
			<Source>PDBCC</Source>
			<Id>GAL</Id>
			<Name>beta-D-galactopyranose</Name>
		</CrossReference>
		<Condition>
			<Component component="1">
				<Id source="PDBCC">THR</Id>
			</Component>
			<Component component="2">
				<Id source="PDBCC">GAL</Id>
			</Component>
			<Bond>
				<Atom component="1">OG1</Atom>
				<Atom component="2">C1</Atom>
			</Bond>
		</Condition>
		<Occurrence>natural</Occurrence>
		<Category>attachment</Category>
		<Keyword>glycoprotein</Keyword>
	</Entry>
	<Entry>
		<Id>0417</Id>
		<Description>A protein modification that effectively converts an threonine residue to an O-fucosylthreonine.</Description>
		<SystematicName>(2S,3R)-2-amino-3-(alpha-6-deoxy-D-galactopyranosyloxy)butanoic acid</SystematicName>
		<CrossReference>
			<Source>RESID</Source>
			<Id>AA0405</Id>
			<Name>O-fucosyl-L-threonine</Name>
		</CrossReference>
		<CrossReference>
			<Source>PSI-MOD</Source>
			<Id>MOD:00813</Id>
			<Name>O-fucosyl-L-threonine</Name>
		</CrossReference>
		<CrossReference>
			<Source>PDBCC</Source>
			<Id>FCA</Id>
			<Name>alpha-D-fucose</Name>
		</CrossReference>
		<Condition>
			<Component component="1">
				<Id source="PDBCC">THR</Id>
			</Component>
			<Component component="2">
				<Id source="PDBCC">FCA</Id>
			</Component>
			<Bond>
				<Atom component="1">OG1</Atom>
				<Atom component="2">C1</Atom>
			</Bond>
		</Condition>
		<Occurrence>natural</Occurrence>
		<Category>attachment</Category>
		<Keyword>glycoprotein</Keyword>
	</Entry>
	<Entry>
		<Id>0418</Id>
		<Description>A protein modification that effectively converts an threonine residue to an O-fucosylthreonine.</Description>
		<SystematicName>(2S,3R)-2-amino-3-(alpha-6-deoxy-D-galactopyranosyloxy)butanoic acid</SystematicName>
		<CrossReference>
			<Source>RESID</Source>
			<Id>AA0405</Id>
			<Name>O-fucosyl-L-threonine</Name>
		</CrossReference>
		<CrossReference>
			<Source>PSI-MOD</Source>
			<Id>MOD:00813</Id>
			<Name>O-fucosyl-L-threonine</Name>
		</CrossReference>
		<CrossReference>
			<Source>PDBCC</Source>
			<Id>FCB</Id>
			<Name>beta-D-fucose</Name>
		</CrossReference>
		<Condition>
			<Component component="1">
				<Id source="PDBCC">THR</Id>
			</Component>
			<Component component="2">
				<Id source="PDBCC">FCB</Id>
			</Component>
			<Bond>
				<Atom component="1">OG1</Atom>
				<Atom component="2">C1</Atom>
			</Bond>
		</Condition>
		<Occurrence>natural</Occurrence>
		<Category>attachment</Category>
		<Keyword>glycoprotein</Keyword>
	</Entry>
	<Entry>
		<Id>0419</Id>
		<Description>A protein modification that effectively forms a O3-mannosylthreonine</Description>
		<SystematicName>(2S,3R)-2-amino-3-(alpha-D-mannopyranosyloxy)butanoic acid</SystematicName>
		<CrossReference>
			<Source>RESID</Source>
			<Id>AA0403</Id>
			<Name>O-mannosyl-L-threonine</Name>
		</CrossReference>
		<CrossReference>
			<Source>PSI-MOD</Source>
			<Id>MOD:00811</Id>
			<Name>O-mannosyl-L-threonine</Name>
		</CrossReference>
		<CrossReference>
			<Source>PDBCC</Source>
			<Id>MAN</Id>
			<Name>alpha-D-mannopyranose</Name>
		</CrossReference>
		<Condition>
			<Component component="1">
				<Id source="PDBCC">THR</Id>
			</Component>
			<Component component="2">
				<Id source="PDBCC">MAN</Id>
			</Component>
			<Bond>
				<Atom component="1">OG1</Atom>
				<Atom component="2">C1</Atom>
			</Bond>
		</Condition>
		<Occurrence>natural</Occurrence>
		<Category>attachment</Category>
		<Keyword>glycoprotein</Keyword>
	</Entry>
	<Entry>
		<Id>0420</Id>
		<Description>A protein modification that effectively forms a O3-mannosylthreonine</Description>
		<SystematicName>(2S,3R)-2-amino-3-(alpha-D-mannopyranosyloxy)butanoic acid</SystematicName>
		<CrossReference>
			<Source>RESID</Source>
			<Id>AA0403</Id>
			<Name>O-mannosyl-L-threonine</Name>
		</CrossReference>
		<CrossReference>
			<Source>PSI-MOD</Source>
			<Id>MOD:00811</Id>
			<Name>O-mannosyl-L-threonine</Name>
		</CrossReference>
		<CrossReference>
			<Source>PDBCC</Source>
			<Id>BMA</Id>
			<Name>beta-D-mannopyranose</Name>
		</CrossReference>
		<Condition>
			<Component component="1">
				<Id source="PDBCC">THR</Id>
			</Component>
			<Component component="2">
				<Id source="PDBCC">BMA</Id>
			</Component>
			<Bond>
				<Atom component="1">OG1</Atom>
				<Atom component="2">C1</Atom>
			</Bond>
		</Condition>
		<Occurrence>natural</Occurrence>
		<Category>attachment</Category>
		<Keyword>glycoprotein</Keyword>
	</Entry>
	<Entry>
		<Id>0421</Id>
		<Description>A protein modification that effectively converts an L-tyrosine residue to O4'-glucosyl-tyrosine.</Description>
		<SystematicName>(S)-2-amino-3-(4-alpha-glucopyranosyloxy)phenylpropanoic acid</SystematicName>
		<CrossReference>
			<Source>RESID</Source>
			<Id>AA0157</Id>
			<Name>O4'-glucosyl-L-tyrosine</Name>
		</CrossReference>
		<CrossReference>
			<Source>PSI-MOD</Source>
			<Id>MOD:00166</Id>
			<Name>O4'-glucosyl-L-tyrosine</Name>
		</CrossReference>
		<CrossReference>
			<Source>PDBCC</Source>
			<Id>BGC</Id>
			<Name>beta-D-glucopyranose</Name>
		</CrossReference>
		<Condition>
			<Component component="1">
				<Id source="PDBCC">TYR</Id>
			</Component>
			<Component component="2">
				<Id source="PDBCC">BGC</Id>
			</Component>
			<Bond>
				<Atom component="1">OH</Atom>
				<Atom component="2">C1</Atom>
			</Bond>
		</Condition>
		<Occurrence>natural</Occurrence>
		<Category>attachment</Category>
		<Keyword>glycoprotein</Keyword>
	</Entry>
	<Entry>
		<Id>0422</Id>
		<Description>A protein modification that effectively converts an L-tyrosine residue to O4'-glucosyl-tyrosine.</Description>
		<SystematicName>(S)-2-amino-3-(4-alpha-glucopyranosyloxy)phenylpropanoic acid</SystematicName>
		<CrossReference>
			<Source>RESID</Source>
			<Id>AA0157</Id>
			<Name>O4'-glucosyl-L-tyrosine</Name>
		</CrossReference>
		<CrossReference>
			<Source>PSI-MOD</Source>
			<Id>MOD:00166</Id>
			<Name>O4'-glucosyl-L-tyrosine</Name>
		</CrossReference>
		<CrossReference>
			<Source>PDBCC</Source>
			<Id>GLC</Id>
			<Name>alpha-D-glucopyranose</Name>
		</CrossReference>
		<Condition>
			<Component component="1">
				<Id source="PDBCC">TYR</Id>
			</Component>
			<Component component="2">
				<Id source="PDBCC">GLC</Id>
			</Component>
			<Bond>
				<Atom component="1">OH</Atom>
				<Atom component="2">C1</Atom>
			</Bond>
		</Condition>
		<Occurrence>natural</Occurrence>
		<Category>attachment</Category>
		<Keyword>glycoprotein</Keyword>
	</Entry>
	<Entry>
		<Id>0423</Id>
		<Description>A protein modification that effectively converts an L-tyrosine residue to O-galactosyl-tyrosine.</Description>
		<SystematicName>O-galactosyl-L-tyrosine</SystematicName>
		<CrossReference>
			<Source>PDBCC</Source>
			<Id>GAL</Id>
			<Name>alpha-D-glucopyranose</Name>
		</CrossReference>
		<Condition>
			<Component component="1">
				<Id source="PDBCC">TYR</Id>
			</Component>
			<Component component="2">
				<Id source="PDBCC">GAL</Id>
			</Component>
			<Bond>
				<Atom component="1">OH</Atom>
				<Atom component="2">C1</Atom>
			</Bond>
		</Condition>
		<Occurrence>natural</Occurrence>
		<Category>attachment</Category>
		<Keyword>glycoprotein</Keyword>
	</Entry>
	<Entry>
		<Id>0424</Id>
		<Description>A protein modification that effectively converts an L-tyrosine residue to O-galactosyl-tyrosine.</Description>
		<SystematicName>O-galactosyl-L-tyrosine</SystematicName>
		<CrossReference>
			<Source>PDBCC</Source>
			<Id>GAL</Id>
			<Name>beta-D-galactopyranose</Name>
		</CrossReference>
		<Condition>
			<Component component="1">
				<Id source="PDBCC">TYR</Id>
			</Component>
			<Component component="2">
				<Id source="PDBCC">GAL</Id>
			</Component>
			<Bond>
				<Atom component="1">OH</Atom>
				<Atom component="2">C1</Atom>
			</Bond>
		</Condition>
		<Occurrence>natural</Occurrence>
		<Category>attachment</Category>
		<Keyword>glycoprotein</Keyword>
	</Entry>
	<Entry>
		<Id>0425</Id>
		<Description>A protein modification that effectively converts an L-tyrosine residue to O-galactosyl-tyrosine.</Description>
		<SystematicName>O-galactosyl-L-tyrosine</SystematicName>
		<CrossReference>
			<Source>PDBCC</Source>
			<Id>GLA</Id>
			<Name>alpha-D-galactopyranose</Name>
		</CrossReference>
		<Condition>
			<Component component="1">
				<Id source="PDBCC">TYR</Id>
			</Component>
			<Component component="2">
				<Id source="PDBCC">GLA</Id>
			</Component>
			<Bond>
				<Atom component="1">OH</Atom>
				<Atom component="2">C1</Atom>
			</Bond>
		</Condition>
		<Occurrence>natural</Occurrence>
		<Category>attachment</Category>
		<Keyword>glycoprotein</Keyword>
	</Entry>
	<Entry>
		<Id>0426</Id>
		<Description>A protein modification that effectively converts an L-tryptophan residue to 2'-alpha-mannosyl-L-tryptophan.</Description>
		<SystematicName>(2S)-2-amino-3-(2-alpha-mannopyranosyl-1H-indol-3-yl)propanoic acid</SystematicName>
		<CrossReference>
			<Source>RESID</Source>
			<Id>AA0217</Id>
			<Name>2'-alpha-mannosyl-L-tryptophan</Name>
		</CrossReference>
		<CrossReference>
			<Source>PSI-MOD</Source>
			<Id>MOD:00222</Id>
			<Name>2'-alpha-mannosyl-L-tryptophan</Name>
		</CrossReference>
		<CrossReference>
			<Source>PDBCC</Source>
			<Id>MAN</Id>
			<Name>alpha-D-mannopyranose</Name>
		</CrossReference>
		<Condition>
			<Component component="1">
				<Id source="PDBCC">TRP</Id>
			</Component>
			<Component component="2">
				<Id source="PDBCC">MAN</Id>
			</Component>
			<Bond>
				<Atom component="1">CD1</Atom>
				<Atom component="2">C1</Atom>
			</Bond>
		</Condition>
		<Occurrence>natural</Occurrence>
		<Category>attachment</Category>
		<Keyword>glycoprotein</Keyword>
	</Entry>
	<Entry>
		<Id>0427</Id>
		<Description>A protein modification that effectively converts an L-tryptophan residue to 2'-alpha-mannosyl-L-tryptophan.</Description>
		<SystematicName>(2S)-2-amino-3-(2-alpha-mannopyranosyl-1H-indol-3-yl)propanoic acid</SystematicName>
		<CrossReference>
			<Source>RESID</Source>
			<Id>AA0217</Id>
			<Name>2'-alpha-mannosyl-L-tryptophan</Name>
		</CrossReference>
		<CrossReference>
			<Source>PSI-MOD</Source>
			<Id>MOD:00222</Id>
			<Name>2'-alpha-mannosyl-L-tryptophan</Name>
		</CrossReference>
		<CrossReference>
			<Source>PDBCC</Source>
			<Id>BMA</Id>
			<Name>beta-D-mannopyranose</Name>
		</CrossReference>
		<Condition>
			<Component component="1">
				<Id source="PDBCC">TRP</Id>
			</Component>
			<Component component="2">
				<Id source="PDBCC">BMA</Id>
			</Component>
			<Bond>
				<Atom component="1">CD1</Atom>
				<Atom component="2">C1</Atom>
			</Bond>
		</Condition>
		<Occurrence>natural</Occurrence>
		<Category>attachment</Category>
		<Keyword>glycoprotein</Keyword>
	</Entry>
	<Entry>
		<Id>0428</Id>
		<Description>A protein modification that effectively converts a glycine residue to N-D-glucuronoylglycine.</Description>
		<SystematicName>2-(glucuronoylamino)ethanoic acid</SystematicName>
		<CrossReference>
			<Source>RESID</Source>
			<Id>AA0058</Id>
			<Name>N-D-glucuronoyl-glycine</Name>
		</CrossReference>
		<CrossReference>
			<Source>PSI-MOD</Source>
			<Id>MOD:00067</Id>
			<Name>N-D-glucuronoylglycine</Name>
		</CrossReference>
		<CrossReference>
			<Source>PDBCC</Source>
			<Id>GCU</Id>
			<Name>alpha-D-glucopyranuronic acid</Name>
		</CrossReference>
		<Condition>
			<Component component="1">
				<Id source="PDBCC">GLY</Id>
			</Component>
			<Component component="2">
				<Id source="PDBCC">GCU</Id>
			</Component>
			<Bond>
				<Atom component="1">N</Atom>
				<Atom component="2">C6</Atom>
			</Bond>
		</Condition>
		<Occurrence>natural</Occurrence>
		<Category>attachment</Category>
		<Keyword>glycoprotein</Keyword>
	</Entry>
	<Entry>
		<Id>0429</Id>
		<Description>A protein modification that effectively converts a glycine residue to N-D-glucuronoylglycine.</Description>
		<SystematicName>2-(glucuronoylamino)ethanoic acid</SystematicName>
		<CrossReference>
			<Source>RESID</Source>
			<Id>AA0058</Id>
			<Name>N-D-glucuronoyl-glycine</Name>
		</CrossReference>
		<CrossReference>
			<Source>PSI-MOD</Source>
			<Id>MOD:00067</Id>
			<Name>N-D-glucuronoylglycine</Name>
		</CrossReference>
		<CrossReference>
			<Source>PDBCC</Source>
			<Id>BDP</Id>
			<Name>beta-D-glucopyranuronic acid</Name>
		</CrossReference>
		<Condition>
			<Component component="1">
				<Id source="PDBCC">GLY</Id>
			</Component>
			<Component component="2">
				<Id source="PDBCC">BDP</Id>
			</Component>
			<Bond>
				<Atom component="1">N</Atom>
				<Atom component="2">C6</Atom>
			</Bond>
		</Condition>
		<Occurrence>natural</Occurrence>
		<Category>attachment</Category>
		<Keyword>glycoprotein</Keyword>
	</Entry>
	<Entry>
		<Id>0430</Id>
		<Description>A protein modification that effectively converts an L-lysine residue to N6-pyridoxal phosphate-L-lysine.</Description>
		<SystematicName>(S)-2-amino-6-[([3-hydroxy-2-methyl-5-phosphonooxymethylpyridin-4-yl]methylidene)amino]hexanoic acid</SystematicName>
		<CrossReference>
			<Source>PDBCC</Source>
			<Id>PLP</Id>
			<Name>2-lysine(3-hydroxy-2-methyl-5-phosphonooxymethyl-pyridin-4-ylmethane)</Name>
		</CrossReference>
		<CrossReference>
			<Source>RESID</Source>
			<Id>AA0119</Id>
			<Name>N6-pyridoxal phosphate-L-lysine</Name>
		</CrossReference>
		<CrossReference>
			<Source>PSI-MOD</Source>
			<Id>MOD:00128</Id>
			<Name>N6-pyridoxal phosphate-L-lysine</Name>
		</CrossReference>
		<Condition>
			<Component component="1">
				<Id source="PDBCC">PLP</Id>
			</Component>
			<Component component="2">
				<Id source="PDBCC">LYS</Id>
			</Component>
			<Bond>
				<Atom component="1">C4A</Atom>
				<Atom component="2">NZ</Atom>
			</Bond>
		</Condition>
		<Occurrence>natural</Occurrence>
		<Category>attachment</Category>
		<Keyword>phosphoprotein</Keyword>
		<Keyword>pyridoxal phosphate</Keyword>
	</Entry>
	<Entry>
		<Id>0431</Id>
		<Description>A protein modification that effectively crosslinks an L-alanine and an L-lysine residue to form a chromophore.</Description>
		<SystematicName>(2S)-2,8-DIAMINOOCTANOIC ACID</SystematicName>
		<CrossReference>
			<Source>PDBCC</Source>
			<Id>HHK</Id>
			<Name>(2S)-2,8-DIAMINOOCTANOIC ACID</Name>
		</CrossReference>
		<Condition>
			<Component component="1">
				<Id source="PDBCC">HHK</Id>
			</Component>
		</Condition>
		<Occurrence>natural</Occurrence>
		<Category>modified residue</Category>
		<Comment>from RCSB PBD</Comment>
		<Keyword>chromoprotein</Keyword>
	</Entry>
	<Entry>
		<Id>0432</Id>
		<Description>A protein modification that effectively crosslinks an L-alanine, L-phenylalanine, and a glycine residue to form a chromophore.</Description>
		<SystematicName>{(2S)-2-[(1S)-1-AMINOETHYL]-5-OXO-2,5-DIHYDRO-1H-IMIDAZOL-1-YL}ACETIC ACID</SystematicName>
		<CrossReference>
			<Source>PDBCC</Source>
			<Id>CLV</Id>
			<Name>{(2S)-2-[(1S)-1-AMINOETHYL]-5-OXO-2,5-DIHYDRO-1H-IMIDAZOL-1-YL}ACETIC ACID</Name>
		</CrossReference>
		<Condition>
			<Component component="1">
				<Id source="PDBCC">CLV</Id>
			</Component>
		</Condition>
		<Occurrence>natural</Occurrence>
		<Category>modified residue</Category>
		<Comment>from RCSB PDB</Comment>
		<Keyword>chromoprotein</Keyword>
	</Entry>
	<Entry>
		<Id>0433</Id>
		<Description>A protein modification that effectively crosslinks an L-alanine, L-phenylalanine, and a glycine residue to form a chromophore.</Description>
		<SystematicName>{(2S)-2-[(1S)-1-AMINOETHYL]-4-BENZYL-5-OXO-2,5-DIHYDRO-1H-IMIDAZOL-1-YL}ACETIC ACID</SystematicName>
		<CrossReference>
			<Source>PDBCC</Source>
			<Id>X9Q</Id>
			<Name>{(2S)-2-[(1S)-1-AMINOETHYL]-4-BENZYL-5-OXO-2,5-DIHYDRO-1H-IMIDAZOL-1-YL}ACETIC ACID</Name>
		</CrossReference>
		<Condition>
			<Component component="1">
				<Id source="PDBCC">X9Q</Id>
			</Component>
		</Condition>
		<Occurrence>natural</Occurrence>
		<Category>modified residue</Category>
		<Comment>from RCSB PDB</Comment>
		<Keyword>chromoprotein</Keyword>
	</Entry>
	<Entry>
		<Id>0434</Id>
		<Description>A protein modification that effectively crosslinks an L-alanine, L-serine, and a glycine residue to form a chromophore.</Description>
		<SystematicName>3,5-DIHYDRO-5-METHYLIDENE-4H-IMIDAZOL-4-ON</SystematicName>
		<CrossReference>
			<Source>PDBCC</Source>
			<Id>175</Id>
			<Name>3,5-DIHYDRO-5-METHYLIDENE-4H-IMIDAZOL-4-ON</Name>
		</CrossReference>
		<Condition>
			<Component component="1">
				<Id source="PDBCC">175</Id>
			</Component>
		</Condition>
		<Occurrence>natural</Occurrence>
		<Category>modified residue</Category>
		<Comment>from RCSB PDB</Comment>
		<Keyword>chromoprotein</Keyword>
	</Entry>
	<Entry>
		<Id>0435</Id>
		<Description>A protein modification that effectively crosslinks an L-alanine, L-serine, and a glycine residue to form a chromophore.</Description>
		<SystematicName>[2-(1-AMINOETHYL)-4-METHYLENE-5-OXO-4,5-DIHYDRO-1H-IMIDAZOL-1-YL]ACETIC ACID</SystematicName>
		<CrossReference>
			<Source>PDBCC</Source>
			<Id>CRW</Id>
			<Name>[2-(1-AMINOETHYL)-4-METHYLENE-5-OXO-4,5-DIHYDRO-1H-IMIDAZOL-1-YL]ACETIC ACID</Name>
		</CrossReference>
		<Condition>
			<Component component="1">
				<Id source="PDBCC">CRW</Id>
			</Component>
		</Condition>
		<Occurrence>natural</Occurrence>
		<Category>modified residue</Category>
		<Comment>from RCSB PDB</Comment>
		<Keyword>chromoprotein</Keyword>
	</Entry>
	<Entry>
		<Id>0436</Id>
		<Description>A protein modification that effectively crosslinks an L-alanine, L-serine, and a glycine residue to form a chromophore.</Description>
		<SystematicName>[2-(1-AMINOETHYL)-2-HYDROXY-4-METHYLENE-5-OXOIMIDAZOLIDIN-1-YL]ACETIC ACID</SystematicName>
		<CrossReference>
			<Source>PDBCC</Source>
			<Id>CRX</Id>
			<Name>[2-(1-AMINOETHYL)-2-HYDROXY-4-METHYLENE-5-OXOIMIDAZOLIDIN-1-YL]ACETIC ACID</Name>
		</CrossReference>
		<Condition>
			<Component component="1">
				<Id source="PDBCC">CRX</Id>
			</Component>
		</Condition>
		<Occurrence>natural</Occurrence>
		<Category>modified residue</Category>
		<Comment>from RCSB PDB</Comment>
		<Keyword>chromoprotein</Keyword>
	</Entry>
	<Entry>
		<Id>0437</Id>
		<Description>A protein modification that effectively crosslinks an L-alanine, L-serine, and a glycine residue to form a chromophore.</Description>
		<SystematicName>{2-[(1S)-1-aminoethyl]-4-methylidene-5-oxo-4,5-dihydro-1H-imidazol-1-yl}acetic acid</SystematicName>
		<CrossReference>
			<Source>PDBCC</Source>
			<Id>MDO</Id>
			<Name>{2-[(1S)-1-aminoethyl]-4-methylidene-5-oxo-4,5-dihydro-1H-imidazol-1-yl}acetic acid</Name>
		</CrossReference>
		<Condition>
			<Component component="1">
				<Id source="PDBCC">MDO</Id>
			</Component>
		</Condition>
		<Occurrence>natural</Occurrence>
		<Category>modified residue</Category>
		<Comment>from RCSB PDB</Comment>
		<Keyword>chromoprotein</Keyword>
	</Entry>
	<Entry>
		<Id>0438</Id>
		<Description>A protein modification that effectively crosslinks an L-alanine, L-tyrosine, and a glycine residue to form a chromophore.</Description>
		<SystematicName>[(4E)-2-[(1S)-1-AMINOETHYL]-4-(4-HYDROXYBENZYLIDENE)-5-OXO-4,5-DIHYDRO-1H-IMIDAZOL-1-YL]ACETIC ACID</SystematicName>
		<CrossReference>
			<Source>PDBCC</Source>
			<Id>AYG</Id>
			<Name>[(4E)-2-[(1S)-1-AMINOETHYL]-4-(4-HYDROXYBENZYLIDENE)-5-OXO-4,5-DIHYDRO-1H-IMIDAZOL-1-YL]ACETIC ACID</Name>
		</CrossReference>
		<Condition>
			<Component component="1">
				<Id source="PDBCC">AYG</Id>
			</Component>
		</Condition>
		<Occurrence>natural</Occurrence>
		<Category>modified residue</Category>
		<Comment>from RCSB PDB</Comment>
		<Keyword>chromoprotein</Keyword>
	</Entry>
	<Entry>
		<Id>0439</Id>
		<Description>A protein modification that effectively crosslinks an L-alanine, L-tyrosine, and a glycine residue to form a chromophore.</Description>
		<SystematicName>[(4Z)-2-[(1S)-1-aminoethyl]-4-(4-hydroxybenzylidene)-5-oxo-4,5-dihydro-1H-imidazol-1-yl]acetic acid</SystematicName>
		<CrossReference>
			<Source>PDBCC</Source>
			<Id>PIA</Id>
			<Name>[(4Z)-2-[(1S)-1-aminoethyl]-4-(4-hydroxybenzylidene)-5-oxo-4,5-dihydro-1H-imidazol-1-yl]acetic acid</Name>
		</CrossReference>
		<Condition>
			<Component component="1">
				<Id source="PDBCC">PIA</Id>
			</Component>
		</Condition>
		<Occurrence>natural</Occurrence>
		<Category>modified residue</Category>
		<Comment>from RCSB PDB</Comment>
		<Keyword>chromoprotein</Keyword>
	</Entry>
	<Entry>
		<Id>0441</Id>
		<Description>A protein modification that effectively crosslinks an L-aspartic acid and an L-cysteine residue to form a chromophore.</Description>
		<SystematicName>(2R)-2-[(3S)-3-amino-2,5-dioxopyrrolidin-1-yl]-3-sulfanylpropanoic acid</SystematicName>
		<CrossReference>
			<Source>PDBCC</Source>
			<Id>SIC</Id>
			<Name>(2R)-2-[(3S)-3-amino-2,5-dioxopyrrolidin-1-yl]-3-sulfanylpropanoic acid</Name>
		</CrossReference>
		<Condition>
			<Component component="1">
				<Id source="PDBCC">SIC</Id>
			</Component>
		</Condition>
		<Occurrence>natural</Occurrence>
		<Category>modified residue</Category>
		<Comment>from RCSB PDB</Comment>
		<Keyword>chromoprotein</Keyword>
	</Entry>
	<Entry>
		<Id>0442</Id>
		<Description>A protein modification that effectively crosslinks an L-aspartic acid and a glycine residue to form a chromophore.</Description>
		<SystematicName>(3-AMINO-2,5-DIOXO-1-PYRROLIDINYL)ACETIC ACID</SystematicName>
		<CrossReference>
			<Source>PDBCC</Source>
			<Id>SUI</Id>
			<Name>(3-AMINO-2,5-DIOXO-1-PYRROLIDINYL)ACETIC ACID</Name>
		</CrossReference>
		<Condition>
			<Component component="1">
				<Id source="PDBCC">SUI</Id>
			</Component>
		</Condition>
		<Occurrence>natural</Occurrence>
		<Category>modified residue</Category>
		<Comment>from RCSB PDB</Comment>
		<Keyword>chromoprotein</Keyword>
	</Entry>
	<Entry>
		<Id>0443</Id>
		<Description>A protein modification that effectively crosslinks an L-aspartic acid, L-tyrosine, and a glycine residue to form a chromophore.</Description>
		<SystematicName>(3S)-3-amino-3-[(4Z)-1-(carboxymethyl)-4-[(4-hydroxyphenyl)methylidene]-5-oxo-imidazol-2-yl]propanoic acid</SystematicName>
		<CrossReference>
			<Source>PDBCC</Source>
			<Id>DYG</Id>
			<Name>(3S)-3-amino-3-[(4Z)-1-(carboxymethyl)-4-[(4-hydroxyphenyl)methylidene]-5-oxo-imidazol-2-yl]propanoic acid</Name>
		</CrossReference>
		<Condition>
			<Component component="1">
				<Id source="PDBCC">DYG</Id>
			</Component>
		</Condition>
		<Occurrence>natural</Occurrence>
		<Category>modified residue</Category>
		<Comment>from RCSB PDB</Comment>
		<Keyword>chromoprotein</Keyword>
	</Entry>
	<Entry>
		<Id>0445</Id>
		<Description>A protein modification that effectively crosslinks an L-cysteine, L-tyrosine, and a glycine residue to form a chromophore.</Description>
		<SystematicName>2-(1-AMINO-2-MERCAPTO-ETHYL)-5-(4-HYDROXY-BENZYL)-3-(ETHANOYL)-3,5-DIHYDRO-IMIDAZOL-4-ONE</SystematicName>
		<CrossReference>
			<Source>PDBCC</Source>
			<Id>CCY</Id>
			<Name>2-(1-AMINO-2-MERCAPTO-ETHYL)-5-(4-HYDROXY-BENZYL)-3-(ETHANOYL)-3,5-DIHYDRO-IMIDAZOL-4-ONE</Name>
		</CrossReference>
		<Condition>
			<Component component="1">
				<Id source="PDBCC">CCY</Id>
			</Component>
		</Condition>
		<Occurrence>natural</Occurrence>
		<Category>modified residue</Category>
		<Comment>from RCSB PDB</Comment>
		<Keyword>chromoprotein</Keyword>
	</Entry>
	<Entry>
		<Id>0446</Id>
		<Description>A protein modification that effectively crosslinks an L-cysteine, L-tyrosine, and a glycine residue to form a chromophore.</Description>
		<SystematicName>[(4Z)-2-[(1R)-1-AMINO-2-MERCAPTOETHYL]-4-(4-HYDROXYBENZYLIDENE)-5-OXO-4,5-DIHYDRO-1H-IMIDAZOL-1-YL]ACETIC ACID</SystematicName>
		<CrossReference>
			<Source>PDBCC</Source>
			<Id>GYC</Id>
			<Name>[(4Z)-2-[(1R)-1-AMINO-2-MERCAPTOETHYL]-4-(4-HYDROXYBENZYLIDENE)-5-OXO-4,5-DIHYDRO-1H-IMIDAZOL-1-YL]ACETIC ACID</Name>
		</CrossReference>
		<Condition>
			<Component component="1">
				<Id source="PDBCC">GYC</Id>
			</Component>
		</Condition>
		<Occurrence>natural</Occurrence>
		<Category>modified residue</Category>
		<Comment>from RCSB PDB</Comment>
		<Keyword>chromoprotein</Keyword>
	</Entry>
	<Entry>
		<Id>0447</Id>
		<Description>A protein modification that effectively crosslinks an L-glutamine, L-leucine, and a glycine residue to form a chromophore.</Description>
		<SystematicName>[(4Z)-2-[(1Z)-4-AMINO-4-OXOBUTANIMIDOYL]-4-(2-METHYLPROPYLIDENE)-5-OXO-4,5-DIHYDRO-1H-IMIDAZOL-1-YL]ACETIC ACID</SystematicName>
		<CrossReference>
			<Source>PDBCC</Source>
			<Id>QLG</Id>
			<Name>[(4Z)-2-[(1Z)-4-AMINO-4-OXOBUTANIMIDOYL]-4-(2-METHYLPROPYLIDENE)-5-OXO-4,5-DIHYDRO-1H-IMIDAZOL-1-YL]ACETIC ACID</Name>
		</CrossReference>
		<Condition>
			<Component component="1">
				<Id source="PDBCC">QLG</Id>
			</Component>
		</Condition>
		<Occurrence>natural</Occurrence>
		<Category>modified residue</Category>
		<Comment>from RCSB PDB</Comment>
		<Keyword>chromoprotein</Keyword>
	</Entry>
	<Entry>
		<Id>0449</Id>
		<Description>A protein modification that effectively crosslinks an L-glutamine, L-phenylalanine, and a glycine residue to form a chromophore.</Description>
		<SystematicName>{(4E)-2-[(1E)-4-amino-4-oxobutanimidoyl]-4-benzylidene-5-oxo-4,5-dihydro-1H-imidazol-1-yl}acetic acid</SystematicName>
		<CrossReference>
			<Source>PDBCC</Source>
			<Id>QFG</Id>
			<Name>{(4E)-2-[(1E)-4-amino-4-oxobutanimidoyl]-4-benzylidene-5-oxo-4,5-dihydro-1H-imidazol-1-yl}acetic acid</Name>
		</CrossReference>
		<Condition>
			<Component component="1">
				<Id source="PDBCC">QFG</Id>
			</Component>
		</Condition>
		<Occurrence>natural</Occurrence>
		<Category>modified residue</Category>
		<Comment>from RCSB PDB</Comment>
		<Keyword>chromoprotein</Keyword>
	</Entry>
	<Entry>
		<Id>0450</Id>
		<Description>A protein modification that effectively crosslinks a glycine, L-tyrosine, and a glycine residue to form a chromophore.</Description>
		<SystematicName>[2-(1-AMINO-2-HYDROXY-PROPYL)-4-(4-FLUORO-1H-INDOL-3-YLMETHYL)-5-HYDROXY-IMIDAZOL-1-YL]-ACETIC ACID</SystematicName>
		<CrossReference>
			<Source>PDBCC</Source>
			<Id>4F3</Id>
			<Name>[2-(1-AMINO-2-HYDROXY-PROPYL)-4-(4-FLUORO-1H-INDOL-3-YLMETHYL)-5-HYDROXY-IMIDAZOL-1-YL]-ACETIC ACID</Name>
		</CrossReference>
		<Condition>
			<Component component="1">
				<Id source="PDBCC">4F3</Id>
			</Component>
		</Condition>
		<Occurrence>natural</Occurrence>
		<Category>modified residue</Category>
		<Comment>from RCSB PDB</Comment>
		<Keyword>chromoprotein</Keyword>
	</Entry>
	<Entry>
		<Id>0451</Id>
		<Description>A protein modification that effectively crosslinks a glycine, L-tyrosine, and a glycine residue to form a chromophore.</Description>
		<SystematicName>[(2R,4R)-2-[(1R,2R)-1-amino-2-hydroxypropyl]-4-(4-hydroxybenzyl)-5-oxoimidazolidin-1-yl]acetic acid</SystematicName>
		<CrossReference>
			<Source>PDBCC</Source>
			<Id>CJO</Id>
			<Name>[(2R,4R)-2-[(1R,2R)-1-amino-2-hydroxypropyl]-4-(4-hydroxybenzyl)-5-oxoimidazolidin-1-yl]acetic acid</Name>
		</CrossReference>
		<Condition>
			<Component component="1">
				<Id source="PDBCC">CJO</Id>
			</Component>
		</Condition>
		<Occurrence>natural</Occurrence>
		<Category>modified residue</Category>
		<Comment>from RCSB PDB</Comment>
		<Keyword>chromoprotein</Keyword>
	</Entry>
	<Entry>
		<Id>0452</Id>
		<Description>A protein modification that effectively crosslinks a glycine, L-tyrosine, and a glycine residue to form a chromophore.</Description>
		<SystematicName>{(4Z)-4-(4-aminobenzylidene)-2-[(1R,2R)-1-amino-2-hydroxypropyl]-5-oxo-4,5-dihydro-1H-imidazol-1-yl}acetic acid</SystematicName>
		<CrossReference>
			<Source>PDBCC</Source>
			<Id>CQ2</Id>
			<Name>{(4Z)-4-(4-aminobenzylidene)-2-[(1R,2R)-1-amino-2-hydroxypropyl]-5-oxo-4,5-dihydro-1H-imidazol-1-yl}acetic acid</Name>
		</CrossReference>
		<Condition>
			<Component component="1">
				<Id source="PDBCC">CQ2</Id>
			</Component>
		</Condition>
		<Occurrence>natural</Occurrence>
		<Category>modified residue</Category>
		<Comment>from RCSB PDB</Comment>
		<Keyword>chromoprotein</Keyword>
	</Entry>
	<Entry>
		<Id>0453</Id>
		<Description>A protein modification that effectively crosslinks a glycine, L-tyrosine, and a glycine residue to form a chromophore.</Description>
		<SystematicName>[(4Z)-2-(AMINOMETHYL)-4-(4-HYDROXYBENZYLIDENE)-5-OXO-4,5-DIHYDRO-1H-IMIDAZOL-1-YL]ACETIC ACID</SystematicName>
		<CrossReference>
			<Source>PDBCC</Source>
			<Id>CQR</Id>
			<Name>[(4Z)-2-(AMINOMETHYL)-4-(4-HYDROXYBENZYLIDENE)-5-OXO-4,5-DIHYDRO-1H-IMIDAZOL-1-YL]ACETIC ACID</Name>
		</CrossReference>
		<Condition>
			<Component component="1">
				<Id source="PDBCC">CQR</Id>
			</Component>
		</Condition>
		<Occurrence>natural</Occurrence>
		<Category>modified residue</Category>
		<Comment>from RCSB PDB</Comment>
		<Keyword>chromoprotein</Keyword>
	</Entry>
	<Entry>
		<Id>0454</Id>
		<Description>A protein modification that effectively crosslinks a glycine, L-tyrosine, and a glycine residue to form a chromophore.</Description>
		<SystematicName>{(4Z)-2-(aminomethyl)-4-[(4-hydroxyphenyl)methylidene]-5-oxo-4,5-dihydro-1H-imidazol-1-yl}acetic acid</SystematicName>
		<CrossReference>
			<Source>PDBCC</Source>
			<Id>CR2</Id>
			<Name>{(4Z)-2-(aminomethyl)-4-[(4-hydroxyphenyl)methylidene]-5-oxo-4,5-dihydro-1H-imidazol-1-yl}acetic acid</Name>
		</CrossReference>
		<Condition>
			<Component component="1">
				<Id source="PDBCC">CR2</Id>
			</Component>
		</Condition>
		<Occurrence>natural</Occurrence>
		<Category>modified residue</Category>
		<Comment>from RCSB PDB</Comment>
		<Keyword>chromoprotein</Keyword>
	</Entry>
	<Entry>
		<Id>0455</Id>
		<Description>A protein modification that effectively crosslinks a glycine, L-tyrosine, and a glycine residue to form a chromophore.</Description>
		<SystematicName>[(2R,4S)-2-[(1S,2R)-1-amino-2-hydroxypropyl]-2-hydroxy-4-(4-hydroxybenzyl)-5-oxoimidazolidin-1-yl]acetic acid</SystematicName>
		<CrossReference>
			<Source>PDBCC</Source>
			<Id>CZO</Id>
			<Name>[(2R,4S)-2-[(1S,2R)-1-amino-2-hydroxypropyl]-2-hydroxy-4-(4-hydroxybenzyl)-5-oxoimidazolidin-1-yl]acetic acid</Name>
		</CrossReference>
		<Condition>
			<Component component="1">
				<Id source="PDBCC">CZO</Id>
			</Component>
		</Condition>
		<Occurrence>natural</Occurrence>
		<Category>modified residue</Category>
		<Comment>from RCSB PDB</Comment>
		<Keyword>chromoprotein</Keyword>
	</Entry>
	<Entry>
		<Id>0456</Id>
		<Description>A protein modification that effectively crosslinks a glycine, L-tyrosine, and a glycine residue to form a chromophore.</Description>
		<SystematicName>5-[1-(3-FLUORO-4-HYDROXY-PHENYL)-METH-(Z)-YLIDENE]-3,5-DIHYDRO-IMIDAZOL-4-ONE</SystematicName>
		<CrossReference>
			<Source>PDBCC</Source>
			<Id>MFC</Id>
			<Name>5-[1-(3-FLUORO-4-HYDROXY-PHENYL)-METH-(Z)-YLIDENE]-3,5-DIHYDRO-IMIDAZOL-4-ONE</Name>
		</CrossReference>
		<Condition>
			<Component component="1">
				<Id source="PDBCC">MFC</Id>
			</Component>
		</Condition>
		<Occurrence>natural</Occurrence>
		<Category>modified residue</Category>
		<Comment>from RCSB PDB</Comment>
		<Keyword>chromoprotein</Keyword>
	</Entry>
	<Entry>
		<Id>0457</Id>
		<Description>A protein modification that effectively crosslinks a glycine, L-tyrosine, and a glycine residue to form a chromophore.</Description>
		<SystematicName>[(2R,4Z)-2-(aminomethyl)-2-hydroxy-4-(4-hydroxybenzylidene)-5-oxoimidazolidin-1-yl]acetic acid</SystematicName>
		<CrossReference>
			<Source>PDBCC</Source>
			<Id>WCR</Id>
			<Name>[(2R,4Z)-2-(aminomethyl)-2-hydroxy-4-(4-hydroxybenzylidene)-5-oxoimidazolidin-1-yl]acetic acid</Name>
		</CrossReference>
		<Condition>
			<Component component="1">
				<Id source="PDBCC">WCR</Id>
			</Component>
		</Condition>
		<Occurrence>natural</Occurrence>
		<Category>modified residue</Category>
		<Comment>from RCSB PDB</Comment>
		<Keyword>chromoprotein</Keyword>
	</Entry>
    <Entry>
		<Id>0458</Id>
		<Description>A protein modification that effectively crosslinks an L-histidine, L-tyrosine, and a glycine residue to form a chromophore.</Description>
		<SystematicName>2-[1-AMINO-2-(1H-IMIDAZOL-5-YL)ETHYL]-1-(CARBOXYMETHYL)-4-[(4-OXOCYCLOHEXA-2,5-DIEN-1-YLIDENE)METHYL]-1H-IMIDAZOL-5-OLATE</SystematicName>
		<CrossReference>
			<Source>PDBCC</Source>
			<Id>CR8</Id>
			<Name>2-[1-AMINO-2-(1H-IMIDAZOL-5-YL)ETHYL]-1-(CARBOXYMETHYL)-4-[(4-OXOCYCLOHEXA-2,5-DIEN-1-YLIDENE)METHYL]-1H-IMIDAZOL-5-OLATE</Name>
		</CrossReference>
		<Condition>
			<Component component="1">
				<Id source="PDBCC">CR8</Id>
			</Component>
		</Condition>
		<Occurrence>natural</Occurrence>
		<Category>modified residue</Category>
		<Comment>from RCSB PDB</Comment>
		<Keyword>chromoprotein</Keyword>
	</Entry>
    <Entry>
		<Id>0459</Id>
		<Description>A protein modification that effectively crosslinks an L-histidine, L-tyrosine, and a glycine residue to form a chromophore.</Description>
		<SystematicName>2-((1E)-2-(5-IMIDAZOLYL)ETHENYL)-4-(P-HYDROXYBENZYLIDENE)-5-IMIDAZOLINONE</SystematicName>
		<CrossReference>
			<Source>PDBCC</Source>
			<Id>IEY</Id>
			<Name>2-((1E)-2-(5-IMIDAZOLYL)ETHENYL)-4-(P-HYDROXYBENZYLIDENE)-5-IMIDAZOLINONE</Name>
		</CrossReference>
		<Condition>
			<Component component="1">
				<Id source="PDBCC">IEY</Id>
			</Component>
		</Condition>
		<Occurrence>natural</Occurrence>
		<Category>modified residue</Category>
		<Comment>from RCSB PDB</Comment>
		<Keyword>chromoprotein</Keyword>
	</Entry>
	<Entry>
		<Id>0460</Id>
		<Description>A protein modification that effectively crosslinks an L-histidine, L-tyrosine, and a glycine residue to form a chromophore.</Description>
		<SystematicName>{(2R)-4-(4-HYDROXYBENZYL)-2-[2-(1H-IMIDAZOL-4-YL)ETHYL]-5-OXO-2,5-DIHYDRO-1H-IMIDAZOL-1-YL}ACETALDEHYDE</SystematicName>
		<CrossReference>
			<Source>PDBCC</Source>
			<Id>RC7</Id>
			<Name>{(2R)-4-(4-HYDROXYBENZYL)-2-[2-(1H-IMIDAZOL-4-YL)ETHYL]-5-OXO-2,5-DIHYDRO-1H-IMIDAZOL-1-YL}ACETALDEHYDE</Name>
		</CrossReference>
		<Condition>
			<Component component="1">
				<Id source="PDBCC">RC7</Id>
			</Component>
		</Condition>
		<Occurrence>natural</Occurrence>
		<Category>modified residue</Category>
		<Comment>from RCSB PDB</Comment>
		<Keyword>chromoprotein</Keyword>
	</Entry>
	<Entry>
		<Id>0461</Id>
		<Description>A protein modification that effectively crosslinks an L-isoleucine, glycine, L-tyrosine, and a glycine residue to form a chromophore.</Description>
		<SystematicName>[(4Z)-2-{(2R,5R)-2-[(1S,2S)-1-amino-2-methylbutyl]-2-hydroxy-5-methyl-2,5-dihydro-1,3-oxazol-4-yl}-4-(4-hydroxybenzylidene)-5-oxo-4,5-dihydro-1H-imidazol-1-yl]acetic acid</SystematicName>
		<CrossReference>
			<Source>PDBCC</Source>
			<Id>OIM</Id>
			<Name>[(4Z)-2-{(2R,5R)-2-[(1S,2S)-1-amino-2-methylbutyl]-2-hydroxy-5-methyl-2,5-dihydro-1,3-oxazol-4-yl}-4-(4-hydroxybenzylidene)-5-oxo-4,5-dihydro-1H-imidazol-1-yl]acetic acid</Name>
		</CrossReference>
		<Condition>
			<Component component="1">
				<Id source="PDBCC">OIM</Id>
			</Component>
		</Condition>
		<Occurrence>natural</Occurrence>
		<Category>modified residue</Category>
		<Comment>from RCSB PDB</Comment>
		<Keyword>chromoprotein</Keyword>
	</Entry>
	<Entry>
		<Id>0462</Id>
		<Description>A protein modification that effectively crosslinks an L-leucine, L-tyrosine, and a glycine residue to form a chromophore.</Description>
		<SystematicName>{4-[(4-hydroxyphenyl)methylidene]-2-[(1E)-3-methylbutanimidoyl]-5-oxo-4,5-dihydro-1H-imidazol-1-yl}acetic acid</SystematicName>
		<CrossReference>
			<Source>PDBCC</Source>
			<Id>NRP</Id>
			<Name>{4-[(4-hydroxyphenyl)methylidene]-2-[(1E)-3-methylbutanimidoyl]-5-oxo-4,5-dihydro-1H-imidazol-1-yl}acetic acid</Name>
		</CrossReference>
		<Condition>
			<Component component="1">
				<Id source="PDBCC">NRP</Id>
			</Component>
		</Condition>
		<Occurrence>natural</Occurrence>
		<Category>modified residue</Category>
		<Comment>from RCSB PDB</Comment>
		<Keyword>chromoprotein</Keyword>
	</Entry>
	<Entry>
		<Id>0463</Id>
		<Description>A protein modification that effectively crosslinks an L-methionine, L-tyrosine, and a glycine residue to form a chromophore.</Description>
		<SystematicName>4-{(Z)-[2-[3-(METHYLSULFANYL)PROPANOYL]-5-OXO-1-(2-OXOETHYL)-1,5-DIHYDRO-4H-IMIDAZOL-4-YLIDENE]METHYL}BENZENOLATE</SystematicName>
		<CrossReference>
			<Source>PDBCC</Source>
			<Id>CRK</Id>
			<Name>4-{(Z)-[2-[3-(METHYLSULFANYL)PROPANOYL]-5-OXO-1-(2-OXOETHYL)-1,5-DIHYDRO-4H-IMIDAZOL-4-YLIDENE]METHYL}BENZENOLATE</Name>
		</CrossReference>
		<Condition>
			<Component component="1">
				<Id source="PDBCC">CRK</Id>
			</Component>
		</Condition>
		<Occurrence>natural</Occurrence>
		<Category>modified residue</Category>
		<Comment>from RCSB PDB</Comment>
		<Keyword>chromoprotein</Keyword>
	</Entry>
	<Entry>
		<Id>0464</Id>
		<Description>A protein modification that effectively crosslinks an L-methionine, L-tyrosine, and a glycine residue to form a chromophore.</Description>
		<SystematicName>{(2R,4Z)-2-[(1R)-1-amino-3-(methylsulfanyl)propyl]-2-hydroxy-4-[(4-hydroxyphenyl)methylidene]-5-oxoimidazolidin-1-yl}acetic acid</SystematicName>
		<CrossReference>
			<Source>PDBCC</Source>
			<Id>EYG</Id>
			<Name>{(2R,4Z)-2-[(1R)-1-amino-3-(methylsulfanyl)propyl]-2-hydroxy-4-[(4-hydroxyphenyl)methylidene]-5-oxoimidazolidin-1-yl}acetic acid</Name>
		</CrossReference>
		<Condition>
			<Component component="1">
				<Id source="PDBCC">EYG</Id>
			</Component>
		</Condition>
		<Occurrence>natural</Occurrence>
		<Category>modified residue</Category>
		<Comment>from RCSB PDB</Comment>
		<Keyword>chromoprotein</Keyword>
	</Entry>
	<Entry>
		<Id>0465</Id>
		<Description>A protein modification that effectively crosslinks an L-phenylalanine, L-cysteine, L-tyrosine, and a glycine residue to form a chromophore.</Description>
		<SystematicName>[(4Z)-2-{(2R)-2-[(1S)-1-amino-2-phenylethyl]-2-hydroxy-2,5-dihydro-1,3-thiazol-4-yl}-4-(4-hydroxybenzylidene)-5-oxo-4,5-dihydro-1H-imidazol-1-yl]acetic acid</SystematicName>
		<CrossReference>
			<Source>PDBCC</Source>
			<Id>CFY</Id>
			<Name>[(4Z)-2-{(2R)-2-[(1S)-1-amino-2-phenylethyl]-2-hydroxy-2,5-dihydro-1,3-thiazol-4-yl}-4-(4-hydroxybenzylidene)-5-oxo-4,5-dihydro-1H-imidazol-1-yl]acetic acid</Name>
		</CrossReference>
		<Condition>
			<Component component="1">
				<Id source="PDBCC">CFY</Id>
			</Component>
		</Condition>
		<Occurrence>natural</Occurrence>
		<Category>modified residue</Category>
		<Comment>from RCSB PDB</Comment>
		<Keyword>chromoprotein</Keyword>
	</Entry>
	<Entry>
		<Id>0466</Id>
		<Description>A protein modification that effectively crosslinks an L-phenylalanine, glycine, L-tyrosine, and a glycine residue to form a chromophore.</Description>
		<SystematicName>[(4Z)-2-{(2R,5R)-2-[(1S)-1-amino-2-phenylethyl]-2-hydroxy-5-methyl-2,5-dihydro-1,3-oxazol-4-yl}-4-(4-hydroxybenzylidene)-5-oxo-4,5-dihydro-1H-imidazol-1-yl]acetic acid</SystematicName>
		<CrossReference>
			<Source>PDBCC</Source>
			<Id>OFM</Id>
			<Name>[(4Z)-2-{(2R,5R)-2-[(1S)-1-amino-2-phenylethyl]-2-hydroxy-5-methyl-2,5-dihydro-1,3-oxazol-4-yl}-4-(4-hydroxybenzylidene)-5-oxo-4,5-dihydro-1H-imidazol-1-yl]acetic acid</Name>
		</CrossReference>
		<Condition>
			<Component component="1">
				<Id source="PDBCC">OFM</Id>
			</Component>
		</Condition>
		<Occurrence>natural</Occurrence>
		<Category>modified residue</Category>
		<Comment>from RCSB PDB</Comment>
		<Keyword>chromoprotein</Keyword>
	</Entry>
	<Entry>
		<Id>0467</Id>
		<Description>A protein modification that effectively crosslinks an L-serine, L-histidine, and a glycine residue to form a chromophore.</Description>
		<SystematicName>[2-(2-HYDROXY-1-METHYL-ETHYL)-4-(1H-IMIDAZOL-4-YLMETHYL)-5-OXO-IMIDAZOLIDIN-1-YL]-ACETIC ACID</SystematicName>
		<CrossReference>
			<Source>PDBCC</Source>
			<Id>CSH</Id>
			<Name>[2-(2-HYDROXY-1-METHYL-ETHYL)-4-(1H-IMIDAZOL-4-YLMETHYL)-5-OXO-IMIDAZOLIDIN-1-YL]-ACETIC ACID</Name>
		</CrossReference>
		<Condition>
			<Component component="1">
				<Id source="PDBCC">CSH</Id>
			</Component>
		</Condition>
		<Occurrence>natural</Occurrence>
		<Category>modified residue</Category>
		<Comment>from RCSB PDB</Comment>
		<Keyword>chromoprotein</Keyword>
	</Entry>
	<Entry>
		<Id>0468</Id>
		<Description>A protein modification that effectively crosslinks an L-serine, L-histidine, and a glycine residue to form a chromophore.</Description>
		<SystematicName>4-IMIDAZOLMETHYLENE-5-IMIDAZOLONE CHROMOPHORE</SystematicName>
		<CrossReference>
			<Source>PDBCC</Source>
			<Id>IIC</Id>
			<Name>4-IMIDAZOLMETHYLENE-5-IMIDAZOLONE CHROMOPHORE</Name>
		</CrossReference>
		<Condition>
			<Component component="1">
				<Id source="PDBCC">IIC</Id>
			</Component>
		</Condition>
		<Occurrence>natural</Occurrence>
		<Category>modified residue</Category>
		<Comment>from RCSB PDB</Comment>
		<Keyword>chromoprotein</Keyword>
	</Entry>
	<Entry>
		<Id>0469</Id>
		<Description>A protein modification that effectively crosslinks an L-serine, L-tryptophane, and a glycine residue to form a chromophore.</Description>
		<SystematicName>2-[(4Z)-2-[(1R)-1-amino-2-hydroxy-ethyl]-4-(1H-indol-3-ylmethylidene)-5-oxo-imidazol-1-yl]ethanoic acid</SystematicName>
		<CrossReference>
			<Source>PDBCC</Source>
			<Id>SWG</Id>
			<Name>2-[(4Z)-2-[(1R)-1-amino-2-hydroxy-ethyl]-4-(1H-indol-3-ylmethylidene)-5-oxo-imidazol-1-yl]ethanoic acid</Name>
		</CrossReference>
		<Condition>
			<Component component="1">
				<Id source="PDBCC">SWG</Id>
			</Component>
		</Condition>
		<Occurrence>natural</Occurrence>
		<Category>modified residue</Category>
		<Comment>from RCSB PDB</Comment>
		<Keyword>chromoprotein</Keyword>
	</Entry>
	<Entry>
		<Id>0470</Id>
		<Description>A protein modification that effectively crosslinks an L-serine, L-tyrosine, and a glycine residue to form a chromophore.</Description>
		<SystematicName>[(4Z)-2-[(1R)-1-amino-2-hydroxyethyl]-4-(4-hydroxybenzylidene)-5-oxo-4,5-dihydro-1H-imidazol-1-yl]acetic acid</SystematicName>
		<CrossReference>
			<Source>PDBCC</Source>
			<Id>CSY</Id>
			<Name>[(4Z)-2-[(1R)-1-amino-2-hydroxyethyl]-4-(4-hydroxybenzylidene)-5-oxo-4,5-dihydro-1H-imidazol-1-yl]acetic acid</Name>
		</CrossReference>
		<Condition>
			<Component component="1">
				<Id source="PDBCC">CSY</Id>
			</Component>
		</Condition>
		<Occurrence>natural</Occurrence>
		<Category>modified residue</Category>
		<Comment>from RCSB PDB</Comment>
		<Keyword>chromoprotein</Keyword>
	</Entry>
	<Entry>
		<Id>0471</Id>
		<Description>A protein modification that effectively crosslinks an L-serine, L-tyrosine, and a glycine residue to form a chromophore.</Description>
		<SystematicName>[(4Z)-2-(1-AMINO-2-HYDROXYETHYL)-4-(4-HYDROXYBENZYLIDENE)-5-OXO-4,5-DIHYDRO-1H-IMIDAZOL-1-YL]ACETIC ACID</SystematicName>
		<CrossReference>
			<Source>PDBCC</Source>
			<Id>GYS</Id>
			<Name>[(4Z)-2-(1-AMINO-2-HYDROXYETHYL)-4-(4-HYDROXYBENZYLIDENE)-5-OXO-4,5-DIHYDRO-1H-IMIDAZOL-1-YL]ACETIC ACID</Name>
		</CrossReference>
		<Condition>
			<Component component="1">
				<Id source="PDBCC">GYS</Id>
			</Component>
		</Condition>
		<Occurrence>natural</Occurrence>
		<Category>modified residue</Category>
		<Comment>from RCSB PDB</Comment>
		<Keyword>chromoprotein</Keyword>
	</Entry>
	<Entry>
		<Id>0472</Id>
		<Description>A protein modification that effectively crosslinks an L-threonine, L-histidine, and a glycine residue to form a chromophore.</Description>
		<SystematicName>[2-(1-AMINO-2-HYDROXY-PROPYL)-4-(3H-IMIDAZOL-4-YLMETHYLENE)-5-OXO-4,5-DIHYDRO-IMIDAZOL-1-YL]-ACETIC ACID</SystematicName>
		<CrossReference>
			<Source>PDBCC</Source>
			<Id>CRG</Id>
			<Name>[2-(1-AMINO-2-HYDROXY-PROPYL)-4-(3H-IMIDAZOL-4-YLMETHYLENE)-5-OXO-4,5-DIHYDRO-IMIDAZOL-1-YL]-ACETIC ACID</Name>
		</CrossReference>
		<Condition>
			<Component component="1">
				<Id source="PDBCC">CRG</Id>
			</Component>
		</Condition>
		<Occurrence>natural</Occurrence>
		<Category>modified residue</Category>
		<Comment>from RCSB PDB</Comment>
		<Keyword>chromoprotein</Keyword>
	</Entry>
	<Entry>
		<Id>0473</Id>
		<Description>A protein modification that effectively crosslinks an L-threonine, L-histidine, and a glycine residue to form a chromophore.</Description>
		<SystematicName>2-[(1R,2R)-1-amino-2-hydroxypropyl]-1-(carboxymethyl)-4-(1H-imidazol-5-ylmethyl)-1H-imidazol-5-olate</SystematicName>
		<CrossReference>
			<Source>PDBCC</Source>
			<Id>XXY</Id>
			<Name>2-[(1R,2R)-1-amino-2-hydroxypropyl]-1-(carboxymethyl)-4-(1H-imidazol-5-ylmethyl)-1H-imidazol-5-olate</Name>
		</CrossReference>
		<Condition>
			<Component component="1">
				<Id source="PDBCC">XXY</Id>
			</Component>
		</Condition>
		<Occurrence>natural</Occurrence>
		<Category>modified residue</Category>
		<Comment>from RCSB PDB</Comment>
		<Keyword>chromoprotein</Keyword>
	</Entry>
	<Entry>
		<Id>0474</Id>
		<Description>A protein modification that effectively crosslinks an L-threonine, L-leucine, and a glycine residue to form a chromophore.</Description>
		<SystematicName>[2-(1-AMINO-2-HYDROXYPROPYL)-2-HYDROXY-4-ISOBUTYL-5-OXO-2,5-DIHYDRO-1H-IMIDAZOL-1-YL]ACETALDEHYDE</SystematicName>
		<CrossReference>
			<Source>PDBCC</Source>
			<Id>CR0</Id>
			<Name>2[2-(1-AMINO-2-HYDROXYPROPYL)-2-HYDROXY-4-ISOBUTYL-5-OXO-2,5-DIHYDRO-1H-IMIDAZOL-1-YL]ACETALDEHYDE</Name>
		</CrossReference>
		<Condition>
			<Component component="1">
				<Id source="PDBCC">CR0</Id>
			</Component>
		</Condition>
		<Occurrence>natural</Occurrence>
		<Category>modified residue</Category>
		<Comment>from RCSB PDB</Comment>
		<Keyword>chromoprotein</Keyword>
	</Entry>
	<Entry>
		<Id>0475</Id>
		<Description>A protein modification that effectively crosslinks an L-threonine, L-phenylalanine, and a glycine residue to form a chromophore.</Description>
		<SystematicName>{(2R)-2-[(1S,2R)-1-AMINO-2-HYDROXYPROPYL]-2-HYDROXY-4,5-DIOXOIMIDAZOLIDIN-1-YL}ACETIC ACID</SystematicName>
		<CrossReference>
			<Source>PDBCC</Source>
			<Id>C99</Id>
			<Name>{(2R)-2-[(1S,2R)-1-AMINO-2-HYDROXYPROPYL]-2-HYDROXY-4,5-DIOXOIMIDAZOLIDIN-1-YL}ACETIC ACID</Name>
		</CrossReference>
		<Condition>
			<Component component="1">
				<Id source="PDBCC">C99</Id>
			</Component>
		</Condition>
		<Occurrence>natural</Occurrence>
		<Category>modified residue</Category>
		<Comment>from RCSB PDB</Comment>
		<Keyword>chromoprotein</Keyword>
	</Entry>
	<Entry>
		<Id>0476</Id>
		<Description>A protein modification that effectively crosslinks an L-threonine, L-serine, and a glycine residue to form a chromophore.</Description>
		<SystematicName>{2-[(1R,2R)-1-amino-2-hydroxypropyl]-4-methylidene-5-oxo-4,5-dihydro-1H-imidazol-1-yl}acetic acid</SystematicName>
		<CrossReference>
			<Source>PDBCC</Source>
			<Id>KWS</Id>
			<Name>{2-[(1R,2R)-1-amino-2-hydroxypropyl]-4-methylidene-5-oxo-4,5-dihydro-1H-imidazol-1-yl}acetic acid</Name>
		</CrossReference>
		<Condition>
			<Component component="1">
				<Id source="PDBCC">KWS</Id>
			</Component>
		</Condition>
		<Occurrence>natural</Occurrence>
		<Category>modified residue</Category>
		<Comment>from RCSB PDB</Comment>
		<Keyword>chromoprotein</Keyword>
	</Entry>
	<Entry>
		<Id>0477</Id>
		<Description>A protein modification that effectively crosslinks an L-threonine, L-tryptophane, and a glycine residue to form a chromophore.</Description>
		<SystematicName>(5Z)-2-[(1S,2R)-1-AMINO-2-HYDROXYPROPYL]-5-[(4-AMINO-1H-INDOL-3-YL)METHYLENE]-3-(2-HYDROXYETHYL)-3,5-DIHYDRO-4H-IMIDAZOL-4-ONE</SystematicName>
		<CrossReference>
			<Source>PDBCC</Source>
			<Id>5ZA</Id>
			<Name>(5Z)-2-[(1S,2R)-1-AMINO-2-HYDROXYPROPYL]-5-[(4-AMINO-1H-INDOL-3-YL)METHYLENE]-3-(2-HYDROXYETHYL)-3,5-DIHYDRO-4H-IMIDAZOL-4-ONE</Name>
		</CrossReference>
		<Condition>
			<Component component="1">
				<Id source="PDBCC">5ZA</Id>
			</Component>
		</Condition>
		<Occurrence>natural</Occurrence>
		<Category>modified residue</Category>
		<Comment>from RCSB PDB</Comment>
		<Keyword>chromoprotein</Keyword>
	</Entry>
	<Entry>
		<Id>0478</Id>
		<Description>A protein modification that effectively crosslinks an L-threonine, L-tryptophane, and a glycine residue to form a chromophore.</Description>
		<SystematicName>[(4Z)-2-[(1R,2R)-1-amino-2-hydroxypropyl]-4-(1H-indol-3-ylmethylidene)-5-oxo-4,5-dihydro-1H-imidazol-1-yl]acetic acid</SystematicName>
		<CrossReference>
			<Source>PDBCC</Source>
			<Id>CRF</Id>
			<Name>[(4Z)-2-[(1R,2R)-1-amino-2-hydroxypropyl]-4-(1H-indol-3-ylmethylidene)-5-oxo-4,5-dihydro-1H-imidazol-1-yl]acetic acid</Name>
		</CrossReference>
		<Condition>
			<Component component="1">
				<Id source="PDBCC">CRF</Id>
			</Component>
		</Condition>
		<Occurrence>natural</Occurrence>
		<Category>modified residue</Category>
		<Comment>from RCSB PDB</Comment>
		<Keyword>chromoprotein</Keyword>
	</Entry>
	<Entry>
		<Id>0479</Id>
		<Description>A protein modification that effectively crosslinks an L-threonine, L-tryptophane, and a glycine residue to form a chromophore.</Description>
		<SystematicName>[(4E)-2-[(1R,2S)-1-AMINO-2-HYDROXYPROPYL]-4-(1H-INDOL-3-YLMETHYLENE)-5-OXO-4,5-DIHYDRO-1H-IMIDAZOL-1-YL]ACETIC ACID</SystematicName>
		<CrossReference>
			<Source>PDBCC</Source>
			<Id>NYC</Id>
			<Name>[(4E)-2-[(1R,2S)-1-AMINO-2-HYDROXYPROPYL]-4-(1H-INDOL-3-YLMETHYLENE)-5-OXO-4,5-DIHYDRO-1H-IMIDAZOL-1-YL]ACETIC ACID</Name>
		</CrossReference>
		<Condition>
			<Component component="1">
				<Id source="PDBCC">NYC</Id>
			</Component>
		</Condition>
		<Occurrence>natural</Occurrence>
		<Category>modified residue</Category>
		<Comment>from RCSB PDB</Comment>
		<Keyword>chromoprotein</Keyword>
	</Entry>
	<Entry>
		<Id>0480</Id>
		<Description>A protein modification that effectively crosslinks an L-threonine, L-tyrosine, and a glycine residue to form a chromophore.</Description>
		<SystematicName>[(4Z)-2-[(1R,2R)-1-amino-2-hydroxypropyl]-4-(3-chloro-4-hydroxybenzylidene)-5-oxo-4,5-dihydro-1H-imidazol-1-yl]acetic acid</SystematicName>
		<CrossReference>
			<Source>PDBCC</Source>
			<Id>4NT</Id>
			<Name>[(4Z)-2-[(1R,2R)-1-amino-2-hydroxypropyl]-4-(3-chloro-4-hydroxybenzylidene)-5-oxo-4,5-dihydro-1H-imidazol-1-yl]acetic acid</Name>
		</CrossReference>
		<Condition>
			<Component component="1">
				<Id source="PDBCC">4NT</Id>
			</Component>
		</Condition>
		<Occurrence>natural</Occurrence>
		<Category>modified residue</Category>
		<Comment>from RCSB PDB</Comment>
		<Keyword>chromoprotein</Keyword>
	</Entry>
	<Entry>
		<Id>0481</Id>
		<Description>A protein modification that effectively crosslinks an L-threonine, L-tyrosine, and a glycine residue to form a chromophore.</Description>
		<SystematicName>{(4Z)-2-[(1R,2R)-1-amino-2-hydroxypropyl]-4-[(3,5-dichloro-4-oxocyclohexa-2,5-dien-1-yl)methylidene]-5-oxo-4,5-dihydro-1H-imidazol-1-yl}acetic acid</SystematicName>
		<CrossReference>
			<Source>PDBCC</Source>
			<Id>4NU</Id>
			<Name>{(4Z)-2-[(1R,2R)-1-amino-2-hydroxypropyl]-4-[(3,5-dichloro-4-oxocyclohexa-2,5-dien-1-yl)methylidene]-5-oxo-4,5-dihydro-1H-imidazol-1-yl}acetic acid</Name>
		</CrossReference>
		<Condition>
			<Component component="1">
				<Id source="PDBCC">4NU</Id>
			</Component>
		</Condition>
		<Occurrence>natural</Occurrence>
		<Category>modified residue</Category>
		<Comment>from RCSB PDB</Comment>
		<Keyword>chromoprotein</Keyword>
	</Entry>
	<Entry>
		<Id>0482</Id>
		<Description>A protein modification that effectively crosslinks an L-threonine, L-tyrosine, and a glycine residue to form a chromophore.</Description>
		<SystematicName>2-(1-AMINO-2-HYDROXYPROPYL)-4-(4-HYDROXYBENZYL)-1-(2-OXOETHYL)-1H-IMIDAZOL-5-OLATE</SystematicName>
		<CrossReference>
			<Source>PDBCC</Source>
			<Id>C12</Id>
			<Name>2-(1-AMINO-2-HYDROXYPROPYL)-4-(4-HYDROXYBENZYL)-1-(2-OXOETHYL)-1H-IMIDAZOL-5-OLATE</Name>
		</CrossReference>
		<Condition>
			<Component component="1">
				<Id source="PDBCC">C12</Id>
			</Component>
		</Condition>
		<Occurrence>natural</Occurrence>
		<Category>modified residue</Category>
		<Comment>from RCSB PDB</Comment>
		<Keyword>chromoprotein</Keyword>
	</Entry>
	<Entry>
		<Id>0483</Id>
		<Description>A protein modification that effectively crosslinks an L-threonine, L-tyrosine, and a glycine residue to form a chromophore.</Description>
		<SystematicName>[(4Z)-2-[(1R,2R)-1-amino-2-hydroxypropyl]-4-(4-azidobenzylidene)-5-oxo-4,5-dihydro-1H-imidazol-1-yl]acetic acid</SystematicName>
		<CrossReference>
			<Source>PDBCC</Source>
			<Id>CQ1</Id>
			<Name>[(4Z)-2-[(1R,2R)-1-amino-2-hydroxypropyl]-4-(4-azidobenzylidene)-5-oxo-4,5-dihydro-1H-imidazol-1-yl]acetic acid</Name>
		</CrossReference>
		<Condition>
			<Component component="1">
				<Id source="PDBCC">CQ1</Id>
			</Component>
		</Condition>
		<Occurrence>natural</Occurrence>
		<Category>modified residue</Category>
		<Comment>from RCSB PDB</Comment>
		<Keyword>chromoprotein</Keyword>
	</Entry>
	<Entry>
		<Id>0484</Id>
		<Description>A protein modification that effectively crosslinks an L-tyrosine and a glycine residue to form a chromophore.</Description>
		<SystematicName>N-[(2Z)-2-amino-3-(4-hydroxyphenyl)prop-2-enoyl]glycine</SystematicName>
		<CrossReference>
			<Source>PDBCC</Source>
			<Id>0YG</Id>
			<Name>N-[(2Z)-2-amino-3-(4-hydroxyphenyl)prop-2-enoyl]glycine</Name>
		</CrossReference>
		<Condition>
			<Component component="1">
				<Id source="PDBCC">0YG</Id>
			</Component>
		</Condition>
		<Occurrence>natural</Occurrence>
		<Category>modified residue</Category>
		<Comment>from RCSB PDB</Comment>
		<Keyword>chromoprotein</Keyword>
	</Entry>
</ProteinModifications><|MERGE_RESOLUTION|>--- conflicted
+++ resolved
@@ -1,15 +1,7 @@
 <?xml version="1.0" encoding="UTF-8"?>
 <ProteinModifications>
-
     <Revisions>
-<<<<<<< HEAD
-=======
     <Revision>
-			<Date>2016-06-13</Date>
-			<Change>Added new chromophore definitions</Change>
-		</Revision>
->>>>>>> 62926e66
-		<Revision>
 			<Date>2016-06-10</Date>
 			<Change>Updated legacy chemical component and atom names to current naming conventions. Removed two obsolete entires (CLE and CGL)</Change>
 		</Revision>
@@ -10446,7 +10438,6 @@
             <Name>1'-(phospho-5'-adenosine)-L-histidine</Name>
         </CrossReference>
         <Condition>
-
 			<Component component="1">
 				<Id source="PDBCC">HIS</Id>
 			</Component>
@@ -10556,7 +10547,6 @@
 				<Id source="PDBCC">XYG</Id>
 			</Component>
 		</Condition>
-
         <Category>modified residue</Category>
         <Occurrence>natural</Occurrence>
         <Keyword>imidazolinone/oxazolinone ring</Keyword>
