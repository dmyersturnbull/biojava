--- conflicted
+++ resolved
@@ -5,11 +5,7 @@
 	<parent>
 		<artifactId>biojava</artifactId>
 		<groupId>org.biojava</groupId>
-<<<<<<< HEAD
 		<version>5.0.0-SNAPSHOT</version>
-=======
-		<version>4.2.3-SNAPSHOT</version>
->>>>>>> 62926e66
 	</parent>
 	<artifactId>biojava-structure</artifactId>
 	<name>biojava-structure</name>
@@ -45,21 +41,13 @@
 		<dependency>
 			<groupId>org.biojava</groupId>
 			<artifactId>biojava-alignment</artifactId>
-<<<<<<< HEAD
 			<version>5.0.0-SNAPSHOT</version>
-=======
-			<version>4.2.3-SNAPSHOT</version>
->>>>>>> 62926e66
 			<scope>compile</scope>
 		</dependency>
 		<dependency>
 			<groupId>org.biojava</groupId>
 			<artifactId>biojava-core</artifactId>
-<<<<<<< HEAD
 			<version>5.0.0-SNAPSHOT</version>
-=======
-			<version>4.2.3-SNAPSHOT</version>
->>>>>>> 62926e66
 			<scope>compile</scope>
 		</dependency>
 
@@ -68,7 +56,7 @@
 			<artifactId>vecmath</artifactId>
 			<version>1.3.1</version>
 		</dependency>
-
+		
 		<dependency>
 			<groupId>org.jgrapht</groupId>
   			<artifactId>jgrapht-core</artifactId>
@@ -78,23 +66,23 @@
 		<!-- logging dependencies (managed by parent pom, don't set versions or 
 			scopes here) -->
 		<dependency>
-			<groupId>org.slf4j</groupId>
-			<artifactId>slf4j-api</artifactId>
-		</dependency>
-		<!-- binding for log4j2, scope=runTime set in parent pom -->
-		<dependency>
-			<groupId>org.apache.logging.log4j</groupId>
-			<artifactId>log4j-slf4j-impl</artifactId>
-		</dependency>
-		<dependency>
-			<groupId>org.apache.logging.log4j</groupId>
-			<artifactId>log4j-api</artifactId>
-		</dependency>
-		<dependency>
-			<groupId>org.apache.logging.log4j</groupId>
-			<artifactId>log4j-core</artifactId>
-		</dependency>
-		<!-- Testing related dependencies -->
+        	<groupId>org.slf4j</groupId>
+        	<artifactId>slf4j-api</artifactId>
+    	</dependency>
+    	<!-- binding for log4j2, scope=runTime set in parent pom -->
+ 		<dependency>
+    		<groupId>org.apache.logging.log4j</groupId>
+    		<artifactId>log4j-slf4j-impl</artifactId>
+  		</dependency>
+  		<dependency>
+    		<groupId>org.apache.logging.log4j</groupId>
+    		<artifactId>log4j-api</artifactId>
+  		</dependency>
+  		<dependency>
+    		<groupId>org.apache.logging.log4j</groupId>
+    		<artifactId>log4j-core</artifactId>
+  		</dependency>
+		<!--  Testing related dependencies -->
 
 		<dependency>
 			<groupId>junit</groupId>
@@ -122,15 +110,15 @@
 
 			<!-- Excluding demo package is required for avoiding namespace clashes 
 				(demo package is in all modules) for signing the jar. See issue #387 -->
-			<plugin>
-				<groupId>org.apache.maven.plugins</groupId>
-				<artifactId>maven-jar-plugin</artifactId>
-				<configuration>
-					<excludes>
-						<exclude>demo/**</exclude>
-					</excludes>
-				</configuration>
-			</plugin>
+            <plugin>
+                <groupId>org.apache.maven.plugins</groupId>
+                <artifactId>maven-jar-plugin</artifactId>
+                <configuration>
+                    <excludes>
+                        <exclude>demo/**</exclude>
+                    </excludes>
+                </configuration>
+            </plugin>
 
 			<plugin>
 				<groupId>org.apache.maven.plugins</groupId>
