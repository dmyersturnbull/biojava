/*
 *                    BioJava development code
 *
 * This code may be freely distributed and modified under the
 * terms of the GNU Lesser General Public Licence.  This should
 * be distributed with the code.  If you do not have a copy,
 * see:
 *
 *      http://www.gnu.org/copyleft/lesser.html
 *
 * Copyright for this code is held jointly by the individual
 * authors.  These should be listed in @author doc comments.
 *
 * For more information on the BioJava project and its aims,
 * or to join the biojava-l mailing list, visit the home page
 * at:
 *
 *      http://www.biojava.org/
 *
 */
package demo;

import java.io.IOException;
import java.util.Arrays;
import java.util.List;
import java.util.ArrayList;
import java.util.concurrent.ExecutionException;

import org.biojava.nbio.structure.Atom;
import org.biojava.nbio.structure.StructureException;
import org.biojava.nbio.structure.StructureIdentifier;
<<<<<<< HEAD
=======
import org.biojava.nbio.structure.SubstructureIdentifier;
>>>>>>> a86f15df
import org.biojava.nbio.structure.align.ce.CeMain;
import org.biojava.nbio.structure.align.client.StructureName;
import org.biojava.nbio.structure.align.multiple.MultipleAlignment;
import org.biojava.nbio.structure.align.multiple.mc.MultipleMcMain;
import org.biojava.nbio.structure.align.multiple.mc.MultipleMcParameters;
import org.biojava.nbio.structure.align.multiple.util.MultipleAlignmentWriter;
import org.biojava.nbio.structure.align.util.AtomCache;

/**
 * Demo for running the MultipleMC Algorithm on a protein family.
 * For visualizing the results in jmol use the same Demo in the GUI module.
 * Here only the sequence alignment will be displayed.
 * Choose the family by commenting out the protein family names.
 * 
 * @author Aleix Lafita
 * 
 */
public class DemoMultipleMC {

	public static void main(String[] args) throws IOException, StructureException, InterruptedException, ExecutionException {

		//Specify the structures to align
		//ASP-proteinases (CEMC paper)
		//List<String> names = Arrays.asList("3app", "4ape", "2apr", "5pep", "1psn", "4cms", "1bbs.A", "1smr.A", "2jxr.A", "1mpp", "2asi", "1am5");
		//Protein Kinases (CEMC paper)
		//List<String> names = Arrays.asList("1cdk.A", "1cja.A", "1csn", "1b6c.B", "1ir3.A", "1fgk.A", "1byg.A", "1hck", "1blx.A", "3erk", "1bmk.A", "1kob.A", "1tki.A", "1phk", "1a06");
		//DHFR (Gerstein 1998 paper)
		//List<String> names = Arrays.asList("d1dhfa_", "8dfr", "d4dfra_", "3dfr");
		//Beta-propeller (MATT paper)
		//List<String> names = Arrays.asList("d1nr0a1", "d1nr0a2", "d1p22a2", "d1tbga_");
		//Beta-helix (MATT paper)
		List<String> names = Arrays.asList("d1hm9a1", "d1kk6a_", "d1krra_", "d1lxaa_", "d1ocxa_", "d1qrea_", "d1xata_", "d3tdta_");
		//TIM barrels (MUSTA paper)
		//List<String> names = Arrays.asList("1tim.A", "1vzw", "1nsj", "3tha.A", "4enl", "2mnr", "7tim.A", "1tml", "1btc", "a1piia1", "6xia", "5rub.A", "2taa.B");
		//Calcium Binding (MUSTA paper)
		//List<String> names = Arrays.asList("4cpv", "2scp.A", "2sas", "1top", "1scm.B", "3icb");
		//Serine Rich Proteins SERP (MUSTA paper)
		//List<String> names = Arrays.asList("7api.A", "8api.A", "1hle.A", "1ova.A", "2ach.A", "9api.A", "1psi", "1atu", "1kct", "1ath.A", "1att.A");
		//Serine Proteases (MUSTA paper)
		//List<String> names = Arrays.asList("1cse.E", "1sbn.E", "1pek.E", "3prk", "3tec.E");
		//GPCRs
		//List<String> names = Arrays.asList("2z73.A", "1u19.A", "4ug2.A", "4xt3", "4or2.A", "3odu.A");
		//Immunoglobulins (MAMMOTH paper)
		//List<String> names = Arrays.asList("2hla.B", "3hla.B", "1cd8", "2rhe", "1tlk", "1ten", "1ttf");
		//Globins (MAMMOTH, POSA, Gerstein&Levitt and MUSTA papers)
		//List<String> names = Arrays.asList("1mbc", "1hlb", "1thb.A", "1ith.A", "1idr.A", "1dlw", "1kr7.A", "1ew6.A", "1it2.A", "1eco", "3sdh.A", "1cg5.B", "1fhj.B", "1ird.A", "1mba", "2gdm", "1b0b", "1h97.A", "1ash.A", "1jl7.A");
		//Rossman-Fold (POSA paper)
		//List<String> names = Arrays.asList("d1heta2", "d1ek6a_", "d1obfo1", "2cmd", "d1np3a2", "d1bgva1", "d1id1a_", "d1id1a_", "d1oi7a1");
		//Circular Permutations (Bliven CECP paper) - dynamin GTP-ase with CP G-domain
		//List<String> names = Arrays.asList("d1u0la2", "d1jwyb_");
		//Circular Permutations: SAND and MFPT domains
		//List<String> names = Arrays.asList("d2bjqa1", "d1h5pa_", "d1ufna_");  //"d1oqja"
		//Amonium Transporters (Aleix Bachelor's Thesis)
		//List<String> names = Arrays.asList("1xqf.A","2b2f.A", "3b9w.A","3hd6.A");
		//Cytochrome C Oxidases (Aleix Bachelor's Thesis)
		//List<String> names = Arrays.asList("2dyr.A","2gsm.A","2yev.A","3hb3.A","3omn.A","1fft.A","1xme.A","3o0r.B","3ayf.A");
		//Cation Transporting ATPases (Aleix Bachelor's Thesis)
		//List<String> names = Arrays.asList("3b8e.A","2zxe.A", "3tlm.A","1iwo.A");
		//Ankyrin Repeats
		//List<String> names = Arrays.asList("d1n0ra_", "3ehq.A", "1awc.B");  //ankyrin

		//Load the CA atoms of the structures
		AtomCache cache = new AtomCache();
		List<Atom[]> atomArrays = new ArrayList<Atom[]>();
<<<<<<< HEAD
		List<StructureIdentifier> ids = new ArrayList<StructureIdentifier>();
		for (String name:names)	{
			StructureIdentifier id = new StructureName(name);
			ids.add(id);
			atomArrays.add(cache.getAtoms(id));
=======

		List<StructureIdentifier> identifiers = new ArrayList<StructureIdentifier>();
		for (String name:names)	{
			atomArrays.add(cache.getAtoms(name));
			identifiers.add(new SubstructureIdentifier(name));
>>>>>>> a86f15df
		}

		//Here the multiple structural alignment algorithm comes in place to generate the alignment object
		MultipleMcMain algorithm = new MultipleMcMain(new CeMain());
		MultipleMcParameters params = (MultipleMcParameters) algorithm.getParameters();
		params.setMinBlockLen(15);
		params.setMinAlignedStructures(10);

		MultipleAlignment result = algorithm.align(atomArrays);
<<<<<<< HEAD
		result.getEnsemble().setStructureIdentifiers(ids);
=======
		result.getEnsemble().setStructureIdentifiers(identifiers);
>>>>>>> a86f15df

		//Information about the alignment
		result.getEnsemble().setAlgorithmName(algorithm.getAlgorithmName());
		result.getEnsemble().setVersion(algorithm.getVersion());

		//Output the sequence alignment + transformations
		System.out.println(MultipleAlignmentWriter.toFatCat(result));
		//System.out.println(MultipleAlignmentWriter.toFASTA(result));
		System.out.println(MultipleAlignmentWriter.toTransformMatrices(result));
		System.out.println(MultipleAlignmentWriter.toXML(result.getEnsemble()));
	}
}<|MERGE_RESOLUTION|>--- conflicted
+++ resolved
@@ -29,10 +29,6 @@
 import org.biojava.nbio.structure.Atom;
 import org.biojava.nbio.structure.StructureException;
 import org.biojava.nbio.structure.StructureIdentifier;
-<<<<<<< HEAD
-=======
-import org.biojava.nbio.structure.SubstructureIdentifier;
->>>>>>> a86f15df
 import org.biojava.nbio.structure.align.ce.CeMain;
 import org.biojava.nbio.structure.align.client.StructureName;
 import org.biojava.nbio.structure.align.multiple.MultipleAlignment;
@@ -97,19 +93,12 @@
 		//Load the CA atoms of the structures
 		AtomCache cache = new AtomCache();
 		List<Atom[]> atomArrays = new ArrayList<Atom[]>();
-<<<<<<< HEAD
+		
 		List<StructureIdentifier> ids = new ArrayList<StructureIdentifier>();
 		for (String name:names)	{
 			StructureIdentifier id = new StructureName(name);
 			ids.add(id);
 			atomArrays.add(cache.getAtoms(id));
-=======
-
-		List<StructureIdentifier> identifiers = new ArrayList<StructureIdentifier>();
-		for (String name:names)	{
-			atomArrays.add(cache.getAtoms(name));
-			identifiers.add(new SubstructureIdentifier(name));
->>>>>>> a86f15df
 		}
 
 		//Here the multiple structural alignment algorithm comes in place to generate the alignment object
@@ -119,11 +108,7 @@
 		params.setMinAlignedStructures(10);
 
 		MultipleAlignment result = algorithm.align(atomArrays);
-<<<<<<< HEAD
 		result.getEnsemble().setStructureIdentifiers(ids);
-=======
-		result.getEnsemble().setStructureIdentifiers(identifiers);
->>>>>>> a86f15df
 
 		//Information about the alignment
 		result.getEnsemble().setAlgorithmName(algorithm.getAlgorithmName());
