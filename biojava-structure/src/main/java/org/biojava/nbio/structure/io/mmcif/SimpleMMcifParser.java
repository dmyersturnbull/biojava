/*
 *                    BioJava development code
 *
 * This code may be freely distributed and modified under the
 * terms of the GNU Lesser General Public Licence.  This should
 * be distributed with the code.  If you do not have a copy,
 * see:
 *
 *      http://www.gnu.org/copyleft/lesser.html
 *
 * Copyright for this code is held jointly by the individual
 * authors.  These should be listed in @author doc comments.
 *
 * For more information on the BioJava project and its aims,
 * or to join the biojava-l mailing list, visit the home page
 * at:
 *
 *      http://www.biojava.org/
 *
 * created at Mar 4, 2008
 */
package org.biojava.nbio.structure.io.mmcif;

import java.io.BufferedReader;
import java.io.IOException;
import java.io.InputStream;
import java.io.InputStreamReader;
import java.lang.reflect.Field;
import java.lang.reflect.InvocationTargetException;
import java.lang.reflect.Method;
import java.util.ArrayList;
import java.util.HashMap;
import java.util.HashSet;
import java.util.List;
import java.util.Map;
import java.util.Set;


import org.biojava.nbio.structure.Structure;
import org.biojava.nbio.structure.io.MMCIFFileReader;
import org.biojava.nbio.structure.io.StructureIOFile;
import org.biojava.nbio.structure.io.mmcif.model.AtomSite;
import org.biojava.nbio.structure.io.mmcif.model.AuditAuthor;
import org.biojava.nbio.structure.io.mmcif.model.CIFLabel;
import org.biojava.nbio.structure.io.mmcif.model.Cell;
import org.biojava.nbio.structure.io.mmcif.model.ChemComp;
import org.biojava.nbio.structure.io.mmcif.model.ChemCompAtom;
import org.biojava.nbio.structure.io.mmcif.model.ChemCompBond;
import org.biojava.nbio.structure.io.mmcif.model.ChemCompDescriptor;
import org.biojava.nbio.structure.io.mmcif.model.DatabasePDBremark;
import org.biojava.nbio.structure.io.mmcif.model.DatabasePDBrev;
import org.biojava.nbio.structure.io.mmcif.model.DatabasePdbrevRecord;
import org.biojava.nbio.structure.io.mmcif.model.Entity;
import org.biojava.nbio.structure.io.mmcif.model.EntityPoly;
import org.biojava.nbio.structure.io.mmcif.model.EntityPolySeq;
import org.biojava.nbio.structure.io.mmcif.model.EntitySrcGen;
import org.biojava.nbio.structure.io.mmcif.model.EntitySrcNat;
import org.biojava.nbio.structure.io.mmcif.model.EntitySrcSyn;
import org.biojava.nbio.structure.io.mmcif.model.Exptl;
import org.biojava.nbio.structure.io.mmcif.model.IgnoreField;
import org.biojava.nbio.structure.io.mmcif.model.PdbxChemCompDescriptor;
import org.biojava.nbio.structure.io.mmcif.model.PdbxChemCompIdentifier;
import org.biojava.nbio.structure.io.mmcif.model.PdbxEntityNonPoly;
import org.biojava.nbio.structure.io.mmcif.model.PdbxNonPolyScheme;
import org.biojava.nbio.structure.io.mmcif.model.PdbxPolySeqScheme;
import org.biojava.nbio.structure.io.mmcif.model.PdbxStructAssembly;
import org.biojava.nbio.structure.io.mmcif.model.PdbxStructAssemblyGen;
import org.biojava.nbio.structure.io.mmcif.model.PdbxStructOperList;
import org.biojava.nbio.structure.io.mmcif.model.Refine;
import org.biojava.nbio.structure.io.mmcif.model.Struct;
import org.biojava.nbio.structure.io.mmcif.model.StructAsym;
import org.biojava.nbio.structure.io.mmcif.model.StructConn;
import org.biojava.nbio.structure.io.mmcif.model.StructKeywords;
import org.biojava.nbio.structure.io.mmcif.model.StructNcsOper;
import org.biojava.nbio.structure.io.mmcif.model.StructRef;
import org.biojava.nbio.structure.io.mmcif.model.StructRefSeq;
import org.biojava.nbio.structure.io.mmcif.model.StructRefSeqDif;
import org.biojava.nbio.structure.io.mmcif.model.StructSite;
import org.biojava.nbio.structure.io.mmcif.model.StructSiteGen;
import org.biojava.nbio.structure.io.mmcif.model.Symmetry;
import org.slf4j.Logger;
import org.slf4j.LoggerFactory;

/**
 * A simple mmCif file parser
 *
 *
 * Usage:
 * <pre>
String file = "path/to/mmcif/file";
StructureIOFile pdbreader = new MMCIFFileReader();

Structure s = pdbreader.getStructure(file);
System.out.println(s);

// you can convert it to a PDB file...
System.out.println(s.toPDB());

 * </pre>
 * For more documentation see <a href="http://biojava.org/wiki/BioJava:CookBook#Protein_Structure">http://biojava.org/wiki/BioJava:CookBook#Protein_Structure</a>.
 *
 * @author Andreas Prlic
 * @author Jose Duarte
 * @since 1.7
 */
public class SimpleMMcifParser implements MMcifParser {



	/**
	 * The header appearing at the beginning of a mmCIF file.
	 * A "block code" can be added to it of no more than 32 chars.
	 * See http://www.iucr.org/__data/assets/pdf_file/0019/22618/cifguide.pdf
	 */
	public static final String MMCIF_TOP_HEADER = "data_";

	public static final String COMMENT_CHAR = "#";
	public static final String LOOP_START = "loop_";
	public static final String FIELD_LINE = "_";

	// the following are the 3 valid quoting characters in CIF
	/**
	 * Quoting character '
	 */
	private static final char S1 = '\'';

	/**
	 * Quoting character "
	 */
	private static final char S2 = '\"';

	/**
	 * Quoting character ; (multi-line quoting)
	 */
	public static final String STRING_LIMIT = ";";


	private List<MMcifConsumer> consumers ;

	private Struct struct ;

	private static final Logger logger = LoggerFactory.getLogger(SimpleMMcifParser.class);

	public SimpleMMcifParser(){
		consumers = new ArrayList<MMcifConsumer>();
		struct = null;
	}

	@Override
	public void addMMcifConsumer(MMcifConsumer consumer) {
		consumers.add(consumer);

	}

	@Override
	public void clearConsumers() {
		consumers.clear();

	}

	@Override
	public void removeMMcifConsumer(MMcifConsumer consumer) {
		consumers.remove(consumer);
	}

	public static void main(String[] args){
		String file = "/Users/andreas/WORK/PDB/mmCif/a9/1a9n.cif.gz";
		//String file = "/Users/andreas/WORK/PDB/MMCIF/1gav.mmcif";
		//String file = "/Users/andreas/WORK/PDB/MMCIF/100d.cif";
		//String file = "/Users/andreas/WORK/PDB/MMCIF/1a4a.mmcif";
		System.out.println("parsing " + file);

		StructureIOFile pdbreader = new MMCIFFileReader();
		try {
			Structure s = pdbreader.getStructure(file);
			System.out.println(s);
			// convert it to a PDB file...
			System.out.println(s.toPDB());
		} catch (IOException e) {
			e.printStackTrace();
		}

	}

	@Override
	public void parse(InputStream inStream) throws IOException {
		parse(new BufferedReader(new InputStreamReader(inStream)));

	}

	@Override
	public void parse(BufferedReader buf)
			throws IOException {

		triggerDocumentStart();


		// init container objects...
		struct = new Struct();
		String line = null;

		boolean inLoop = false;
		boolean inLoopData = false;


		List<String> loopFields = new ArrayList<String>();
		List<String> lineData   = new ArrayList<String>();
		Set<String> loopWarnings = new HashSet<String>(); // used only to reduce logging statements

		String category = null;


		// the first line is a data_PDBCODE line, test if this looks like a mmcif file
		line = buf.readLine();
		if (line == null || !line.startsWith(MMCIF_TOP_HEADER)){
			logger.error("This does not look like a valid mmCIF file! The first line should start with 'data_', but is: '" + line+"'");
			triggerDocumentEnd();
			return;
		}

		while ( (line = buf.readLine ()) != null ){

			if (line.isEmpty() || line.startsWith(COMMENT_CHAR)) continue;

			logger.debug(inLoop + " " + line);

			if (line.startsWith(MMCIF_TOP_HEADER)){
				// either first line in file, or beginning of new section
				if ( inLoop) {
					//System.out.println("new data and in loop: " + line);
					inLoop = false;
					inLoopData = false;
					lineData.clear();
					loopFields.clear();
				}

			}


			if ( inLoop) {


				if ( line.startsWith(LOOP_START)){
					loopFields.clear();
					inLoop = true;
					inLoopData = false;
					continue;
				}

				if ( line.matches("\\s*"+FIELD_LINE+"\\w+.*")) {

					if (inLoopData && line.startsWith(FIELD_LINE)) {
						logger.debug("Found a field line after reading loop data. Toggling to inLoop=false");
						inLoop = false;
						inLoopData = false;
						loopFields.clear();


						// a boring normal line
						List<String> data = processLine(line, buf, 2);

						if ( data.size() < 1){
							// this can happen if empty lines at end of file
							lineData.clear();
							continue;
						}
						String key = data.get(0);
						int pos = key.indexOf(".");
						if ( pos < 0 ) {
							// looks like a chem_comp file
							// line should start with data, otherwise something is wrong!
							if (! line.startsWith(MMCIF_TOP_HEADER)){
								logger.warn("This does not look like a valid mmCIF file! The first line should start with 'data_', but is '" + line+"'");
								triggerDocumentEnd();
								return;
							}
							// ignore the first line...
							category=null;
							lineData.clear();
							continue;
						}
						category = key.substring(0,pos);
						String value = data.get(1);
						loopFields.add(key.substring(pos+1,key.length()));
						lineData.add(value);

						logger.debug("Found data for category {}: {}", key, value);
						continue;
					}

					// found another field.
					String txt = line.trim();
					if ( txt.indexOf('.') > -1){

						String[] spl = txt.split("\\.");
						category = spl[0];
						String attribute = spl[1];
						loopFields.add(attribute);
						logger.debug("Found category: {}, attribute: {}",category, attribute);
						if ( spl.length > 2){
							logger.warn("Found nested attribute in {}, not supported yet!",txt);
						}

					} else {
						category = txt;
						logger.debug("Found category without attribute: {}",category);
					}


				} else {

					// in loop and we found a data line
					lineData = processLine(line, buf, loopFields.size());
					logger.debug("Found a loop data line with {} data fields", lineData.size());
					logger.debug("Data fields: {}", lineData.toString());
					if ( lineData.size() != loopFields.size()){
						logger.warn("Expected {} data fields, but found {} in line: {}",loopFields.size(),lineData.size(),line);

					}

					endLineChecks(category, loopFields, lineData, loopWarnings);

					lineData.clear();

					inLoopData = true;
				}

			} else {
				// not in loop

				if ( line.startsWith(LOOP_START)){
					if ( category != null)
						endLineChecks(category, loopFields, lineData, loopWarnings);

					resetBuffers(loopFields, lineData, loopWarnings);
					category = null;
					inLoop = true;
					inLoopData = false;
					logger.debug("Detected LOOP_START: '{}'. Toggling to inLoop=true", LOOP_START);
					continue;
				} else {
					logger.debug("Normal line ");
					inLoop = false;

					// a boring normal line
					List<String> data = processLine(line, buf, 2);

					if ( data.size() < 1){
						// this can happen if empty lines at end of file
						lineData.clear();
						continue;
					}
					String key = data.get(0);
					int pos = key.indexOf(".");
					if ( pos < 0 ) {
						// looks like a chem_comp file
						// line should start with data, otherwise something is wrong!
						if (! line.startsWith(MMCIF_TOP_HEADER)){
							logger.warn("This does not look like a valid mmCIF file! The first line should start with 'data_', but is '" + line+"'");
							triggerDocumentEnd();
							return;
						}
						// ignore the first line...
						category=null;
						lineData.clear();
						continue;
					}

					if (category!=null && !key.substring(0,pos).equals(category)) {
						// we've changed category: need to flush the previous one
						endLineChecks(category, loopFields, lineData, loopWarnings);
						resetBuffers(loopFields, lineData, loopWarnings);
					}

					category = key.substring(0,pos);

					String value = data.get(1);
					loopFields.add(key.substring(pos+1,key.length()));
					lineData.add(value);

					logger.debug("Found data for category {}: {}", key, value);

				}
			}
		}

		if (category!=null && lineData.size()>0 && lineData.size()==loopFields.size()) {
			// the last category in the file will still be missing, we add it now
			endLineChecks(category, loopFields, lineData, loopWarnings);
			resetBuffers(loopFields, lineData, loopWarnings);
		}

		if (struct != null){
			triggerStructData(struct);
		}

		triggerDocumentEnd();

	}

	private void resetBuffers(List<String> loopFields, List<String> lineData, Set<String> loopWarnings) {
		loopFields.clear();
		lineData.clear();
		loopWarnings.clear();
	}

	private List<String> processSingleLine(String line){

		List<String> data = new ArrayList<String>();

		if ( line.trim().length() == 0){
			return data;
		}

		if ( line.trim().length() == 1){
			if ( line.startsWith(STRING_LIMIT))
				return data;
		}
		boolean inString = false; // semicolon (;) quoting
		boolean inS1     = false; // single quote (') quoting
		boolean inS2     = false; // double quote (") quoting
		String word 	 = "";

		for (int i=0; i< line.length(); i++ ){

			Character c = line.charAt(i);

			Character nextC = null;
			if (i < line.length() - 1)
				nextC = line.charAt(i+1);

			Character prevC = null;
			if (i>0)
				prevC = line.charAt(i-1);

			if  (c == ' ') {

				if ( ! inString){
					if ( ! word.equals(""))
						data.add(word.trim());
					word = "";
				} else {
					// we are in a string, add the space
					word += c;
				}

			} else if (c == S1 )  {

				if ( inString){

					boolean wordEnd = false;
					if (! inS2) {
						if (nextC==null || Character.isWhitespace(nextC)){
							i++;
							wordEnd = true;
						}
					}


					if ( wordEnd ) {

						// at end of string
						if ( ! word.equals(""))
							data.add(word.trim());
						word     = "";
						inString = false;
						inS1     = false;
					} else {
						word += c;
					}

				} else if (prevC==null || prevC==' ') {
					// the beginning of a new string
					inString = true;
					inS1     = true;
				} else {
					word += c;
				}
			} else if ( c == S2 ){
				if ( inString){

					boolean wordEnd = false;
					if (! inS1) {
						if (nextC==null || Character.isWhitespace(nextC)){
							i++;
							wordEnd = true;
						}
					}

					if ( wordEnd ) {

						// at end of string
						if ( ! word.equals(""))
							data.add(word.trim());
						word     = "";
						inString = false;
						inS2     = false;
					} else {
						word += c;
					}
				}  else if (prevC==null || prevC==' ') {
					// the beginning of a new string
					inString = true;
					inS2     = true;
				} else {
					word += c;
				}
			} else {
				word += c;
			}

		}
		if ( ! word.trim().equals(""))
			data.add(word);


		return data;

	}

	/**
	 * Get the content of a cif entry
	 *
	 * @param line
	 * @param buf
	 * @return
	 */
	private List<String> processLine(String line,
			BufferedReader buf,
			int fieldLength)
					throws IOException{

		//System.out.println("XX processLine " + fieldLength + " " + line);
		// go through the line and process each character
		List<String> lineData = new ArrayList<String>();

		boolean inString = false;

		StringBuilder bigWord = null;

		while ( true ){

			if ( line.startsWith(STRING_LIMIT)){
				if (! inString){

					inString = true;
					if ( line.length() > 1)
						bigWord = new StringBuilder(line.substring(1));
					else
						bigWord = new StringBuilder("");


				} else {
					// the end of a word
					lineData.add(bigWord.toString());
					bigWord = null;
					inString = false;

				}
			} else {
				if ( inString )
					bigWord.append(line);
				else {

					List<String> dat = processSingleLine(line);

					for (String d : dat){
						lineData.add(d);
					}
				}
			}

			//System.out.println("in process line : " + lineData.size() + " " + fieldLength);

			if ( lineData.size() > fieldLength){

				logger.warn("wrong data length ("+lineData.size()+
						") should be ("+fieldLength+") at line " + line + " got lineData: " + lineData);
				return lineData;
			}

			if ( lineData.size() == fieldLength)
				return lineData;


			line = buf.readLine();
			if ( line == null)
				break;
		}
		return lineData;

	}



	private void endLineChecks(String category,List<String> loopFields, List<String> lineData, Set<String> loopWarnings ) throws IOException{

		logger.debug("Processing category {}, with fields: {}",category,loopFields.toString());
		//		System.out.println("parsed the following data: " +category + " fields: "+
		//				loopFields + " DATA: " +
		//				lineData);

		if ( loopFields.size() != lineData.size()){
			logger.warn("looks like we got a problem with nested string quote characters:");
			throw new IOException("data length ("+ lineData.size() +
					") != fields length ("+loopFields.size()+
					") category: " +category + " fields: "+
					loopFields + " DATA: " +
					lineData );
		}

		if ( category.equals("_entity")){

			Entity e =  (Entity) buildObject(
					Entity.class.getName(),
					loopFields,lineData, loopWarnings);
			triggerNewEntity(e);

		} else if (category.equals("_entity_poly")) {
			EntityPoly ep = (EntityPoly) buildObject(EntityPoly.class.getName(), loopFields, lineData, loopWarnings);
			triggerNewEntityPoly(ep);
			
		} else if ( category.equals("_struct")){

			struct =  (Struct) buildObject(
					Struct.class.getName(),
					loopFields, lineData, loopWarnings);

		} else if ( category.equals("_atom_site")){

			AtomSite a = (AtomSite) buildObject(
					AtomSite.class.getName(),
					loopFields, lineData, loopWarnings);
			triggerNewAtomSite(a);

		} else if ( category.equals("_database_PDB_rev")){
			DatabasePDBrev dbrev = (DatabasePDBrev) buildObject(
					DatabasePDBrev.class.getName(),
					loopFields, lineData, loopWarnings);

			triggerNewDatabasePDBrev(dbrev);

		} else if ( category.equals("_database_PDB_rev_record")){
			DatabasePdbrevRecord dbrev = (DatabasePdbrevRecord) buildObject(
					DatabasePdbrevRecord.class.getName(),
					loopFields, lineData, loopWarnings);

			triggerNewDatabasePDBrevRecord(dbrev);

		}else if (  category.equals("_database_PDB_remark")){
			DatabasePDBremark remark = (DatabasePDBremark) buildObject(
					DatabasePDBremark.class.getName(),
					loopFields, lineData, loopWarnings);

			triggerNewDatabasePDBremark(remark);

		} else if ( category.equals("_exptl")){
			Exptl exptl  = (Exptl) buildObject(
					Exptl.class.getName(),
					loopFields,lineData, loopWarnings);

			triggerExptl(exptl);

		} else if ( category.equals("_cell")){
			Cell cell  = (Cell) buildObject(
					Cell.class.getName(),
					loopFields,lineData, loopWarnings);

			triggerNewCell(cell);

		} else if ( category.equals("_symmetry")){
			Symmetry symmetry  = (Symmetry) buildObject(
					Symmetry.class.getName(),
					loopFields,lineData, loopWarnings);

			triggerNewSymmetry(symmetry);
		} else if ( category.equals("_struct_ncs_oper")) {

			StructNcsOper sNcsOper = (StructNcsOper) buildObject(
					StructNcsOper.class.getName(), 
					loopFields, lineData, loopWarnings);
			triggerNewStructNcsOper(sNcsOper);

		} else if ( category.equals("_struct_ref")){
			StructRef sref  = (StructRef) buildObject(
					StructRef.class.getName(),
					loopFields,lineData, loopWarnings);

			triggerNewStrucRef(sref);

		} else if ( category.equals("_struct_ref_seq")){
			StructRefSeq sref  = (StructRefSeq) buildObject(
					StructRefSeq.class.getName(),
					loopFields,lineData, loopWarnings);

			triggerNewStrucRefSeq(sref);
		} else if ( category.equals("_struct_ref_seq_dif")) {
			StructRefSeqDif sref = (StructRefSeqDif) buildObject(
					StructRefSeqDif.class.getName(),
					loopFields, lineData, loopWarnings);

			triggerNewStrucRefSeqDif(sref);
		} else if ( category.equals("_struct_site_gen")) {
			StructSiteGen sref = (StructSiteGen) buildObject(
					StructSiteGen.class.getName(),
					loopFields, lineData, loopWarnings);

			triggerNewStructSiteGen(sref);
		} else if ( category.equals("_struct_site")) {
			StructSite sref = (StructSite) buildObject(
					StructSite.class.getName(),
					loopFields, lineData, loopWarnings);
			triggerNewStructSite(sref);
		} else if ( category.equals("_entity_poly_seq")){
			EntityPolySeq exptl  = (EntityPolySeq) buildObject(
					EntityPolySeq.class.getName(),
					loopFields,lineData, loopWarnings);

			triggerNewEntityPolySeq(exptl);
		} else if ( category.equals("_entity_src_gen")){
			EntitySrcGen entitySrcGen = (EntitySrcGen) buildObject(
					EntitySrcGen.class.getName(),
					loopFields,lineData, loopWarnings);
			triggerNewEntitySrcGen(entitySrcGen);
		} else if ( category.equals("_entity_src_nat")){
			EntitySrcNat entitySrcNat = (EntitySrcNat) buildObject(
					EntitySrcNat.class.getName(),
					loopFields,lineData, loopWarnings);
			triggerNewEntitySrcNat(entitySrcNat);
		} else if ( category.equals("_pdbx_entity_src_syn")){
			EntitySrcSyn entitySrcSyn = (EntitySrcSyn) buildObject(
					EntitySrcSyn.class.getName(),
					loopFields,lineData, loopWarnings);
			triggerNewEntitySrcSyn(entitySrcSyn);
		} else if ( category.equals("_struct_asym")){
			StructAsym sasym  = (StructAsym) buildObject(
					StructAsym.class.getName(),
					loopFields,lineData, loopWarnings);

			triggerNewStructAsym(sasym);

		} else if ( category.equals("_pdbx_poly_seq_scheme")){
			PdbxPolySeqScheme ppss  = (PdbxPolySeqScheme) buildObject(
					PdbxPolySeqScheme.class.getName(),
					loopFields,lineData, loopWarnings);

			triggerNewPdbxPolySeqScheme(ppss);

		} else if ( category.equals("_pdbx_nonpoly_scheme")){
			PdbxNonPolyScheme ppss  = (PdbxNonPolyScheme) buildObject(
					PdbxNonPolyScheme.class.getName(),
					loopFields,lineData, loopWarnings);

			triggerNewPdbxNonPolyScheme(ppss);

		} else if ( category.equals("_pdbx_entity_nonpoly")){
			PdbxEntityNonPoly pen = (PdbxEntityNonPoly) buildObject(
					PdbxEntityNonPoly.class.getName(),
					loopFields,lineData, loopWarnings
					);
			triggerNewPdbxEntityNonPoly(pen);
		} else if ( category.equals("_struct_keywords")){
			StructKeywords kw = (StructKeywords)buildObject(
					StructKeywords.class.getName(),
					loopFields,lineData, loopWarnings
					);
			triggerNewStructKeywords(kw);
		} else if (category.equals("_refine")){
			Refine r = (Refine)buildObject(
					Refine.class.getName(),
					loopFields,lineData, loopWarnings
					);
			triggerNewRefine(r);
		} else if (category.equals("_chem_comp")){
			ChemComp c = (ChemComp)buildObject(
					ChemComp.class.getName(),
					loopFields, lineData, loopWarnings
					);
			triggerNewChemComp(c);
		} else if (category.equals("_audit_author")) {
			AuditAuthor aa = (AuditAuthor)buildObject(
					AuditAuthor.class.getName(),
					loopFields, lineData, loopWarnings);
			triggerNewAuditAuthor(aa);
		} else if (category.equals("_pdbx_chem_comp_descriptor")) {
			ChemCompDescriptor ccd = (ChemCompDescriptor) buildObject(
					ChemCompDescriptor.class.getName(),
					loopFields, lineData, loopWarnings);
			triggerNewChemCompDescriptor(ccd);
		} else if (category.equals("_pdbx_struct_oper_list")) {

			PdbxStructOperList structOper = (PdbxStructOperList) buildObject(
					PdbxStructOperList.class.getName(),
					loopFields, lineData, loopWarnings
					);
			triggerNewPdbxStructOper(structOper);

		} else if (category.equals("_pdbx_struct_assembly")) {
			PdbxStructAssembly sa = (PdbxStructAssembly) buildObject(
					PdbxStructAssembly.class.getName(),
					loopFields, lineData, loopWarnings);
			triggerNewPdbxStructAssembly(sa);

		} else if (category.equals("_pdbx_struct_assembly_gen")) {
			PdbxStructAssemblyGen sa = (PdbxStructAssemblyGen) buildObject(
					PdbxStructAssemblyGen.class.getName(),
					loopFields, lineData, loopWarnings);
			triggerNewPdbxStructAssemblyGen(sa);
		} else if ( category.equals("_chem_comp_atom")){
			ChemCompAtom atom = (ChemCompAtom)buildObject(
					ChemCompAtom.class.getName(),
					loopFields,lineData, loopWarnings);
			triggerNewChemCompAtom(atom);

		}else if ( category.equals("_chem_comp_bond")){
			ChemCompBond bond = (ChemCompBond)buildObject(
					ChemCompBond.class.getName(),
					loopFields,lineData, loopWarnings);
			triggerNewChemCompBond(bond);
		} else if ( category.equals("_pdbx_chem_comp_identifier")){
			PdbxChemCompIdentifier id = (PdbxChemCompIdentifier)buildObject(
					PdbxChemCompIdentifier.class.getName(),
					loopFields,lineData, loopWarnings);
			triggerNewPdbxChemCompIdentifier(id);
		} else if ( category.equals("_pdbx_chem_comp_descriptor")){
			PdbxChemCompDescriptor id = (PdbxChemCompDescriptor)buildObject(
					PdbxChemCompDescriptor.class.getName(),
					loopFields,lineData, loopWarnings);
			triggerNewPdbxChemCompDescriptor(id);
		} else if ( category.equals("_struct_conn")){
			StructConn id = (StructConn)buildObject(
					StructConn.class.getName(),
					loopFields,lineData, loopWarnings);
			triggerNewStructConn(id);

		} else {

			logger.debug("Using a generic bean for category {}",category);

			// trigger a generic bean that can deal with all missing data types...
			triggerGeneric(category,loopFields,lineData);
		}


	}


//	private PdbxStructOperList getPdbxStructOperList(List<String> loopFields,
//			List<String> lineData) {
//		PdbxStructOperList so = new PdbxStructOperList();
//
//		//System.out.println(loopFields);
//		//System.out.println(lineData);
//
//		String id = lineData.get(loopFields.indexOf("id"));
//		so.setId(id);
//		so.setType(lineData.get(loopFields.indexOf("type")));
//		Matrix matrix = new Matrix(3,3);
//		for (int i = 1 ; i <=3 ; i++){
//			for (int j =1 ; j <= 3 ; j++){
//				String max = String.format("matrix[%d][%d]",j,i);
//
//				String val = lineData.get(loopFields.indexOf(max));
//				Double d = Double.parseDouble(val);
//				matrix.set(j-1,i-1,d);
//				//				matrix.set(i-1,j-1,d);
//			}
//		}
//
//		double[] coords =new double[3];
//
//		for ( int i = 1; i <=3 ; i++){
//			String v = String.format("vector[%d]",i);
//			String val = lineData.get(loopFields.indexOf(v));
//			Double d = Double.parseDouble(val);
//			coords[i-1] = d;
//		}
//
//		so.setMatrix(matrix);
//		so.setVector(coords);
//
//
//
//		return so;
//	}

	public void triggerNewPdbxStructOper(PdbxStructOperList structOper) {
		for(MMcifConsumer c : consumers){
			c.newPdbxStructOperList(structOper);
		}

	}

	public void triggerNewStructNcsOper(StructNcsOper sNcsOper) {
		for(MMcifConsumer c : consumers){
			c.newStructNcsOper(sNcsOper);
		}

	}

	/**
	 * Populates a bean object from  the {@link org.biojava.nbio.structure.io.mmcif.model} package, 
	 * from the data read from a CIF file.
	 * It uses reflection to lookup the field and setter method names given the category 
	 * found in the CIF file. 
	 * <p>
	 * Due to limitations in variable names in java, not all fields can have names 
	 * exactly as defined in the CIF categories. In those cases the {@link CIFLabel} tag
	 * can be used in the field names to give the appropriate name that corresponds to the
	 * CIF category, which is the name that will be then looked up here.
	 * The {@link IgnoreField} tag can also be used to exclude fields from being looked up.
	 * @param className
	 * @param loopFields
	 * @param lineData
	 * @param warnings
	 * @return
	 */
	private Object buildObject(String className, List<String> loopFields, List<String> lineData, Set<String> warnings) {

		Object o = null;
		Class<?> c = null;

		try {
			// build up the Entity object from the line data...
			c = Class.forName(className);

			o = c.newInstance();

		} catch (InstantiationException|ClassNotFoundException|IllegalAccessException e){
			logger.error( "Error while constructing {}: {}", className, e.getMessage());
			return null;
		} 
<<<<<<< HEAD

		// these methods get the fields but also looking at the IgnoreField and CIFLabel annotations 
		Field[] fields = MMCIFFileTools.getFields(c);
		String[] names = MMCIFFileTools.getFieldNames(fields);

=======

		// these methods get the fields but also looking at the IgnoreField and CIFLabel annotations 
		Field[] fields = MMCIFFileTools.getFields(c);
		String[] names = MMCIFFileTools.getFieldNames(fields);

>>>>>>> fa9ecab4
		// let's build a map of all methods so that we can look up the setter methods later
		Method[] methods = c.getMethods();

		Map<String,Method> methodMap = new HashMap<String, Method>();
		for (Method m : methods) {
			methodMap.put(m.getName(),m);
		}

		// and a map of all the fields so that we can lookup them up later
		Map<String, Field> names2fields = new HashMap<>();
		for (int i=0;i<fields.length;i++) {
			names2fields.put(names[i], fields[i]);
		}
		
		int pos = -1 ;
		for (String key: loopFields){
			pos++;

			String val = lineData.get(pos);
			
			// we first start looking up the field which can be annotated with a CIFLabel if they 
			// need alternative names (e.g. for field _symmetry.space_group_name_H-M, since hyphen is not allowed in var names in java)
			Field field = names2fields.get(key);
			
			if (field == null) {
				produceWarning(key, val, c, warnings);
				continue;
			}
			// now we need to find the corresponding setter
			// note that we can't use the field directly and then call Field.set() because many setters 
			// have more functionality than just setting the value (e.g. some setters in ChemComp)

			// building up the setter method name: need to upper case the first letter, leave the rest untouched
			String setterMethodName = "set" + field.getName().substring(0,1).toUpperCase() + field.getName().substring(1, field.getName().length());

			Method setter = methodMap.get(setterMethodName);
			
			if (setter==null) {
				produceWarning(key, val, c, warnings);
				continue;
			}
			
			

			// now we populate the object with the values by invoking the corresponding setter method,			
			// note that all of the mmCif container classes have only one argument (they are beans)
			Class<?>[] pType  = setter.getParameterTypes();
			

			try {
				if ( pType[0].getName().equals(Integer.class.getName())) {
					if ( val != null && ! val.equals("?") && !val.equals(".")) {

						Integer intVal = Integer.parseInt(val);
						setter.invoke(o, intVal);
						
					}
				} else {
					// default val is a String					
					setter.invoke(o, val);
				}
			} catch (IllegalAccessException|InvocationTargetException e) {
				logger.error("Could not invoke setter {} with value {} for class {}", setterMethodName, val, className);
			} 

		}

		return o;
	}
	
	private void produceWarning(String key, String val, Class<?> c, Set<String> warnings) {

		String warning = "Trying to set field " + key + " in "+ c.getName() +" found in file, but no corresponding field could be found in model class (value:" + val + ")";
		String warnkey = key+"-"+c.getName();
		// Suppress duplicate warnings or attempts to store empty data
		if( val.equals("?") || val.equals(".") || ( warnings != null && warnings.contains(warnkey)) ) {
			logger.debug(warning);
		} else {
			logger.warn(warning);
		}

		if(warnings != null) {
			warnings.add(warnkey);
		}

	}

	public void triggerGeneric(String category, List<String> loopFields, List<String> lineData){
		for(MMcifConsumer c : consumers){
			c.newGenericData(category, loopFields, lineData);
		}
	}

	public void triggerNewEntity(Entity entity){
		for(MMcifConsumer c : consumers){
			c.newEntity(entity);
		}
	}
	
	public void triggerNewEntityPoly(EntityPoly entityPoly) {
		for(MMcifConsumer c : consumers){
			c.newEntityPoly(entityPoly);
		}		
	}

	public void triggerNewEntityPolySeq(EntityPolySeq epolseq){
		for(MMcifConsumer c : consumers){
			c.newEntityPolySeq(epolseq);
		}
	}
	public void triggerNewEntitySrcGen(EntitySrcGen entitySrcGen){
		for(MMcifConsumer c : consumers){
			c.newEntitySrcGen(entitySrcGen);
		}
	}
	public void triggerNewEntitySrcNat(EntitySrcNat entitySrcNat){
		for(MMcifConsumer c : consumers){
			c.newEntitySrcNat(entitySrcNat);
		}
	}
	public void triggerNewEntitySrcSyn(EntitySrcSyn entitySrcSyn){
		for(MMcifConsumer c : consumers){
			c.newEntitySrcSyn(entitySrcSyn);
		}
	}
	public void triggerNewChemComp(ChemComp cc){

		for(MMcifConsumer c : consumers){
			c.newChemComp(cc);
		}
	}
	public void triggerNewStructAsym(StructAsym sasym){
		for(MMcifConsumer c : consumers){
			c.newStructAsym(sasym);
		}
	}

	private void triggerStructData(Struct struct){
		for(MMcifConsumer c : consumers){
			c.setStruct(struct);
		}
	}

	private void triggerNewAtomSite(AtomSite atom){
		for(MMcifConsumer c : consumers){
			c.newAtomSite(atom);
		}
	}

	private void triggerNewAuditAuthor(AuditAuthor aa){
		for(MMcifConsumer c : consumers){
			c.newAuditAuthor(aa);
		}
	}
	private void triggerNewDatabasePDBrev(DatabasePDBrev dbrev){
		for(MMcifConsumer c : consumers){
			c.newDatabasePDBrev(dbrev);
		}
	}
	private void triggerNewDatabasePDBrevRecord(DatabasePdbrevRecord dbrev){
		for(MMcifConsumer c : consumers){
			c.newDatabasePDBrevRecord(dbrev);
		}
	}

	private void triggerNewDatabasePDBremark(DatabasePDBremark remark){
		for(MMcifConsumer c : consumers){
			c.newDatabasePDBremark(remark);
		}
	}

	private void triggerExptl(Exptl exptl){
		for(MMcifConsumer c : consumers){
			c.newExptl(exptl);
		}
	}

	private void triggerNewCell(Cell cell) {
		for(MMcifConsumer c : consumers){
			c.newCell(cell);
		}
	}

	private void triggerNewSymmetry(Symmetry symmetry) {
		for(MMcifConsumer c : consumers){
			c.newSymmetry(symmetry);
		}
	}

	private void triggerNewStrucRef(StructRef sref){
		for(MMcifConsumer c : consumers){
			c.newStructRef(sref);
		}
	}

	private void triggerNewStrucRefSeq(StructRefSeq sref){
		for(MMcifConsumer c : consumers){
			c.newStructRefSeq(sref);
		}
	}

	private void triggerNewStrucRefSeqDif(StructRefSeqDif sref){
		for(MMcifConsumer c : consumers){
			c.newStructRefSeqDif(sref);
		}
	}

	private void triggerNewPdbxPolySeqScheme(PdbxPolySeqScheme ppss){
		for(MMcifConsumer c : consumers){
			c.newPdbxPolySeqScheme(ppss);
		}
	}
	private void triggerNewPdbxNonPolyScheme(PdbxNonPolyScheme ppss){
		for(MMcifConsumer c : consumers){
			c.newPdbxNonPolyScheme(ppss);
		}
	}
	public void triggerNewPdbxEntityNonPoly(PdbxEntityNonPoly pen){
		for (MMcifConsumer c: consumers){
			c.newPdbxEntityNonPoly(pen);
		}
	}
	public void triggerNewStructKeywords(StructKeywords kw){
		for (MMcifConsumer c: consumers){
			c.newStructKeywords(kw);
		}
	}
	public void triggerNewRefine(Refine r){
		for (MMcifConsumer c: consumers){
			c.newRefine(r);
		}
	}
	public void triggerDocumentStart(){
		for(MMcifConsumer c : consumers){
			c.documentStart();
		}
	}
	public void triggerDocumentEnd(){
		for(MMcifConsumer c : consumers){
			c.documentEnd();
		}
	}
	public void triggerNewChemCompDescriptor(ChemCompDescriptor ccd) {
		for(MMcifConsumer c : consumers){
			c.newChemCompDescriptor(ccd);
		}
	}
	private void triggerNewPdbxStructAssembly(PdbxStructAssembly sa) {
		for(MMcifConsumer c : consumers){
			c.newPdbxStrucAssembly(sa);
		}
	}
	private void triggerNewPdbxStructAssemblyGen(PdbxStructAssemblyGen sa) {
		for(MMcifConsumer c : consumers){
			c.newPdbxStrucAssemblyGen(sa);
		}
	}

	private void triggerNewChemCompAtom(ChemCompAtom atom) {
		for(MMcifConsumer c : consumers){
			c.newChemCompAtom(atom);
		}
	}

	private void triggerNewChemCompBond(ChemCompBond bond) {
		for(MMcifConsumer c : consumers){
			c.newChemCompBond(bond);
		}
	}

	private void triggerNewPdbxChemCompIdentifier(PdbxChemCompIdentifier id) {
		for(MMcifConsumer c : consumers){
			c.newPdbxChemCompIndentifier(id);
		}
	}
	private void triggerNewPdbxChemCompDescriptor(PdbxChemCompDescriptor id) {
		for(MMcifConsumer c : consumers){
			c.newPdbxChemCompDescriptor(id);
		}
	}
	private void triggerNewStructConn(StructConn id) {
		for(MMcifConsumer c : consumers){
			c.newStructConn(id);
		}
	}
	private void triggerNewStructSiteGen(StructSiteGen id) {
		for (MMcifConsumer c : consumers) {
			c.newStructSiteGen(id);
		}
	}
	private void triggerNewStructSite(StructSite id) {
		for (MMcifConsumer c : consumers) {
			c.newStructSite(id);
		}
	}
}<|MERGE_RESOLUTION|>--- conflicted
+++ resolved
@@ -930,19 +930,11 @@
 			logger.error( "Error while constructing {}: {}", className, e.getMessage());
 			return null;
 		} 
-<<<<<<< HEAD
 
 		// these methods get the fields but also looking at the IgnoreField and CIFLabel annotations 
 		Field[] fields = MMCIFFileTools.getFields(c);
 		String[] names = MMCIFFileTools.getFieldNames(fields);
 
-=======
-
-		// these methods get the fields but also looking at the IgnoreField and CIFLabel annotations 
-		Field[] fields = MMCIFFileTools.getFields(c);
-		String[] names = MMCIFFileTools.getFieldNames(fields);
-
->>>>>>> fa9ecab4
 		// let's build a map of all methods so that we can look up the setter methods later
 		Method[] methods = c.getMethods();
 
@@ -1029,6 +1021,23 @@
 		}
 
 	}
+	
+	private void produceWarning(String key, String val, Class<?> c, Set<String> warnings) {
+
+		String warning = "Trying to set field " + key + " in "+ c.getName() +" found in file, but no corresponding field could be found in model class (value:" + val + ")";
+		String warnkey = key+"-"+c.getName();
+		// Suppress duplicate warnings or attempts to store empty data
+		if( val.equals("?") || val.equals(".") || ( warnings != null && warnings.contains(warnkey)) ) {
+			logger.debug(warning);
+		} else {
+			logger.warn(warning);
+		}
+
+		if(warnings != null) {
+			warnings.add(warnkey);
+		}
+
+	}
 
 	public void triggerGeneric(String category, List<String> loopFields, List<String> lineData){
 		for(MMcifConsumer c : consumers){
