--- conflicted
+++ resolved
@@ -1046,11 +1046,7 @@
 		newS.setDBRefs(s.getDBRefs());
 		newS.setSites(s.getSites());
 		newS.setBiologicalAssembly(s.isBiologicalAssembly());
-<<<<<<< HEAD
-		newS.setEntityInfo(s.getEntityInformation());
-=======
 		newS.setEntityInfos(s.getEntityInfos());
->>>>>>> ed563e31
 		newS.setConnections(s.getConnections());
 		newS.setSSBonds(s.getSSBonds());
 		newS.setSites(s.getSites());
@@ -1079,11 +1075,7 @@
 		}
 		if (c != null) {
 			newS.addChain(c);
-<<<<<<< HEAD
-			for (EntityInfo comp : s.getEntityInformation()) {
-=======
 			for (EntityInfo comp : s.getEntityInfos()) {
->>>>>>> ed563e31
 				if (comp.getChainIds() != null
 						&& comp.getChainIds().contains(c.getChainID())) {
 					// found matching compound. set description...
@@ -1124,11 +1116,7 @@
 		newS.setDBRefs(s.getDBRefs());
 		newS.setSites(s.getSites());
 		newS.setBiologicalAssembly(s.isBiologicalAssembly());
-<<<<<<< HEAD
-		newS.setEntityInfo(s.getEntityInformation());
-=======
 		newS.setEntityInfos(s.getEntityInfos());
->>>>>>> ed563e31
 		newS.setConnections(s.getConnections());
 		newS.setSSBonds(s.getSSBonds());
 		newS.setSites(s.getSites());
