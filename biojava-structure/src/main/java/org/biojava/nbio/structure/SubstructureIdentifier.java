/*
 *                    BioJava development code
 *
 * This code may be freely distributed and modified under the
 * terms of the GNU Lesser General Public Licence.  This should
 * be distributed with the code.  If you do not have a copy,
 * see:
 *
 *      http://www.gnu.org/copyleft/lesser.html
 *
 * Copyright for this code is held jointly by the individual
 * authors.  These should be listed in @author doc comments.
 *
 * For more information on the BioJava project and its aims,
 * or to join the biojava-l mailing list, visit the home page
 * at:
 *
 *      http://www.biojava.org/
 *
 * Created on December 19, 2013
 * Author: Douglas Myers-Turnbull
 */

package org.biojava.nbio.structure;

import java.io.IOException;
import java.io.Serializable;
import java.util.ArrayList;
import java.util.Arrays;
import java.util.LinkedList;
import java.util.List;

import org.biojava.nbio.structure.align.util.AtomCache;
import org.slf4j.Logger;
import org.slf4j.LoggerFactory;

/**
 * This is the canonical way to identify a part of a structure.
 *
 * <p>The current syntax allows the specification of a set of residues from
 * the first model of a structure. Future versions may be extended to represent
 * additional properties.
 *
 * <p>Identifiers should adhere to the following specification, although some
 * additional forms may be tolerated where unambiguous for backwards compatibility.
 * <pre>
 * 		name          := pdbID
 * 		               | pdbID '.' chainID
 * 		               | pdbID '.' range
 * 		range         := range (',' range)?
 * 		               | chainID
 * 		               | chainID '_' resNum '-' resNum
 * 		pdbID         := [0-9][a-zA-Z0-9]{3}
 * 		chainID       := [a-zA-Z0-9]+
 * 		resNum        := [-+]?[0-9]+[A-Za-z]?
 * </pre>
 * For example:
 * <pre>
 * 		1TIM                            #whole structure
 * 		1tim                            #same as above
 * 		4HHB.C                          #single chain
 * 		3AA0.A,B                        #two chains
 * 		4GCR.A_1-40                     #substructure
 *      3iek.A_17-28,A_56-294,A_320-377 #substructure of 3 disjoint parts
 * </pre>
 * More options may be added to the specification at a future time.

 * @author dmyersturnbull
 * @author Spencer Bliven
 */
public class SubstructureIdentifier implements Serializable, StructureIdentifier {

	private static final long serialVersionUID = 1L;

	private static final Logger logger = LoggerFactory.getLogger(SubstructureIdentifier.class);

	private final String pdbId;
	private final List<ResidueRange> ranges;

	/**
	 * Create a new identifier from a string.
	 * @param id
	 */
	public SubstructureIdentifier(String id) {
		String[] idRange = id.split("\\.");
		if(1 > idRange.length || idRange.length > 2 ) {
			throw new IllegalArgumentException(String.format("Malformed %s: %s",getClass().getSimpleName(),id));
		}
		if(idRange[0].length() != 4) {
			this.pdbId = idRange[0];
			// Changed from Exception to a warning to support files and stuff -sbliven 2015/01/22
			logger.warn(String.format("Unrecognized PDB code %s",this.pdbId));
		} else {
			this.pdbId = idRange[0].toUpperCase();
		}

		if( idRange.length == 2) {
			String rangeStr = idRange[1].trim();

			this.ranges = ResidueRange.parseMultiple(rangeStr);
		} else {
			this.ranges = new LinkedList<ResidueRange>();
		}
	}

	/**
	 * Create a new identifier based on a set of ranges.
	 *
	 * If ranges is empty, includes all residues.
	 * @param pdbId
	 * @param ranges
	 */
	public SubstructureIdentifier(String pdbId, List<ResidueRange> ranges) {
		if(ranges == null) {
			throw new NullPointerException("Null ranges list");
		}
		this.pdbId = pdbId;
		this.ranges = ranges;
	}

	@Override
	public String toString() {
		return getIdentifier();
	}

	/**
	 * Get the String form of this identifier.
	 *
	 * This provides the canonical form for a StructureIdentifier and has
	 * all the information needed to recreate a particular substructure.
	 *
	 * Example: 3iek.A_17-28,A_56-294
	 * @return The String form of this identifier
	 */
	@Override
	public String getIdentifier() {
		if (ranges.isEmpty()) return pdbId;
		return pdbId + "." + ResidueRange.toString(ranges);
	}

	public String getPdbId() {
		return pdbId;
	}

	public List<ResidueRange> getResidueRanges() {
		return ranges;
	}

	/**
	 * Return itself. SubstructureIdentifiers are canonical!
	 */
	@Override
	public SubstructureIdentifier toCanonical() {
		return this;
	}

	/**
	 * Takes a complete structure as input and reduces it to residues present in
	 * the specified ranges
	 *
	 * <p>The returned structure will be a shallow copy of the input, with shared
	 * Chains, Residues, etc.
	 * @param input A full structure, e.g. as loaded from the PDB. The structure
	 * ID should match that returned by getPdbId().
	 * @return
	 * @throws StructureException
	 * @see StructureTools#getReducedStructure(Structure, String)
	 */
	@Override
	public Structure reduce(Structure s) throws StructureException {
		// Follows StructureImpl.clone()

		// Create new structure & copy basic properties
		Structure newS = new StructureImpl();

		newS.setPDBCode(s.getPDBCode());
		newS.setPDBHeader(s.getPDBHeader());
		newS.setName(this.toString());
		newS.setDBRefs(s.getDBRefs());
		newS.setBiologicalAssembly(s.isBiologicalAssembly());
		newS.getPDBHeader().setDescription(
				"sub-range " + ranges + " of "  + newS.getPDBCode() + " "
						+ s.getPDBHeader().getDescription());
		// TODO The following should be only copied for atoms which are present in the range.
<<<<<<< HEAD
		newS.setEntityInfo(s.getEntityInformation());
=======
		newS.setEntityInfos(s.getEntityInfos());
>>>>>>> ed563e31

		newS.setSSBonds(s.getSSBonds());
		newS.setSites(s.getSites());

		newS.setStructureIdentifier(this);

		for( int modelNr=0;modelNr<s.nrModels();modelNr++) {
			String prevChainId = null;


			// Construct new model
			newS.addModel(new ArrayList<Chain>());

			if(getResidueRanges().isEmpty()) {
				// Include all residues
<<<<<<< HEAD
				newS.setEntityInfo(s.getEntityInformation());
=======
				newS.setEntityInfos(s.getEntityInfos());
>>>>>>> ed563e31
				newS.setSSBonds(s.getSSBonds());
				newS.setSites(s.getSites());

				newS.setModel(modelNr, s.getModel(modelNr));
			} else {
				// Restrict residues
				for( ResidueRange range: getResidueRanges()) {

					String chainId = range.getChainId();
					ResidueNumber pdbresnum1 = range.getStart();
					ResidueNumber pdbresnum2 = range.getEnd();

					Chain chain;
					if(chainId.equals("_") ) {
						// Handle special case of "_" chain for single-chain proteins
						chain = s.getChain(modelNr,0);
						if(pdbresnum1 != null)
							pdbresnum1.setChainId(chain.getChainID());
						if(pdbresnum2 != null)
							pdbresnum2.setChainId(chain.getChainID());

						if(s.size() != 1) {
							// SCOP 1.71 uses this for some proteins with multiple chains
							// Print a warning in this ambiguous case
							logger.warn("Multiple possible chains match '_'. Using chain {}",chain.getChainID());
						}
					} else {
						// Explicit chain
						try {
							chain = s.getChainByPDB(chainId,modelNr);
						} catch(StructureException e) {
							// Chain not found
							// Maybe it was a chain index, masquerading as a chainId?
							try {
								int chainNum = Integer.parseInt(chainId);
								try {
									chain = s.getChain(modelNr, chainNum);
									logger.warn("No chain found for {}. Interpretting it as an index, using chain {} instead",chainId,chain.getChainID());
								} catch(Exception e2) { //we don't care what gets thrown here -sbliven
									throw e; // Nope, not an index. Throw the original exception
								}
							} catch(NumberFormatException e3) {
								// Not an index. Throw the original exception
								throw e;
							}
						}
					}

					List<Group> groups;
					if(pdbresnum1 == null && pdbresnum2 == null) {
						groups = chain.getAtomGroups();
					} else {
//						// Trim extra residues off the range
//						Atom[] allAtoms = StructureTools.getRepresentativeAtomArray(chain);
//						AtomPositionMap map = new AtomPositionMap(allAtoms);
//						ResidueRange trimmed = map.trimToValidResidues(
//								new ResidueRange(chain.getChainID(),
//										pdbresnum1, pdbresnum2));
//						if (trimmed != null) {
//							pdbresnum1 = trimmed.getStart();
//							pdbresnum2 = trimmed.getEnd();
//						}
						groups = Arrays.asList(chain.getGroupsByPDB(pdbresnum1, pdbresnum2));
					}

					// Create new chain, if needed
					Chain c = null;
					if ( prevChainId == null) {
						// first chain...
						c = new ChainImpl();
						c.setChainID(chain.getChainID());
						newS.addChain(c,modelNr);
					} else if ( prevChainId.equals(chain.getChainID())) {
						c = newS.getChainByPDB(prevChainId,modelNr);

					} else {
						try {
							c = newS.getChainByPDB(chain.getChainID(),modelNr);
						} catch (StructureException e){
							// chain not in structure yet...
							c = new ChainImpl();
							c.setChainID(chain.getChainID());
							newS.addChain(c,modelNr);
						}
					}

					// add the groups to the chain:
					for ( Group g: groups) {
						c.addGroup(g);
					}

					prevChainId = c.getChainID();
				} // end range
			}
		} // end modelNr

		return newS;
	}

	/**
	 * Loads the complete structure based on {@link #getPdbId()}.
	 *
	 * @param AtomCache A source of structures
	 * @return A Structure containing at least the atoms identified by this,
	 *  or null if no PDB ID is set
	 * @throws StructureException For errors loading and parsing the structure
	 * @throws IOException Errors reading the structure from disk
	 */
	@Override
	public Structure loadStructure(AtomCache cache) throws IOException, StructureException {
		String pdb = getPdbId();
		if(pdb == null)
			return null;
		return cache.getStructureForPdbId(pdb);
	}

}<|MERGE_RESOLUTION|>--- conflicted
+++ resolved
@@ -182,12 +182,7 @@
 				"sub-range " + ranges + " of "  + newS.getPDBCode() + " "
 						+ s.getPDBHeader().getDescription());
 		// TODO The following should be only copied for atoms which are present in the range.
-<<<<<<< HEAD
-		newS.setEntityInfo(s.getEntityInformation());
-=======
 		newS.setEntityInfos(s.getEntityInfos());
->>>>>>> ed563e31
-
 		newS.setSSBonds(s.getSSBonds());
 		newS.setSites(s.getSites());
 
@@ -202,11 +197,7 @@
 
 			if(getResidueRanges().isEmpty()) {
 				// Include all residues
-<<<<<<< HEAD
-				newS.setEntityInfo(s.getEntityInformation());
-=======
 				newS.setEntityInfos(s.getEntityInfos());
->>>>>>> ed563e31
 				newS.setSSBonds(s.getSSBonds());
 				newS.setSites(s.getSites());
 
