package org.biojava.nbio.structure.io.mmtf;

import java.io.Serializable;
import java.util.ArrayList;
import java.util.HashMap;
import java.util.List;
import java.util.Map;

import javax.vecmath.Matrix4d;

import org.biojava.nbio.structure.AminoAcid;
import org.biojava.nbio.structure.AminoAcidImpl;
import org.biojava.nbio.structure.Atom;
import org.biojava.nbio.structure.AtomImpl;
import org.biojava.nbio.structure.BondImpl;
import org.biojava.nbio.structure.Chain;
import org.biojava.nbio.structure.ChainImpl;
import org.biojava.nbio.structure.Element;
import org.biojava.nbio.structure.EntityInfo;
import org.biojava.nbio.structure.EntityType;
import org.biojava.nbio.structure.Group;
import org.biojava.nbio.structure.HetatomImpl;
import org.biojava.nbio.structure.NucleotideImpl;
import org.biojava.nbio.structure.PDBCrystallographicInfo;
import org.biojava.nbio.structure.PDBHeader;
import org.biojava.nbio.structure.Structure;
import org.biojava.nbio.structure.StructureImpl;
import org.biojava.nbio.structure.StructureTools;
import org.biojava.nbio.structure.io.mmcif.model.ChemComp;
import org.biojava.nbio.structure.quaternary.BioAssemblyInfo;
import org.biojava.nbio.structure.quaternary.BiologicalAssemblyTransformation;
import org.biojava.nbio.structure.xtal.CrystalCell;
import org.biojava.nbio.structure.xtal.SpaceGroup;
import org.rcsb.mmtf.api.StructureAdapterInterface;
import org.rcsb.mmtf.dataholders.MmtfStructure;


/**
 * A biojava specific structure inflator for MMTF.
 * Should be ported to biojava code.
 *
 * @author Anthony Bradley
 */
public class MmtfStructureReader implements StructureAdapterInterface, Serializable {

	/** The Constant serialVersionUID. */
	private static final long serialVersionUID = 6772030485225130853L;

	/** The structure. */
	private Structure structure;

	/** The model number. */
	private int modelNumber;

	/** The chain. */
	private Chain chain;

	/** The group. */
	private Group group;

	/** The atoms in a group. */
	private List<Atom> atomsInGroup;

	/** All the atoms. */
	private Atom[] allAtoms;
	private int atomCounter;

	/** The list of EntityInformation */
	private List<EntityInfo> entityInfoList;

	/** All the chains */
	private List<Chain> chainList; 

	/** All the chains as a list of maps */ 
	private List<Map<String,Chain>> chainMap;

	/**
	 * Instantiates a new bio java structure decoder.
	 */
	public MmtfStructureReader() {
		structure = new StructureImpl();
		modelNumber = 0;
		entityInfoList = new ArrayList<>();
		chainList = new ArrayList<>();
		chainMap = new ArrayList<>();
	}

	/**
	 * Gets the structure.
	 *
	 * @return the structure
	 */
	public Structure getStructure() {
		return structure;
	}

	@Override
	public void finalizeStructure() {

		// Number the remaining ones
		int counter =0;
		// Add the entity info
		for (EntityInfo entityInfo : entityInfoList) {
			counter++;
			entityInfo.setMolId(counter);
		}
		structure.setEntityInfos(entityInfoList);
		// Add the actual chains
		for(int i=0; i<chainMap.size(); i++) {
			// Now add the chain information
			Map<String, Chain> modelChainMap = chainMap.get(i);
			for(Chain modelChain : modelChainMap.values()){
				structure.addChain(modelChain, i);
			}
		}
		// Ensure all altlocs have all atoms
		StructureTools.cleanUpAltLocs(structure);
	}

	@Override
	public void initStructure(int totalNumBonds, int totalNumAtoms, int totalNumGroups, 
			int totalNumChains, int totalNumModels, String modelId) {
		structure.setPDBCode(modelId);
		allAtoms = new Atom[totalNumAtoms];
	}


	/* (non-Javadoc)
	 * @see org.rcsb.mmtf.decoder.StructureDecoderInterface#setModelInfo(int, int)
	 */
	@Override
	public void setModelInfo(int inputModelNumber,
			int chainCount) {
		modelNumber = inputModelNumber;
		structure.addModel(new ArrayList<Chain>(chainCount));
		chainMap.add(new HashMap<>());
	}

	/* (non-Javadoc)
	 * @see org.rcsb.mmtf.decoder.StructureDecoderInterface
	 * #setChainInfo(java.lang.String, int)
	 */
	@Override
	public void setChainInfo(String chainId, String chainName, int groupCount) {


		// First check to see if the chain exists
<<<<<<< HEAD
		boolean newChain = true;
		for (Chain c: structure.getChains(modelNumber)) {
			if (c.getChainID().equals(chainName)) {
				newChain = false;
				chain = c;
				break;
			}
=======
		Map<String, Chain> modelChainMap = chainMap.get(modelNumber);
		if(modelChainMap.containsKey(chainId)){
			chain = modelChainMap.get(chainId);
>>>>>>> 322eb585
		}
		// If we need to set a new chain do this
		else{
			chain = new ChainImpl();
<<<<<<< HEAD
			chain.setChainID(chainName.trim());
			structure.addChain(chain, modelNumber);
=======
			chain.setId(chainId.trim());
			chain.setName(chainName);
			chain.setAtomGroups(new ArrayList<>(groupCount));
			modelChainMap.put(chainId, chain);
>>>>>>> 322eb585
			chainList.add(chain);
		}
	}


	/* (non-Javadoc)
	 * @see org.rcsb.mmtf.decoder.StructureDecoderInterface
	 * #setGroupInfo(java.lang.String, int, char, int, int)
	 */
	@Override
	public void setGroupInfo(String groupName, int groupNumber,
			char insertionCode, String chemCompType, int atomCount, int bondCount, 
			char singleLetterCode, int sequenceIndexId, int secStructType) {
		// Get the polymer type
		int polymerType = getGroupTypIndicator(chemCompType);
		switch (polymerType) {
		case 1:
			AminoAcid aa = new AminoAcidImpl();
			// Now set the one letter code
			aa.setAminoType(StructureTools.get1LetterCodeAmino(groupName));
			group = aa;
			break;
		case 2:
			group = new NucleotideImpl();
			break;
		default:
			group = new HetatomImpl();
		}
		atomsInGroup = new ArrayList<Atom>();
		// Set the CC -> empty but not null
		ChemComp chemComp = new ChemComp();
		chemComp.setOne_letter_code("" + singleLetterCode);
		group.setChemComp(chemComp);
		group.setPDBName(groupName);
		if (insertionCode == MmtfStructure.UNAVAILABLE_CHAR_VALUE) {
			group.setResidueNumber(chain.getName().trim(), groupNumber, null);
		} else {
			group.setResidueNumber(chain.getName().trim(),
					groupNumber, insertionCode);
		}
		group.setAtoms(new ArrayList<Atom>(atomCount));
		if (polymerType != 0) {
			chain.getSeqResGroups().add(group);
		}
		if (atomCount > 0) {
			chain.addGroup(group);
		}
		MmtfUtils.setSecStructType(group, secStructType);
	}

	/**
	 * 
	 * @return
	 */
	private Group getGroupWithSameResNumButDiffPDBName() {
		// If this chain already has this group number
		for (Group g : chain.getAtomGroups() ) {
			if (g.getResidueNumber().getSeqNum()==group.getResidueNumber().getSeqNum()) {
				if( ! g.getPDBName().equals(group.getPDBName() )){
					return g;
				}
			}
		}
		return null;
	}

	/* (non-Javadoc)
	 * @see org.rcsb.mmtf.decoder.StructureDecoderInterface#
	 * setAtomInfo(java.lang.String, int, char, float, float,
	 * float, float, float, java.lang.String, int)
	 */
	@Override
	public void setAtomInfo(String atomName,
			int serialNumber, char alternativeLocationId, float x,
			float y, float z, float occupancy,
			float temperatureFactor,
			String element, int charge) {
		Atom atom = new AtomImpl();
		Group altGroup = null;
		atom.setPDBserial(serialNumber);
		atom.setName(atomName.trim());
		atom.setElement(Element.valueOfIgnoreCase(element));
		if (alternativeLocationId != ' ') {
			// Get the altGroup
			altGroup = getCorrectAltLocGroup(alternativeLocationId);
			atom.setAltLoc(alternativeLocationId);
		} else {
			atom.setAltLoc(Character.valueOf(' '));
		}
		atom.setX(x);
		atom.setY(y);
		atom.setZ(z);
		atom.setOccupancy(occupancy);
		atom.setTempFactor(temperatureFactor);
		atom.setCharge((short) charge);
		if (altGroup == null) {
			group.addAtom(atom);
		} else {
			altGroup.setChain(chain);
			altGroup.addAtom(atom);
		}

		// IF the main group doesn't have this atom
		if (!group.hasAtom(atom.getName())) {
			// If it's not a microheterogenity case
			if (group.getPDBName().equals(atom.getGroup().getPDBName())) {
				group.addAtom(atom);
			}
		}
		atomsInGroup.add(atom);
		allAtoms[atomCounter] = atom;
		atomCounter++;
	}

	/* (non-Javadoc)
	 * @see org.rcsb.mmtf.decoder.StructureDecoderInter
	 * face#setGroupBonds(int, int, int)
	 */
	@Override
	public void setGroupBond(int indOne,
			int indTwo, int bondOrder) {
		// Get the atom
		Atom atomOne = atomsInGroup.get(indOne);
		Atom atomTwo = atomsInGroup.get(indTwo);
		// set the new bond
		@SuppressWarnings("unused")
		BondImpl bond = new BondImpl(atomOne, atomTwo, bondOrder);
	}

	/* (non-Javadoc)
	 * @see org.rcsb.mmtf.decoder.StructureDecoder
	 * Interface#setInterGroupBonds(int, int, int)
	 */
	@Override
	public void setInterGroupBond(int indOne,
			int indTwo, int bondOrder) {
		// Get the atom
		Atom atomOne = allAtoms[indOne];
		Atom atomTwo = allAtoms[indTwo];
		// set the new bond
		@SuppressWarnings("unused")
		BondImpl bond = new BondImpl(atomOne, atomTwo, bondOrder);
	}


	/**
	 * Generates Alternate location groups.
	 *
	 * @param altLoc the alt loc
	 * @return the correct alt loc group
	 */
	private Group getCorrectAltLocGroup(Character altLoc) {
		// see if we know this altLoc already;
		List<Atom> atoms = group.getAtoms();
		if (atoms.size() > 0) {
			Atom a1 = atoms.get(0);
			// we are just adding atoms to the current group
			// probably there is a second group following later...
			if (a1.getAltLoc().equals(altLoc)) {
				return group;	}
		}

		// Get the altLocGroup
		Group altLocgroup = group.getAltLocGroup(altLoc);
		if (altLocgroup != null) {
			return altLocgroup;
		}
		// If the group already exists (microheterogenity).
		Group oldGroup = getGroupWithSameResNumButDiffPDBName();
		if (oldGroup!= null){
			Group altLocG = group;
			group = oldGroup;
			group.addAltLoc(altLocG);
			chain.getAtomGroups().remove(altLocG);
			return altLocG;
		}
		// no matching altLoc group found.
		// build it up.
		if (group.getAtoms().size() == 0) {
			return group;
		}
		Group altLocG = (Group) group.clone();
		// drop atoms from cloned group...
		// https://redmine.open-bio.org/issues/3307
		altLocG.setAtoms(new ArrayList<Atom>());
		altLocG.getAltLocs().clear();
		group.addAltLoc(altLocG);
		return altLocG;

	}


	/* (non-Javadoc)
	 * @see org.rcsb.mmtf.decoder.StructureDecoderInterface#
	 * setXtalInfo(java.lang.String, java.util.List)
	 */
	@Override
	public void setXtalInfo(String spaceGroupString,
			float[] unitCell) {
		// Now set the xtalographic information
		PDBCrystallographicInfo pci = new PDBCrystallographicInfo();
		SpaceGroup spaceGroup = SpaceGroup.parseSpaceGroup(spaceGroupString);
		pci.setSpaceGroup(spaceGroup);
		if (unitCell.length > 0) {
			CrystalCell cell = new CrystalCell(unitCell[0], unitCell[1],
					unitCell[2], unitCell[3], unitCell[4], unitCell[5]);
			pci.setCrystalCell(cell);
			structure.setCrystallographicInfo(pci);
		}
	}


	/**
	 * Get the type of group (0,1 or 2) depending on whether it is an amino aicd (1), nucleic acid (2) or ligand (0)
	 * @param currentGroup
	 * @return The type of group. (0,1 or 2) depending on whether it is an amino aicd (1), nucleic acid (2) or ligand (0)
	 */
	private int getGroupTypIndicator(String currentGroupType) {
		// At the moment - peptide like is a HETATM group (consistent with biojava)
		if(currentGroupType.toUpperCase().equals("PEPTIDE-LIKE")){
			return 0;
		}
		// Again to correspond with Biojava - but I suspect we really want this to be 1
		if(currentGroupType.toUpperCase().equals("D-PEPTIDE LINKING")){
			return 0;
		}
		if(currentGroupType.toUpperCase().contains("PEPTIDE")){
			return 1;
		}
		if(currentGroupType.toUpperCase().contains("DNA") || currentGroupType.toUpperCase().contains("RNA")){
			return 2;
		}
		else{
			return 0;
		}
	}


	@Override
	public void setBioAssemblyTrans(int bioAssemblyId, int[] inputChainIndices, double[] inputTransform) {
		PDBHeader pdbHeader = structure.getPDBHeader();
		// Get the bioassembly data
		Map<Integer, BioAssemblyInfo> bioAssemblies = pdbHeader.getBioAssemblies();
		// Get the bioassembly itself (if it exists
		BioAssemblyInfo bioAssInfo;
		if (bioAssemblies.containsKey(bioAssemblyId)){
			bioAssInfo = bioAssemblies.get(bioAssemblyId);
		}
		else{
			bioAssInfo = new  BioAssemblyInfo();
			bioAssInfo.setTransforms(new ArrayList<BiologicalAssemblyTransformation>());
			bioAssemblies.put(bioAssemblyId, bioAssInfo);
			bioAssInfo.setId(bioAssemblyId);
		}

		for(int currChainIndex : inputChainIndices){
			BiologicalAssemblyTransformation bioAssTrans = new BiologicalAssemblyTransformation();
			Integer transId = bioAssInfo.getTransforms().size()+1;
			bioAssTrans.setId(transId.toString());
			// If it actually has an index - if it doesn't it is because the chain has no density.
			if (currChainIndex!=-1){
				bioAssTrans.setChainId(chainList.get(currChainIndex).getId());
			}
			else {
				continue;
			}
			// Now set matrix
			Matrix4d mat4d = new Matrix4d(inputTransform);
			bioAssTrans.setTransformationMatrix(mat4d);
			// Now add this
			bioAssInfo.getTransforms().add(bioAssTrans);
		}
	}

	@Override
	public void setEntityInfo(int[] chainIndices, String sequence, String description, String type) {
		// First get the chains
		EntityInfo entityInfo = new EntityInfo();
		entityInfo.setDescription(description);
		entityInfo.setType(EntityType.entityTypeFromString(type));
		List<Chain> chains = new ArrayList<>(); 
		// Now loop through the chain ids and make a list of them
		for( int index : chainIndices) {
			chains.add(chainList.get(index));
			chainList.get(index).setEntityInfo(entityInfo);
		}
		entityInfo.setChains(chains);
		entityInfoList.add(entityInfo);
	}

	@Override
	public void setHeaderInfo(float rFree, float rWork, float resolution, String title, String depositionDate,
			String releaseDate, String[] experimnetalMethods) {
		// Get the pdb header
		PDBHeader pdbHeader = structure.getPDBHeader();
		pdbHeader.setTitle(title);
		pdbHeader.setResolution(resolution);
		pdbHeader.setRfree(rFree);
		// Now loop through the techniques and add them in
		for (String techniqueStr : experimnetalMethods) {
			pdbHeader.setExperimentalTechnique(techniqueStr);
		}
	}


}<|MERGE_RESOLUTION|>--- conflicted
+++ resolved
@@ -69,9 +69,9 @@
 	private List<EntityInfo> entityInfoList;
 
 	/** All the chains */
-	private List<Chain> chainList; 
-
-	/** All the chains as a list of maps */ 
+	private List<Chain> chainList;
+
+	/** All the chains as a list of maps */
 	private List<Map<String,Chain>> chainMap;
 
 	/**
@@ -118,8 +118,8 @@
 	}
 
 	@Override
-	public void initStructure(int totalNumBonds, int totalNumAtoms, int totalNumGroups, 
-			int totalNumChains, int totalNumModels, String modelId) {
+	public void initStructure(int totalNumBonds, int totalNumAtoms, int totalNumGroups,
+							  int totalNumChains, int totalNumModels, String modelId) {
 		structure.setPDBCode(modelId);
 		allAtoms = new Atom[totalNumAtoms];
 	}
@@ -130,7 +130,7 @@
 	 */
 	@Override
 	public void setModelInfo(int inputModelNumber,
-			int chainCount) {
+							 int chainCount) {
 		modelNumber = inputModelNumber;
 		structure.addModel(new ArrayList<Chain>(chainCount));
 		chainMap.add(new HashMap<>());
@@ -142,35 +142,18 @@
 	 */
 	@Override
 	public void setChainInfo(String chainId, String chainName, int groupCount) {
-
-
 		// First check to see if the chain exists
-<<<<<<< HEAD
-		boolean newChain = true;
-		for (Chain c: structure.getChains(modelNumber)) {
-			if (c.getChainID().equals(chainName)) {
-				newChain = false;
-				chain = c;
-				break;
-			}
-=======
 		Map<String, Chain> modelChainMap = chainMap.get(modelNumber);
 		if(modelChainMap.containsKey(chainId)){
 			chain = modelChainMap.get(chainId);
->>>>>>> 322eb585
 		}
 		// If we need to set a new chain do this
 		else{
 			chain = new ChainImpl();
-<<<<<<< HEAD
-			chain.setChainID(chainName.trim());
-			structure.addChain(chain, modelNumber);
-=======
 			chain.setId(chainId.trim());
 			chain.setName(chainName);
 			chain.setAtomGroups(new ArrayList<>(groupCount));
 			modelChainMap.put(chainId, chain);
->>>>>>> 322eb585
 			chainList.add(chain);
 		}
 	}
@@ -182,22 +165,22 @@
 	 */
 	@Override
 	public void setGroupInfo(String groupName, int groupNumber,
-			char insertionCode, String chemCompType, int atomCount, int bondCount, 
-			char singleLetterCode, int sequenceIndexId, int secStructType) {
+							 char insertionCode, String chemCompType, int atomCount, int bondCount,
+							 char singleLetterCode, int sequenceIndexId, int secStructType) {
 		// Get the polymer type
 		int polymerType = getGroupTypIndicator(chemCompType);
 		switch (polymerType) {
-		case 1:
-			AminoAcid aa = new AminoAcidImpl();
-			// Now set the one letter code
-			aa.setAminoType(StructureTools.get1LetterCodeAmino(groupName));
-			group = aa;
-			break;
-		case 2:
-			group = new NucleotideImpl();
-			break;
-		default:
-			group = new HetatomImpl();
+			case 1:
+				AminoAcid aa = new AminoAcidImpl();
+				// Now set the one letter code
+				aa.setAminoType(StructureTools.get1LetterCodeAmino(groupName));
+				group = aa;
+				break;
+			case 2:
+				group = new NucleotideImpl();
+				break;
+			default:
+				group = new HetatomImpl();
 		}
 		atomsInGroup = new ArrayList<Atom>();
 		// Set the CC -> empty but not null
@@ -222,7 +205,7 @@
 	}
 
 	/**
-	 * 
+	 *
 	 * @return
 	 */
 	private Group getGroupWithSameResNumButDiffPDBName() {
@@ -244,10 +227,10 @@
 	 */
 	@Override
 	public void setAtomInfo(String atomName,
-			int serialNumber, char alternativeLocationId, float x,
-			float y, float z, float occupancy,
-			float temperatureFactor,
-			String element, int charge) {
+							int serialNumber, char alternativeLocationId, float x,
+							float y, float z, float occupancy,
+							float temperatureFactor,
+							String element, int charge) {
 		Atom atom = new AtomImpl();
 		Group altGroup = null;
 		atom.setPDBserial(serialNumber);
@@ -291,7 +274,7 @@
 	 */
 	@Override
 	public void setGroupBond(int indOne,
-			int indTwo, int bondOrder) {
+							 int indTwo, int bondOrder) {
 		// Get the atom
 		Atom atomOne = atomsInGroup.get(indOne);
 		Atom atomTwo = atomsInGroup.get(indTwo);
@@ -306,7 +289,7 @@
 	 */
 	@Override
 	public void setInterGroupBond(int indOne,
-			int indTwo, int bondOrder) {
+								  int indTwo, int bondOrder) {
 		// Get the atom
 		Atom atomOne = allAtoms[indOne];
 		Atom atomTwo = allAtoms[indTwo];
@@ -369,7 +352,7 @@
 	 */
 	@Override
 	public void setXtalInfo(String spaceGroupString,
-			float[] unitCell) {
+							float[] unitCell) {
 		// Now set the xtalographic information
 		PDBCrystallographicInfo pci = new PDBCrystallographicInfo();
 		SpaceGroup spaceGroup = SpaceGroup.parseSpaceGroup(spaceGroupString);
@@ -451,7 +434,7 @@
 		EntityInfo entityInfo = new EntityInfo();
 		entityInfo.setDescription(description);
 		entityInfo.setType(EntityType.entityTypeFromString(type));
-		List<Chain> chains = new ArrayList<>(); 
+		List<Chain> chains = new ArrayList<>();
 		// Now loop through the chain ids and make a list of them
 		for( int index : chainIndices) {
 			chains.add(chainList.get(index));
@@ -463,7 +446,7 @@
 
 	@Override
 	public void setHeaderInfo(float rFree, float rWork, float resolution, String title, String depositionDate,
-			String releaseDate, String[] experimnetalMethods) {
+							  String releaseDate, String[] experimnetalMethods) {
 		// Get the pdb header
 		PDBHeader pdbHeader = structure.getPDBHeader();
 		pdbHeader.setTitle(title);
