/*
 *                    BioJava development code
 *
 * This code may be freely distributed and modified under the
 * terms of the GNU Lesser General Public Licence.  This should
 * be distributed with the code.  If you do not have a copy,
 * see:
 *
 *      http://www.gnu.org/copyleft/lesser.html
 *
 * Copyright for this code is held jointly by the individual
 * authors.  These should be listed in @author doc comments.
 *
 * For more information on the BioJava project and its aims,
 * or to join the biojava-l mailing list, visit the home page
 * at:
 *
 *      http://www.biojava.org/
 *
 * Created on 26.04.2004
 * @author Andreas Prlic
 *
 */
package org.biojava.nbio.structure;

import org.biojava.nbio.structure.io.FileConvert;
import org.biojava.nbio.structure.io.PDBFileReader;

import java.util.List;
import java.util.Map;


/**
 *
 * Interface for a structure object. Provides access to the data of a PDB file.
 *
 * A structure object allows to access the PDB header information as well
 * as to the data from the ATOM records. The header information is
 * currently available through the following objects:
 * <ul>
 * <li>{@link PDBHeader}</li>
 * <li>{@link DBRef}</li>
 * <li>{@link EntityInfo}</li>
 * </ul>
 *
 * The structure object provides access to the data from the ATOM records through
 * a hierarchy of sub-object:
 * <pre>
 * Structure
 *         |
 *         {@link Chain}
 *             |
 *             {@link Group}
 *                 |
 *                 {@link Atom}
 * </pre>
 *
 * For more documentation on how to work with the Structure API please
 * see <a href="http://biojava.org/wiki/BioJava:CookBook#Protein_Structure" target="_top">
 * http://biojava.org/wiki/BioJava:CookBook#Protein_Structure</a>
 *
 * <p>
 *  The tutorial for the BioJava structure modules can be found at <a href="https://github.com/biojava/biojava3-tutorial/tree/master/structure">github</a>.
 * </p>
 *
 *
 * <hr/>
 * </hr>
 * <p>
 * Q: How can I get a Structure object from a PDB file?
 * </p>
 * <p>
 * A:
 * </p>
 * <pre>
 * public {@link Structure} loadStructure(String pathToPDBFile){
 * 		{@link PDBFileReader} pdbreader = new {@link PDBFileReader}();
 *
 * 		{@link Structure} structure = null;
 * 		try{
 * 			structure = pdbreader.getStructure(pathToPDBFile);
 * 			System.out.println(structure);
 * 		} catch (IOException e) {
 * 			e.printStackTrace();
 * 		}
 * 		return structure;
 * 	}
 *  </pre>
 *
 * <hr>
 * </hr>
 * <p>
 * Q: How can I calculate Phi and Psi angles of AminoAcids?
 * </p>
 * <p>
 * A:
 * </p>
 * <pre>
 * public void calcPhiPsi({@link Structure} structure){
 *
 *
 * 		// get the first chain from the structure
 *
 * 		{@link Chain} chain  = structure.getChain(0);
 *
 * 		// A protein chain consists of a number of groups. These can be either
 * 		// {@link AminoAcid}, {@link HetatomImpl Hetatom} or {@link NucleotideImpl Nucleotide} groups.
 * 		//
 * 		// Note: BioJava provides access to both the ATOM and SEQRES data in a PDB file.
 * 		// since we are interested in doing calculations here, we only request the groups
 * 		// from the ATOM records
 *
 * 		//  get the Groups of the chain that are AminoAcids.
 * 		List<Group> groups = chain.getAtomGroups(GroupType.AMINOACID);
 *
 * 		{@link AminoAcid} a;
 * 		{@link AminoAcid} b;
 * 		{@link AminoAcid} c ;
 *
 * 		for ( int i=0; i < groups.size(); i++){
 *
 * 			// since we requested only groups of type AMINOACID they will always be amino acids
 * 			// Nucleotide and Hetatom groups will not be present in the groups list.
 *
 * 			b = ({@link AminoAcid})groups.get(i);
 *
 * 			double phi =360.0;
 * 			double psi =360.0;
 *
 * 			if ( i > 0) {
 * 				a = ({@link AminoAcid})groups.get(i-1) ;
 * 				try {
 *
 * 					// the Calc class provides utility methods for various calculations on
 * 					// structures, groups and atoms
 *
 * 					phi = {@link Calc}.getPhi(a,b);
 * 				} catch ({@link StructureException} e){
 * 					e.printStackTrace();
 * 					phi = 360.0 ;
 * 				}
 * 			}
 * 			if ( i < groups.size()-1) {
 * 				c = ({@link AminoAcid})groups.get(i+1) ;
 * 				try {
 * 					psi = {@link Calc}.getPsi(b,c);
 * 				}catch ({@link StructureException} e){
 * 					e.printStackTrace();
 * 					psi = 360.0 ;
 * 				}
 * 			}
 *
 * 			System.out.print(b.getPDBCode() + " " + b.getPDBName() + ":"  );
 *
 * 			System.out.println(String.format("\tphi: %+7.2f psi: %+7.2f", phi, psi));
 *
 * 		}
 * </pre>
 * <hr>
 * </hr>
 *
 *
 *
 *
 * @author Andreas Prlic
 * @since 1.4
 * @version %I% %G%
 */
public interface Structure extends Cloneable {


	/**
	 * Return an identical copy of this Structure object
	 *
	 * @return identical copy of this Structure object
	 */
	public Structure clone();

	/**
	 * String representation of object.
	 */
	@Override
	public String toString();

	/**
	 * Set PDB code of structure .
	 *
	 * @param pdb_id  a String specifying the PDBCode
	 * @see #getPDBCode
	 */
	public void setPDBCode (String pdb_id) ;

	/**
	 * Get PDB code of structure.
	 *
	 * @return a String representing the PDBCode value
	 * @see #setPDBCode
	 */
	public String  getPDBCode () ;

	/**
	 * Set biological name of Structure .
	 *
	 * @param name  a String specifying the biological name of the Structure
	 * @see #getName
	 */
	public void setName(String name);

	/**
	 * Get biological name of Structure.
	 *
	 * @return a String representing the biological name of the Structure
	 * @see #setName
	 */
	public String getName();
	/**
	 * Get an identifier corresponding to this structure
	 * @return The StructureIdentifier used to create this structure
	 */
	public StructureIdentifier getStructureIdentifier();
	/**
	 * Set the identifier corresponding to this structure
	 * @param structureIdentifier the structureIdentifier corresponding to this structure
	 */
	public void setStructureIdentifier(StructureIdentifier structureIdentifier);

	/**
	   sets/gets an List of  Maps which corresponds to the CONECT lines in the PDB file:

	   <pre>
	   COLUMNS         DATA TYPE        FIELD           DEFINITION
	   ---------------------------------------------------------------------------------
		1 -  6         Record name      "CONECT"
		7 - 11         Integer          serial          Atom serial number
	   12 - 16         Integer          serial          Serial number of bonded atom
	   17 - 21         Integer          serial          Serial number of bonded atom
	   22 - 26         Integer          serial          Serial number of bonded atom
	   27 - 31         Integer          serial          Serial number of bonded atom
	   32 - 36         Integer          serial          Serial number of hydrogen bonded
	   atom
	   37 - 41         Integer          serial          Serial number of hydrogen bonded
	   atom
	   42 - 46         Integer          serial          Serial number of salt bridged
	   atom
	   47 - 51         Integer          serial          Serial number of hydrogen bonded
	   atom
	   52 - 56         Integer          serial          Serial number of hydrogen bonded
	   atom
	   57 - 61         Integer          serial          Serial number of salt bridged
	   atom
	   </pre>

	   the HashMap for a single CONECT line contains the following fields:

	   <li> atomserial (mandatory) : Atom serial number</li>
	   <li> bond1 .. bond4 (optional): Serial number of bonded atom</li>
	   <li> hydrogen1 .. hydrogen4 (optional):Serial number of hydrogen bonded atom</li>
	   <li> salt1 .. salt2 (optional): Serial number of salt bridged atom</li>

	   *
	   * @param connections  a List object specifying the connections
	   * @see #getConnections
	   * @deprecated use {@link Atom#addBond(Bond)} instead
	*/
	@Deprecated
	public void setConnections(List<Map<String,Integer>> connections);

	/**
	 * Return the connections value.
	 * @return a List object representing the connections value
	 * @see #setConnections
	 * @deprecated use {@link Atom#getBonds()} instead
	 */
	@Deprecated
	public List<Map<String,Integer>> getConnections();

	/**
	 * Return number of Chains in this Structure.
	 * @return an int representing the number of Chains in this Structure
	 */
	public int size() ;

	/**
	 * Return number of chains of model.
	 *
	 * @param modelnr  an int specifying the number of the Model that should be used
	 * @return an int representing the number of Chains in this Model
	 */
	public int size(int modelnr);

	/**
	 * Return the number of models .
	 * In this implementation also XRAY structures have "1 model", since
	 * model is the container for the chains.
	 * to test if a Structure is an NMR structure use {@link #isNmr()}.
	 *
	 * @return an int representing the number of models in this Structure
	 * @see #isNmr()
	 */
	public int nrModels() ;

	/**
	 * Test if this structure is an NMR structure.
	 *
	 * @return true if this Structure has been solved by NMR
	 * @see #nrModels()
	 */
	public boolean isNmr() ;

	/**
	 * Test if this structure is a crystallographic structure, i.e. it is an asymmetric unit
	 * from which it is possible to reconstruct the crystal lattice given cell parameters and
	 * space group.
	 *
	 * @return true if crystallographic, false otherwise
	 */
	public boolean isCrystallographic();

	/** set NMR flag.
	 *
	 * @param nmr  true to declare that this Structure has been solved by NMR.
	 */
	@Deprecated
	public void setNmr(boolean nmr);


	/**
	 * Add a new model.
	 *
	 * @param model  a List object containing the Chains of the new Model
	 */
	public void addModel(List<Chain> model);


	/**
	 * A convenience function if one wants to edit and replace the
	 * models in a structure. Allows to set (replace) the model at position
	 * with the new List of Chains.
	 * @param position starting at 0
	 * @param model
	 */
	public void setModel(int position, List<Chain> model);

	/**
	 * Retrieve all Chains belonging to a model .
	 * @see #getChains(int modelnr)
	 *
	 * @param modelnr  an int
	 * @return a List object containing the Chains of Model nr. modelnr

	 */
	public List<Chain> getModel(int modelnr);

	/**
	 * Retrieve all chains - if it is a NMR structure will return the chains of the first model.
	 * This is the same as getChains(0);
	 * @see #getModel(int modelnr)
	 * @see #getChains(int modelnr)
	 *
	 * @return a List object containing the Chains of Model nr. modelnr
	 */
	public List<Chain> getChains();


	/**
	 * Set the chains of a structure, if this is a NMR structure,
	 * this will only set model 0.
	 *
	 * @see #setChains(int, List)
	 *
	 * @param chains the list of chains for this structure.
	 */
	public void setChains(List<Chain> chains);

	/**
	 * Retrieve all chains of a model.
	 * @see #getModel
	 *
	 * @param modelnr  an int
	 * @return a List object containing the Chains of Model nr. modelnr
	 */
	public List<Chain> getChains(int modelnr);

	/**
	 * Set the chains for a model
	 * @param chains
	 * @param modelnr
	 */
	public void setChains( int modelnr, List<Chain> chains);

	/**
	 * Add a new chain.
	 *
	 * @param chain  a Chain object
	 */
	public void addChain(Chain chain);

	/**
	 * Add a new chain, if several models are available.
	 *
	 * @param chain    a Chain object
	 * @param modelnr  an int specifying to which model the Chain should be added
	 */
	public void addChain(Chain chain, int modelnr);

	/**
	 * Retrieve a chain by its position within the Structure .
	 *
	 * @param pos  an int for the position in the List of Chains.
	 * @return a Chain object
	*/
	public Chain getChain(int pos);

	/**
	 * Retrieve a chain by its position within the Structure and model number.
	 *
	 * @param pos      an int
	 * @param modelnr  an int
	 * @return a Chain object
	*/
	public Chain getChain( int modelnr, int pos);



	/**
	 * Request a particular chain from a structure.
	 * by default considers only the first model.
	 * @param chainId the ID of a chain that should be returned
	 * @return Chain the requested chain
	 * @throws StructureException
	 */
	public Chain findChain(String chainId)
	throws StructureException;


	/**
	 * Check if a chain with the id chainId is contained in this structure.
	 *
	 * @param chainId the name of the chain
	 * @return true if a chain with the id (name) chainId is found
	 */
	public boolean hasChain(String chainId);

	/**
	 * Request a particular chain from a particular model
	 * @param modelnr the number of the model to use
	 * @param chainId the ID of a chain that should be returned
	 * @return Chain the requested chain
	 * @throws StructureException
	 */
	public Chain findChain(String chainId, int modelnr)
	throws StructureException;

	/**
	 * Request a particular group from a structure.
	 * by default considers only the first model in the structure.
	 * @param chainId the ID of the chain to use
	 * @param pdbResnum the PDB residue number of the requested group
	 * @return Group the requested Group
	 * @throws StructureException
	 */
	public  Group findGroup(String chainId, String pdbResnum)
			throws StructureException;

	/**
	 * Request a particular group from a structure.
	 * considers only model nr X. count starts with 0.
	 * @param chainId the ID of the chain to use
	 * @param pdbResnum the PDB residue number of the requested group
	 * @param modelnr the number of the model to use
	 * @return Group the requested Group
	 * @throws StructureException
	 */
	 public  Group findGroup(String chainId, String pdbResnum, int modelnr)
	 throws StructureException;


	 /**
	  * Request a chain by its PDB code
	  * by default takes only the first model
	  *
	  * @param chainId the chain identifier
	  * @return the Chain that matches the chainID
	  * @throws StructureException
	  */
	 public Chain getChainByPDB(String chainId)
		 throws StructureException;

	 /**
	  * Request a chain by its PDB code
	  * by default takes only the first model
	  *
	  * @param chainId the chain identifier
	  * @param modelnr request a particular model;
	  * @return the Chain that matches the chainID in the model
	  * @throws StructureException
	  */
	 public Chain getChainByPDB(String chainId, int modelnr)
		 throws StructureException;


	/**
	 * Create a String that contains this Structure's contents in PDB file format.
	 *
	 * @return a String that looks like a PDB file
	 * @see FileConvert
	 */
	public String toPDB();

	/**
	 * Create a String that contains this Structure's contents in MMCIF file format.
	 * @return
	 */
	public String toMMCIF();

	/**
	 * Set the EntityInfo
	 *
	 * @param molList
	 */
<<<<<<< HEAD
	public void setEntityInfo(List<EntityInfo> molList);
=======
	public void setEntityInfos(List<EntityInfo> molList);
>>>>>>> ed563e31

	/**
	 * Get all the EntityInfo for this Structure.
	 *
	 * @return a list of Compounds
	 */
<<<<<<< HEAD
	public List<EntityInfo> getEntityInformation();
=======
	public List<EntityInfo> getEntityInfos();
>>>>>>> ed563e31

	/**
	 * Add an EntityInfo to this Structure
	 */
	public void addEntityInfo(EntityInfo compound);

	/**
	 * Set the list of database references for this structure
	 * @param dbrefs list of DBRef objects
	 *
	 */
	public void setDBRefs(List<DBRef> dbrefs);

	/**
	 * Get the list of database references
	 *
	 * @return list of DBRef objects
	 */
	public List<DBRef> getDBRefs();

	/**
	 * Request a particular entity by its entity id (mol id in legacy PDB format)
	 *
	 * @param entityId
	 * @return a compound
	 * @deprecated use {@link #getEntityById(int)} instead
	 */
<<<<<<< HEAD
	public EntityInfo getCompoundById(int molId);
=======
	public EntityInfo getCompoundById(int entityId);
>>>>>>> ed563e31

	/**
	 * Request a particular entity by its entity id (mol id in legacy PDB format)
	 *
	 * @param entityId
	 * @return an entity 
	 */	
	public EntityInfo getEntityById(int entityId);

	/**
	 * Return the header information for this PDB file
	 *
	 * @return the PDBHeader object
	 */
	public PDBHeader getPDBHeader();

	/**
	 * Return whether or not the entry has an associated journal article
	 * or publication. The JRNL section is not mandatory and thus may not be
	 * present.
	 * @return flag if a JournalArticle has been found.
	 */
	public boolean hasJournalArticle();

	/**
	 * Get the associated publication as defined by the JRNL records in a PDB
	 * file.
	 * @return a JournalArticle
	 */
	public JournalArticle getJournalArticle();

	/**
	 * Set the associated publication as defined by the JRNL records in a PDB
	 * file.
	 * @param journalArticle
	 */
	public void setJournalArticle(JournalArticle journalArticle);

	/**
	 * Get the list of disulfide Bonds as they have been defined in the PDB files
	 *
	 * @return a list of Bonds
	 */
	public List<Bond> getSSBonds();

	/**
	 * Set the list of SSBonds for this structure
	 *
	 * @param ssbonds
	 */
	public void setSSBonds(List<Bond> ssbonds);

	/**
	 * Add a single disulfide Bond to this structure
	 *
	 * @param ssbond
	 */
	public void addSSBond(Bond ssbond);

	/**
	 * Set the the header information for this PDB file
	 *
	 * @param header the PDBHeader object
	 */
	public void setPDBHeader(PDBHeader header);

	/**
	 * Get the ID used by Hibernate
	 *
	 * @return the ID used by Hibernate
	 */
	public Long getId() ;

	/** set the ID used by Hibernate
	 *
	 * @param id
	 */
	public void setId(Long id) ;

	/**
	 * @param sites the sites to set in the structure
	 */
	public void setSites(List<Site> sites);

	/**
	 * @return the sites contained in this structure
	 */
	public List<Site> getSites();

	public List<Group> getHetGroups();

	/**
	 * Set a flag to indicate if this structure is a biological assembly
	 * @param biologicalAssembly true if biological assembly, otherwise false
	 * @since 3.2
	 */
	public void setBiologicalAssembly(boolean biologicalAssembly);

	/**
	 * Get flag that indicates if this structure is a biological assembly
	 * @return  true if biological assembly, otherwise false
	 * @since 3.2
	 */
	public boolean isBiologicalAssembly();

	/**
	 * Set crystallographic information for this structure
	 * @param PDBCrystallographicInfo crystallographic information
	 * @since 3.2
	 */

	public void setCrystallographicInfo(PDBCrystallographicInfo crystallographicInfo);

	/**
	 * Get crystallographic information for this structure
	 * @return PDBCrystallographicInfo crystallographic information
	 * @since 3.2
	 */
	public PDBCrystallographicInfo getCrystallographicInfo();

	/**
	 * Resets all models of this Structure
	 * @since 4.0.1
	 */
	public void resetModels();

	/**
	 * Returns the PDB identifier associated with this StructureIdentifier.
	 * @deprecated From BioJava 4.2, use {@link #getPDBCode()} or
	 *  <code>getStructureIdentifier().toCanonical().getPdbId()</code>
	 */
	@Deprecated
	String getPdbId();

	/**
	 * Returns the list of {@link ResidueRange ResidueRanges} that this StructureIdentifier defines.
	 * This is a unique representation.
	 * @deprecated From BioJava 4.2, use
	 *  <code>getStructureIdentifier().toCanonical().getResidueRanges()</code>
	 */
	@Deprecated
	List<? extends ResidueRange> getResidueRanges();

	/**
	 * Returns a list of residue ranges. For example:
	 * <pre>
	 * getRanges().get(0): 'A'
	 * getRanges().get(1): 'B_5-100'
	 * </pre>
	 * This is a unique representation.
	 * @deprecated From BioJava 4.2, use
	 *  <code>getStructureIdentifier().toCanonical().getRanges()</code>
	 */
	@Deprecated
	List<String> getRanges();

	/**
	 * Get a string representing this structure's contents. The following places
	 * are searched for a non-null value, with the first being returned:
	 * <ol>
	 * <li>{@link #getStructureIdentifier()}.getIdentifier(), which should give
	 *     the string originally used to create the structure
	 * <li>{@link #getName()}
	 * <li>A combination of {@link #getPDBCode()} with a heuristic description
	 *     of the residue ranges, in {@link SubstructureIdentifier} format.
	 * </ol>
	 * @return A {@link SubstructureIdentifier}-format string describing the residue ranges in this structure
	 * @since The behavior of this method changed in BioJava 4.2. Previously it
	 *  returned the same value as {@link #getPDBCode()}
	 */
	String getIdentifier();
}<|MERGE_RESOLUTION|>--- conflicted
+++ resolved
@@ -518,22 +518,14 @@
 	 *
 	 * @param molList
 	 */
-<<<<<<< HEAD
-	public void setEntityInfo(List<EntityInfo> molList);
-=======
 	public void setEntityInfos(List<EntityInfo> molList);
->>>>>>> ed563e31
-
+	
 	/**
 	 * Get all the EntityInfo for this Structure.
 	 *
 	 * @return a list of Compounds
 	 */
-<<<<<<< HEAD
-	public List<EntityInfo> getEntityInformation();
-=======
 	public List<EntityInfo> getEntityInfos();
->>>>>>> ed563e31
 
 	/**
 	 * Add an EntityInfo to this Structure
@@ -561,11 +553,7 @@
 	 * @return a compound
 	 * @deprecated use {@link #getEntityById(int)} instead
 	 */
-<<<<<<< HEAD
-	public EntityInfo getCompoundById(int molId);
-=======
 	public EntityInfo getCompoundById(int entityId);
->>>>>>> ed563e31
 
 	/**
 	 * Request a particular entity by its entity id (mol id in legacy PDB format)
